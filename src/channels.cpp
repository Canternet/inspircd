/*
 * InspIRCd -- Internet Relay Chat Daemon
 *
 *   Copyright (C) 2009-2010 Daniel De Graaf <danieldg@inspircd.org>
 *   Copyright (C) 2006-2008 Robin Burchell <robin+git@viroteck.net>
 *   Copyright (C) 2006, 2008 Oliver Lupton <oliverlupton@gmail.com>
 *   Copyright (C) 2008 Pippijn van Steenhoven <pip88nl@gmail.com>
 *   Copyright (C) 2003-2008 Craig Edwards <craigedwards@brainbox.cc>
 *   Copyright (C) 2008 Thomas Stagner <aquanight@inspircd.org>
 *   Copyright (C) 2007 Dennis Friis <peavey@inspircd.org>
 *
 * This file is part of InspIRCd.  InspIRCd is free software: you can
 * redistribute it and/or modify it under the terms of the GNU General Public
 * License as published by the Free Software Foundation, version 2.
 *
 * This program is distributed in the hope that it will be useful, but WITHOUT
 * ANY WARRANTY; without even the implied warranty of MERCHANTABILITY or FITNESS
 * FOR A PARTICULAR PURPOSE.  See the GNU General Public License for more
 * details.
 *
 * You should have received a copy of the GNU General Public License
 * along with this program.  If not, see <http://www.gnu.org/licenses/>.
 */


#include "inspircd.h"
#include "listmode.h"
#include <cstdarg>
#include "mode.h"

namespace
{
	ChanModeReference ban(NULL, "ban");
	ChanModeReference inviteonlymode(NULL, "inviteonly");
	ChanModeReference keymode(NULL, "key");
	ChanModeReference limitmode(NULL, "limit");
	ChanModeReference secretmode(NULL, "secret");
	ChanModeReference privatemode(NULL, "private");
	UserModeReference invisiblemode(NULL, "invisible");
}

Channel::Channel(const std::string &cname, time_t ts)
	: name(cname), age(ts), topicset(0)
{
	if (!ServerInstance->chanlist->insert(std::make_pair(cname, this)).second)
		throw CoreException("Cannot create duplicate channel " + cname);
}

void Channel::SetMode(ModeHandler* mh, bool on)
{
	modes[mh->GetModeChar() - 65] = on;
}

void Channel::SetModeParam(ModeHandler* mh, const std::string& parameter)
{
	char mode = mh->GetModeChar();
	if (parameter.empty())
	{
		custom_mode_params.erase(mode);
		modes[mode-65] = false;
	}
	else
	{
		custom_mode_params[mode] = parameter;
		modes[mode-65] = true;
	}
}

std::string Channel::GetModeParameter(ModeHandler* mode)
{
	CustomModeList::iterator n = custom_mode_params.find(mode->GetModeChar());
	if (n != custom_mode_params.end())
		return n->second;
	return "";
}

void Channel::SetTopic(User* u, const std::string& ntopic)
{
	this->topic.assign(ntopic, 0, ServerInstance->Config->Limits.MaxTopic);
	this->setby.assign(ServerInstance->Config->FullHostInTopic ? u->GetFullHost() : u->nick, 0, 128);
	this->WriteChannel(u, "TOPIC %s :%s", this->name.c_str(), this->topic.c_str());
<<<<<<< HEAD
=======

>>>>>>> 7dd83138
	this->topicset = ServerInstance->Time();

	FOREACH_MOD(OnPostTopicChange, (u, this, this->topic));
}

Membership* Channel::AddUser(User* user)
{
	Membership*& memb = userlist[user];
	if (memb)
		return NULL;

	memb = new Membership(user, this);
	return memb;
}

void Channel::DelUser(User* user)
{
	UserMembIter it = userlist.find(user);
	if (it != userlist.end())
		DelUser(it);
}

void Channel::CheckDestroy()
{
	if (!userlist.empty())
		return;

	ModResult res;
	FIRST_MOD_RESULT(OnChannelPreDelete, res, (this));
	if (res == MOD_RES_DENY)
		return;

	chan_hash::iterator iter = ServerInstance->chanlist->find(this->name);
	/* kill the record */
	if (iter != ServerInstance->chanlist->end())
	{
		FOREACH_MOD(OnChannelDelete, (this));
		ServerInstance->chanlist->erase(iter);
	}

	ClearInvites();
	ServerInstance->GlobalCulls.AddItem(this);
}

void Channel::DelUser(const UserMembIter& membiter)
{
	Membership* memb = membiter->second;
	memb->cull();
	delete memb;
	userlist.erase(membiter);

	// If this channel became empty then it should be removed
	CheckDestroy();
}

Membership* Channel::GetUser(User* user)
{
	UserMembIter i = userlist.find(user);
	if (i == userlist.end())
		return NULL;
	return i->second;
}

void Channel::SetDefaultModes()
{
	ServerInstance->Logs->Log("CHANNELS", LOG_DEBUG, "SetDefaultModes %s",
		ServerInstance->Config->DefaultModes.c_str());
	irc::spacesepstream list(ServerInstance->Config->DefaultModes);
	std::string modeseq;
	std::string parameter;

	list.GetToken(modeseq);

	for (std::string::iterator n = modeseq.begin(); n != modeseq.end(); ++n)
	{
		ModeHandler* mode = ServerInstance->Modes->FindMode(*n, MODETYPE_CHANNEL);
		if (mode)
		{
			if (mode->IsPrefixMode())
				continue;

			if (mode->GetNumParams(true))
				list.GetToken(parameter);
			else
				parameter.clear();

			mode->OnModeChange(ServerInstance->FakeClient, ServerInstance->FakeClient, this, parameter, true);
		}
	}
}

/*
 * add a channel to a user, creating the record for it if needed and linking
 * it to the user record
 */
Channel* Channel::JoinUser(LocalUser* user, std::string cname, bool override, const std::string& key)
{
	if (user->registered != REG_ALL)
	{
		ServerInstance->Logs->Log("CHANNELS", LOG_DEBUG, "Attempted to join unregistered user " + user->uuid + " to channel " + cname);
		return NULL;
	}

	/*
	 * We don't restrict the number of channels that remote users or users that are override-joining may be in.
	 * We restrict local users to MaxChans channels.
	 * We restrict local operators to OperMaxChans channels.
	 * This is a lot more logical than how it was formerly. -- w00t
	 */
	if (!override)
	{
		if (user->HasPrivPermission("channels/high-join-limit"))
		{
			if (user->chans.size() >= ServerInstance->Config->OperMaxChans)
			{
				user->WriteNumeric(ERR_TOOMANYCHANNELS, "%s :You are on too many channels", cname.c_str());
				return NULL;
			}
		}
		else
		{
			unsigned int maxchans = user->GetClass()->maxchans;
			if (!maxchans)
				maxchans = ServerInstance->Config->MaxChans;
			if (user->chans.size() >= maxchans)
			{
				user->WriteNumeric(ERR_TOOMANYCHANNELS, "%s :You are on too many channels", cname.c_str());
				return NULL;
			}
		}
	}

	// Crop channel name if it's too long
	if (cname.length() > ServerInstance->Config->Limits.ChanMax)
		cname.resize(ServerInstance->Config->Limits.ChanMax);

	Channel* chan = ServerInstance->FindChan(cname);
	bool created_by_local = (chan == NULL); // Flag that will be passed to modules in the OnUserJoin() hook later
	std::string privs; // Prefix mode(letter)s to give to the joining user

	if (!chan)
	{
		privs = ServerInstance->Config->DefaultModes.substr(0, ServerInstance->Config->DefaultModes.find(' '));

		if (override == false)
		{
			// Ask the modules whether they're ok with the join, pass NULL as Channel* as the channel is yet to be created
			ModResult MOD_RESULT;
			FIRST_MOD_RESULT(OnUserPreJoin, MOD_RESULT, (user, NULL, cname, privs, key));
			if (MOD_RESULT == MOD_RES_DENY)
				return NULL; // A module wasn't happy with the join, abort
		}

		chan = new Channel(cname, ServerInstance->Time());
		// Set the default modes on the channel (<options:defaultmodes>)
		chan->SetDefaultModes();
	}
	else
	{
		/* Already on the channel */
		if (chan->HasUser(user))
			return NULL;

		if (override == false)
		{
			ModResult MOD_RESULT;
			FIRST_MOD_RESULT(OnUserPreJoin, MOD_RESULT, (user, chan, cname, privs, key));

			// A module explicitly denied the join and (hopefully) generated a message
			// describing the situation, so we may stop here without sending anything
			if (MOD_RESULT == MOD_RES_DENY)
				return NULL;

			// If no module returned MOD_RES_DENY or MOD_RES_ALLOW (which is the case
			// most of the time) then proceed to check channel modes +k, +i, +l and bans,
			// in this order.
			// If a module explicitly allowed the join (by returning MOD_RES_ALLOW),
			// then this entire section is skipped
			if (MOD_RESULT == MOD_RES_PASSTHRU)
			{
				std::string ckey = chan->GetModeParameter(keymode);
				bool invited = user->IsInvited(chan);
				bool can_bypass = ServerInstance->Config->InvBypassModes && invited;

				if (!ckey.empty())
				{
					FIRST_MOD_RESULT(OnCheckKey, MOD_RESULT, (user, chan, key));
					if (!MOD_RESULT.check((ckey == key) || can_bypass))
					{
						// If no key provided, or key is not the right one, and can't bypass +k (not invited or option not enabled)
						user->WriteNumeric(ERR_BADCHANNELKEY, "%s :Cannot join channel (Incorrect channel key)", chan->name.c_str());
						return NULL;
					}
				}

				if (chan->IsModeSet(inviteonlymode))
				{
					FIRST_MOD_RESULT(OnCheckInvite, MOD_RESULT, (user, chan));
					if (!MOD_RESULT.check(invited))
					{
						user->WriteNumeric(ERR_INVITEONLYCHAN, "%s :Cannot join channel (Invite only)", chan->name.c_str());
						return NULL;
					}
				}

				std::string limit = chan->GetModeParameter(limitmode);
				if (!limit.empty())
				{
					FIRST_MOD_RESULT(OnCheckLimit, MOD_RESULT, (user, chan));
					if (!MOD_RESULT.check((chan->GetUserCounter() < atol(limit.c_str()) || can_bypass)))
					{
						user->WriteNumeric(ERR_CHANNELISFULL, "%s :Cannot join channel (Channel is full)", chan->name.c_str());
						return NULL;
					}
				}

				if (chan->IsBanned(user) && !can_bypass)
				{
					user->WriteNumeric(ERR_BANNEDFROMCHAN, "%s :Cannot join channel (You're banned)", chan->name.c_str());
					return NULL;
				}

				/*
				 * If the user has invites for this channel, remove them now
				 * after a successful join so they don't build up.
				 */
				if (invited)
				{
					user->RemoveInvite(chan);
				}
			}
		}
	}

	// We figured that this join is allowed and also created the
	// channel if it didn't exist before, now do the actual join
	chan->ForceJoin(user, &privs, false, created_by_local);
	return chan;
}

void Channel::ForceJoin(User* user, const std::string* privs, bool bursting, bool created_by_local)
{
	if (IS_SERVER(user))
	{
		ServerInstance->Logs->Log("CHANNELS", LOG_DEBUG, "Attempted to join server user " + user->uuid + " to channel " + this->name);
		return;
	}

	Membership* memb = this->AddUser(user);
	if (!memb)
		return; // Already on the channel

	user->chans.insert(this);

	if (privs)
	{
		// If the user was granted prefix modes (in the OnUserPreJoin hook, or he's a
		// remote user and his own server set the modes), then set them internally now
		for (std::string::const_iterator i = privs->begin(); i != privs->end(); ++i)
		{
			PrefixMode* mh = ServerInstance->Modes->FindPrefixMode(*i);
			if (mh)
			{
				std::string nick = user->nick;
				// Set the mode on the user
				mh->OnModeChange(ServerInstance->FakeClient, NULL, this, nick, true);
			}
		}
	}

	// Tell modules about this join, they have the chance now to populate except_list with users we won't send the JOIN (and possibly MODE) to
	CUList except_list;
	FOREACH_MOD(OnUserJoin, (memb, bursting, created_by_local, except_list));

	this->WriteAllExcept(user, false, 0, except_list, "JOIN :%s", this->name.c_str());

	/* Theyre not the first ones in here, make sure everyone else sees the modes we gave the user */
	if ((GetUserCounter() > 1) && (!memb->modes.empty()))
	{
		std::string ms = memb->modes;
		for(unsigned int i=0; i < memb->modes.length(); i++)
			ms.append(" ").append(user->nick);

		except_list.insert(user);
		this->WriteAllExcept(user, !ServerInstance->Config->CycleHostsFromUser, 0, except_list, "MODE %s +%s", this->name.c_str(), ms.c_str());
	}

	if (IS_LOCAL(user))
	{
		if (this->topicset)
		{
			user->WriteNumeric(RPL_TOPIC, "%s :%s", this->name.c_str(), this->topic.c_str());
			user->WriteNumeric(RPL_TOPICTIME, "%s %s %lu", this->name.c_str(), this->setby.c_str(), (unsigned long)this->topicset);
		}
		this->UserList(user);
	}

	FOREACH_MOD(OnPostJoin, (memb));
}

bool Channel::IsBanned(User* user)
{
	ModResult result;
	FIRST_MOD_RESULT(OnCheckChannelBan, result, (user, this));

	if (result != MOD_RES_PASSTHRU)
		return (result == MOD_RES_DENY);

	ListModeBase* banlm = static_cast<ListModeBase*>(*ban);
	const ListModeBase::ModeList* bans = banlm->GetList(this);
	if (bans)
	{
		for (ListModeBase::ModeList::const_iterator it = bans->begin(); it != bans->end(); it++)
		{
			if (CheckBan(user, it->mask))
				return true;
		}
	}
	return false;
}

bool Channel::CheckBan(User* user, const std::string& mask)
{
	ModResult result;
	FIRST_MOD_RESULT(OnCheckBan, result, (user, this, mask));
	if (result != MOD_RES_PASSTHRU)
		return (result == MOD_RES_DENY);

	// extbans were handled above, if this is one it obviously didn't match
	if ((mask.length() <= 2) || (mask[1] == ':'))
		return false;

	std::string::size_type at = mask.find('@');
	if (at == std::string::npos)
		return false;

	const std::string nickIdent = user->nick + "!" + user->ident;
	std::string prefix = mask.substr(0, at);
	if (InspIRCd::Match(nickIdent, prefix, NULL))
	{
		std::string suffix = mask.substr(at + 1);
		if (InspIRCd::Match(user->host, suffix, NULL) ||
			InspIRCd::Match(user->dhost, suffix, NULL) ||
			InspIRCd::MatchCIDR(user->GetIPString(), suffix, NULL))
			return true;
	}
	return false;
}

ModResult Channel::GetExtBanStatus(User *user, char type)
{
	ModResult rv;
	FIRST_MOD_RESULT(OnExtBanCheck, rv, (user, this, type));
	if (rv != MOD_RES_PASSTHRU)
		return rv;

	ListModeBase* banlm = static_cast<ListModeBase*>(*ban);
	const ListModeBase::ModeList* bans = banlm->GetList(this);
	if (bans)

	{
		for (ListModeBase::ModeList::const_iterator it = bans->begin(); it != bans->end(); ++it)
		{
			if (CheckBan(user, it->mask))
				return MOD_RES_DENY;
		}
	}
	return MOD_RES_PASSTHRU;
}

/* Channel::PartUser
 * Remove a channel from a users record, remove the reference to the Membership object
 * from the channel and destroy it.
 */
void Channel::PartUser(User *user, std::string &reason)
{
	UserMembIter membiter = userlist.find(user);

	if (membiter != userlist.end())
	{
		Membership* memb = membiter->second;
		CUList except_list;
		FOREACH_MOD(OnUserPart, (memb, reason, except_list));

		WriteAllExcept(user, false, 0, except_list, "PART %s%s%s", this->name.c_str(), reason.empty() ? "" : " :", reason.c_str());

		// Remove this channel from the user's chanlist
		user->chans.erase(this);
		// Remove the Membership from this channel's userlist and destroy it
		this->DelUser(membiter);
	}
}

void Channel::KickUser(User* src, User* victim, const std::string& reason, Membership* srcmemb)
{
	UserMembIter victimiter = userlist.find(victim);
	Membership* memb = ((victimiter != userlist.end()) ? victimiter->second : NULL);

	if (!memb)
	{
		src->WriteNumeric(ERR_USERNOTINCHANNEL, "%s %s :They are not on that channel", victim->nick.c_str(), this->name.c_str());
		return;
	}

	// Do the following checks only if the KICK is done by a local user;
	// each server enforces its own rules.
	if (IS_LOCAL(src))
	{
		// Modules are allowed to explicitly allow or deny kicks done by local users
		ModResult res;
		FIRST_MOD_RESULT(OnUserPreKick, res, (src,memb,reason));
		if (res == MOD_RES_DENY)
			return;

		if (res == MOD_RES_PASSTHRU)
		{
			if (!srcmemb)
				srcmemb = GetUser(src);
			unsigned int them = srcmemb ? srcmemb->getRank() : 0;
			unsigned int req = HALFOP_VALUE;
			for (std::string::size_type i = 0; i < memb->modes.length(); i++)
			{
				ModeHandler* mh = ServerInstance->Modes->FindMode(memb->modes[i], MODETYPE_CHANNEL);
				if (mh && mh->GetLevelRequired() > req)
					req = mh->GetLevelRequired();
			}

			if (them < req)
			{
				src->WriteNumeric(ERR_CHANOPRIVSNEEDED, "%s :You must be a channel %soperator",
					this->name.c_str(), req > HALFOP_VALUE ? "" : "half-");
				return;
			}
		}
	}

	CUList except_list;
	FOREACH_MOD(OnUserKick, (src, memb, reason, except_list));

	WriteAllExcept(src, false, 0, except_list, "KICK %s %s :%s", name.c_str(), victim->nick.c_str(), reason.c_str());

	victim->chans.erase(this);
	this->DelUser(victimiter);
}

void Channel::WriteChannel(User* user, const char* text, ...)
{
	std::string textbuffer;
	VAFORMAT(textbuffer, text, text);
	this->WriteChannel(user, textbuffer);
}

void Channel::WriteChannel(User* user, const std::string &text)
{
	const std::string message = ":" + user->GetFullHost() + " " + text;

	for (UserMembIter i = userlist.begin(); i != userlist.end(); i++)
	{
		if (IS_LOCAL(i->first))
			i->first->Write(message);
	}
}

void Channel::WriteChannelWithServ(const std::string& ServName, const char* text, ...)
{
	std::string textbuffer;
	VAFORMAT(textbuffer, text, text);
	this->WriteChannelWithServ(ServName, textbuffer);
}

void Channel::WriteChannelWithServ(const std::string& ServName, const std::string &text)
{
	const std::string message = ":" + (ServName.empty() ? ServerInstance->Config->ServerName : ServName) + " " + text;

	for (UserMembIter i = userlist.begin(); i != userlist.end(); i++)
	{
		if (IS_LOCAL(i->first))
			i->first->Write(message);
	}
}

/* write formatted text from a source user to all users on a channel except
 * for the sender (for privmsg etc) */
void Channel::WriteAllExceptSender(User* user, bool serversource, char status, const char* text, ...)
{
	std::string textbuffer;
	VAFORMAT(textbuffer, text, text);
	this->WriteAllExceptSender(user, serversource, status, textbuffer);
}

void Channel::WriteAllExcept(User* user, bool serversource, char status, CUList &except_list, const char* text, ...)
{
	std::string textbuffer;
	VAFORMAT(textbuffer, text, text);
	textbuffer = ":" + (serversource ? ServerInstance->Config->ServerName : user->GetFullHost()) + " " + textbuffer;
	this->RawWriteAllExcept(user, serversource, status, except_list, textbuffer);
}

void Channel::WriteAllExcept(User* user, bool serversource, char status, CUList &except_list, const std::string &text)
{
	const std::string message = ":" + (serversource ? ServerInstance->Config->ServerName : user->GetFullHost()) + " " + text;
	this->RawWriteAllExcept(user, serversource, status, except_list, message);
}

void Channel::RawWriteAllExcept(User* user, bool serversource, char status, CUList &except_list, const std::string &out)
{
	unsigned int minrank = 0;
	if (status)
	{
		PrefixMode* mh = ServerInstance->Modes->FindPrefix(status);
		if (mh)
			minrank = mh->GetPrefixRank();
	}
	for (UserMembIter i = userlist.begin(); i != userlist.end(); i++)
	{
		if (IS_LOCAL(i->first) && (except_list.find(i->first) == except_list.end()))
		{
			/* User doesn't have the status we're after */
			if (minrank && i->second->getRank() < minrank)
				continue;

			i->first->Write(out);
		}
	}
}

void Channel::WriteAllExceptSender(User* user, bool serversource, char status, const std::string& text)
{
	CUList except_list;
	except_list.insert(user);
	this->WriteAllExcept(user, serversource, status, except_list, std::string(text));
}

const char* Channel::ChanModes(bool showkey)
{
	static std::string scratch;
	std::string sparam;

	scratch.clear();

	/* This was still iterating up to 190, Channel::modes is only 64 elements -- Om */
	for(int n = 0; n < 64; n++)
	{
		if(this->modes[n])
		{
			scratch.push_back(n + 65);
			ModeHandler* mh = ServerInstance->Modes->FindMode(n+'A', MODETYPE_CHANNEL);
			if (!mh)
				continue;

			if (n == 'k' - 65 && !showkey)
			{
				sparam += " <key>";
			}
			else
			{
				const std::string param = this->GetModeParameter(mh);
				if (!param.empty())
				{
					sparam += ' ';
					sparam += param;
				}
			}
		}
	}

	scratch += sparam;
	return scratch.c_str();
}

/* compile a userlist of a channel into a string, each nick seperated by
 * spaces and op, voice etc status shown as @ and +, and send it to 'user'
 */
void Channel::UserList(User *user)
{
<<<<<<< HEAD
	if (this->IsModeSet(secretmode) && !this->HasUser(user) && !user->HasPrivPermission("channels/auspex"))
=======
	char list[MAXBUF];
	size_t dlen, curlen;

	if (!IS_LOCAL(user))
		return;

	bool has_privs = user->HasPrivPermission("channels/auspex");

	if (this->IsModeSet('s') && !this->HasUser(user) && !has_privs)
>>>>>>> 7dd83138
	{
		user->WriteNumeric(ERR_NOSUCHNICK, "%s :No such nick/channel", this->name.c_str());
		return;
	}

	std::string list;
	list.push_back(this->IsModeSet(secretmode) ? '@' : this->IsModeSet(privatemode) ? '*' : '=');
	list.push_back(' ');
	list.append(this->name).append(" :");
	std::string::size_type pos = list.size();

	bool has_one = false;

	/* Improvement by Brain - this doesnt change in value, so why was it inside
	 * the loop?
	 */
	bool has_user = this->HasUser(user);

	std::string prefixlist;
	std::string nick;
	for (UserMembIter i = userlist.begin(); i != userlist.end(); ++i)
	{
		if (i->first->quitting)
			continue;
<<<<<<< HEAD
		if ((!has_user) && (i->first->IsModeSet(invisiblemode)))
=======
		if ((!has_user) && (i->first->IsModeSet('i')) && (!has_privs))
>>>>>>> 7dd83138
		{
			/*
			 * user is +i, and source not on the channel, does not show
			 * nick in NAMES list
			 */
			continue;
		}

		prefixlist = this->GetPrefixChar(i->first);
		nick = i->first->nick;

		FOREACH_MOD(OnNamesListItem, (user, i->second, prefixlist, nick));

		/* Nick was nuked, a module wants us to skip it */
		if (nick.empty())
			continue;

		if (list.size() + prefixlist.length() + nick.length() + 1 > 480)
		{
			/* list overflowed into multiple numerics */
			user->WriteNumeric(RPL_NAMREPLY, list);

			// Erase all nicks, keep the constant part
			list.erase(pos);
			has_one = false;
		}

		list.append(prefixlist).append(nick).push_back(' ');

		has_one = true;
	}

	/* if whats left in the list isnt empty, send it */
	if (has_one)
	{
		user->WriteNumeric(RPL_NAMREPLY, list);
	}

	user->WriteNumeric(RPL_ENDOFNAMES, "%s :End of /NAMES list.", this->name.c_str());
}

/* returns the status character for a given user on a channel, e.g. @ for op,
 * % for halfop etc. If the user has several modes set, the highest mode
 * the user has must be returned.
 */
const char* Channel::GetPrefixChar(User *user)
{
	static char pf[2] = {0, 0};
	*pf = 0;
	unsigned int bestrank = 0;

	UserMembIter m = userlist.find(user);
	if (m != userlist.end())
	{
		for(unsigned int i=0; i < m->second->modes.length(); i++)
		{
			PrefixMode* mh = ServerInstance->Modes->FindPrefixMode(m->second->modes[i]);
			if (mh && mh->GetPrefixRank() > bestrank && mh->GetPrefix())
			{
				bestrank = mh->GetPrefixRank();
				pf[0] = mh->GetPrefix();
			}
		}
	}
	return pf;
}

unsigned int Membership::getRank()
{
	char mchar = modes.c_str()[0];
	unsigned int rv = 0;
	if (mchar)
	{
		PrefixMode* mh = ServerInstance->Modes->FindPrefixMode(mchar);
		if (mh)
			rv = mh->GetPrefixRank();
	}
	return rv;
}

const char* Channel::GetAllPrefixChars(User* user)
{
	static char prefix[64];
	int ctr = 0;

	UserMembIter m = userlist.find(user);
	if (m != userlist.end())
	{
		for(unsigned int i=0; i < m->second->modes.length(); i++)
		{
			PrefixMode* mh = ServerInstance->Modes->FindPrefixMode(m->second->modes[i]);
			if (mh && mh->GetPrefix())
				prefix[ctr++] = mh->GetPrefix();
		}
	}
	prefix[ctr] = 0;

	return prefix;
}

unsigned int Channel::GetPrefixValue(User* user)
{
	UserMembIter m = userlist.find(user);
	if (m == userlist.end())
		return 0;
	return m->second->getRank();
}

bool Membership::SetPrefix(PrefixMode* delta_mh, bool adding)
{
	char prefix = delta_mh->GetModeChar();
	for (unsigned int i = 0; i < modes.length(); i++)
	{
		char mchar = modes[i];
		PrefixMode* mh = ServerInstance->Modes->FindPrefixMode(mchar);
		if (mh && mh->GetPrefixRank() <= delta_mh->GetPrefixRank())
		{
			modes = modes.substr(0,i) +
				(adding ? std::string(1, prefix) : "") +
				modes.substr(mchar == prefix ? i+1 : i);
			return adding != (mchar == prefix);
		}
	}
	if (adding)
		modes.push_back(prefix);
	return adding;
}

void Invitation::Create(Channel* c, LocalUser* u, time_t timeout)
{
	if ((timeout != 0) && (ServerInstance->Time() >= timeout))
		// Expired, don't bother
		return;

	ServerInstance->Logs->Log("INVITATION", LOG_DEBUG, "Invitation::Create chan=%s user=%s", c->name.c_str(), u->uuid.c_str());

	Invitation* inv = Invitation::Find(c, u, false);
	if (inv)
	{
		 if ((inv->expiry == 0) || (inv->expiry > timeout))
			return;
		inv->expiry = timeout;
		ServerInstance->Logs->Log("INVITATION", LOG_DEBUG, "Invitation::Create changed expiry in existing invitation %p", (void*) inv);
	}
	else
	{
		inv = new Invitation(c, u, timeout);
		c->invites.push_back(inv);
		u->invites.push_back(inv);
		ServerInstance->Logs->Log("INVITATION", LOG_DEBUG, "Invitation::Create created new invitation %p", (void*) inv);
	}
}

Invitation* Invitation::Find(Channel* c, LocalUser* u, bool check_expired)
{
	ServerInstance->Logs->Log("INVITATION", LOG_DEBUG, "Invitation::Find chan=%s user=%s check_expired=%d", c ? c->name.c_str() : "NULL", u ? u->uuid.c_str() : "NULL", check_expired);
	if (!u || u->invites.empty())
		return NULL;

	InviteList locallist;
	locallist.swap(u->invites);

	Invitation* result = NULL;
	for (InviteList::iterator i = locallist.begin(); i != locallist.end(); )
	{
		Invitation* inv = *i;
		if ((check_expired) && (inv->expiry != 0) && (inv->expiry <= ServerInstance->Time()))
		{
			/* Expired invite, remove it. */
			std::string expiration = InspIRCd::TimeString(inv->expiry);
			ServerInstance->Logs->Log("INVITATION", LOG_DEBUG, "Invitation::Find ecountered expired entry: %p expired %s", (void*) inv, expiration.c_str());
			i = locallist.erase(i);
			inv->cull();
			delete inv;
		}
		else
		{
			/* Is it what we're searching for? */
			if (inv->chan == c)
			{
				result = inv;
				break;
			}
			++i;
		}
	}

	locallist.swap(u->invites);
	ServerInstance->Logs->Log("INVITATION", LOG_DEBUG, "Invitation::Find result=%p", (void*) result);
	return result;
}

Invitation::~Invitation()
{
	// Remove this entry from both lists
	InviteList::iterator it = std::find(chan->invites.begin(), chan->invites.end(), this);
	if (it != chan->invites.end())
		chan->invites.erase(it);
	it = std::find(user->invites.begin(), user->invites.end(), this);
	if (it != user->invites.end())
		user->invites.erase(it);
}

void InviteBase::ClearInvites()
{
	ServerInstance->Logs->Log("INVITEBASE", LOG_DEBUG, "InviteBase::ClearInvites %p", (void*) this);
	InviteList locallist;
	locallist.swap(invites);
	for (InviteList::const_iterator i = locallist.begin(); i != locallist.end(); ++i)
	{
		(*i)->cull();
		delete *i;
	}
}<|MERGE_RESOLUTION|>--- conflicted
+++ resolved
@@ -79,10 +79,6 @@
 	this->topic.assign(ntopic, 0, ServerInstance->Config->Limits.MaxTopic);
 	this->setby.assign(ServerInstance->Config->FullHostInTopic ? u->GetFullHost() : u->nick, 0, 128);
 	this->WriteChannel(u, "TOPIC %s :%s", this->name.c_str(), this->topic.c_str());
-<<<<<<< HEAD
-=======
-
->>>>>>> 7dd83138
 	this->topicset = ServerInstance->Time();
 
 	FOREACH_MOD(OnPostTopicChange, (u, this, this->topic));
@@ -658,19 +654,8 @@
  */
 void Channel::UserList(User *user)
 {
-<<<<<<< HEAD
-	if (this->IsModeSet(secretmode) && !this->HasUser(user) && !user->HasPrivPermission("channels/auspex"))
-=======
-	char list[MAXBUF];
-	size_t dlen, curlen;
-
-	if (!IS_LOCAL(user))
-		return;
-
 	bool has_privs = user->HasPrivPermission("channels/auspex");
-
-	if (this->IsModeSet('s') && !this->HasUser(user) && !has_privs)
->>>>>>> 7dd83138
+	if (this->IsModeSet(secretmode) && !this->HasUser(user) && !has_privs)
 	{
 		user->WriteNumeric(ERR_NOSUCHNICK, "%s :No such nick/channel", this->name.c_str());
 		return;
@@ -695,11 +680,7 @@
 	{
 		if (i->first->quitting)
 			continue;
-<<<<<<< HEAD
-		if ((!has_user) && (i->first->IsModeSet(invisiblemode)))
-=======
-		if ((!has_user) && (i->first->IsModeSet('i')) && (!has_privs))
->>>>>>> 7dd83138
+		if ((!has_user) && (i->first->IsModeSet(invisiblemode)) && (!has_privs))
 		{
 			/*
 			 * user is +i, and source not on the channel, does not show
