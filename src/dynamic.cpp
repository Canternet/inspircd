/*
 * InspIRCd -- Internet Relay Chat Daemon
 *
 *   Copyright (C) 2020 Matt Schatz <genius3000@g3k.solutions>
 *   Copyright (C) 2017-2020 Sadie Powell <sadie@witchery.services>
 *   Copyright (C) 2014 Attila Molnar <attilamolnar@hush.com>
 *   Copyright (C) 2012 Robby <robby@chatbelgie.be>
 *   Copyright (C) 2012 ChrisTX <xpipe@hotmail.de>
 *   Copyright (C) 2009-2010 Daniel De Graaf <danieldg@inspircd.org>
 *   Copyright (C) 2009 Uli Schlachter <psychon@inspircd.org>
 *   Copyright (C) 2007 Robin Burchell <robin+git@viroteck.net>
 *   Copyright (C) 2007 Dennis Friis <peavey@inspircd.org>
 *   Copyright (C) 2003, 2006, 2010 Craig Edwards <brain@inspircd.org>
 *
 * This file is part of InspIRCd.  InspIRCd is free software: you can
 * redistribute it and/or modify it under the terms of the GNU General Public
 * License as published by the Free Software Foundation, version 2.
 *
 * This program is distributed in the hope that it will be useful, but WITHOUT
 * ANY WARRANTY; without even the implied warranty of MERCHANTABILITY or FITNESS
 * FOR A PARTICULAR PURPOSE.  See the GNU General Public License for more
 * details.
 *
 * You should have received a copy of the GNU General Public License
 * along with this program.  If not, see <http://www.gnu.org/licenses/>.
 */


#include "inspircd.h"
#include "dynamic.h"

#ifndef _WIN32
# include <dlfcn.h>
#endif

DLLManager::DLLManager(const std::string& name)
	: libname(name)
{
	const static size_t extlen = strlen(DLL_EXTENSION);
	if (name.length() <= extlen || name.compare(name.length() - extlen, name.length(), DLL_EXTENSION))
	{
		err.assign(name + " is not a module (no " DLL_EXTENSION " extension)");
		return;
	}

#ifdef _WIN32
	lib = LoadLibraryA(name.c_str());
#else
	lib = dlopen(name.c_str(), RTLD_NOW|RTLD_LOCAL);
#endif

	if (!lib)
		RetrieveLastError();
}

DLLManager::~DLLManager()
{
	if (!lib)
		return;

#ifdef _WIN32
	FreeLibrary(lib);
#else
	dlclose(lib);
#endif
}

Module* DLLManager::CallInit()
{
	if (!lib)
		return nullptr;

	const unsigned long* abi = GetSymbol<const unsigned long>(MODULE_STR_ABI);
	if (!abi)
	{
		err.assign(libname + " is not a module (no ABI symbol)");
		return nullptr;
	}
	else if (*abi != MODULE_ABI)
	{
		const char* version = GetVersion();
		err.assign(InspIRCd::Format("%s was built against %s (%lu) which is too %s to use with %s (%lu).",
			libname.c_str(), version ? version : "an unknown version", *abi,
			*abi < MODULE_ABI ? "old" : "new", INSPIRCD_VERSION, MODULE_ABI));
		return nullptr;
	}

	union
	{
		void* vptr;
		Module* (*fptr)();
	};

	vptr = GetSymbol(MODULE_STR_INIT);
	if (!vptr)
	{
		err.assign(libname + " is not a module (no init symbol)");
		return nullptr;
	}

	return (*fptr)();
}

void* DLLManager::GetSymbol(const char* name) const
{
	if (!lib)
		return nullptr;

#if defined _WIN32
	return GetProcAddress(lib, name);
#else
	return dlsym(lib, name);
#endif
}

void DLLManager::RetrieveLastError()
{
<<<<<<< HEAD
#if defined _WIN32
	char errmsg[500];
	DWORD dwErrorCode = GetLastError();
	if (FormatMessageA(FORMAT_MESSAGE_FROM_SYSTEM | FORMAT_MESSAGE_IGNORE_INSERTS, nullptr, dwErrorCode, MAKELANGID(LANG_NEUTRAL, SUBLANG_DEFAULT), (LPSTR)errmsg, _countof(errmsg), nullptr) == 0)
		sprintf_s(errmsg, _countof(errmsg), "Error code: %u", dwErrorCode);
=======
#ifdef _WIN32
	err = GetErrorMessage(GetLastError());
>>>>>>> dea1450a
	SetLastError(ERROR_SUCCESS);
#else
	const char* errmsg = dlerror();
	err = errmsg ? errmsg : "Unknown error";
#endif

	for (size_t pos = 0; ((pos = err.find_first_of("\r\n", pos)) != std::string::npos); )
		err[pos] = ' ';
}<|MERGE_RESOLUTION|>--- conflicted
+++ resolved
@@ -115,16 +115,8 @@
 
 void DLLManager::RetrieveLastError()
 {
-<<<<<<< HEAD
-#if defined _WIN32
-	char errmsg[500];
-	DWORD dwErrorCode = GetLastError();
-	if (FormatMessageA(FORMAT_MESSAGE_FROM_SYSTEM | FORMAT_MESSAGE_IGNORE_INSERTS, nullptr, dwErrorCode, MAKELANGID(LANG_NEUTRAL, SUBLANG_DEFAULT), (LPSTR)errmsg, _countof(errmsg), nullptr) == 0)
-		sprintf_s(errmsg, _countof(errmsg), "Error code: %u", dwErrorCode);
-=======
 #ifdef _WIN32
 	err = GetErrorMessage(GetLastError());
->>>>>>> dea1450a
 	SetLastError(ERROR_SUCCESS);
 #else
 	const char* errmsg = dlerror();
