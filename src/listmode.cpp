--- conflicted
+++ resolved
@@ -35,25 +35,16 @@
 
 void ListModeBase::DisplayList(User* user, Channel* channel)
 {
-<<<<<<< HEAD
-	ChanData* cd = extItem.Get(channel);
-	if (cd)
-	{
-		for (const auto& item : cd->list)
-			user->WriteNumeric(listnumeric, channel->name, item.mask, item.setter, item.time);
-=======
-	ChanData* cd = extItem.get(channel);
+	ChanData* cd = extItem.Get(channel);
 	if (!cd || cd->list.empty())
 	{
 		this->DisplayEmptyList(user, channel);
 		return;
 	}
 
-	for (ModeList::const_iterator it = cd->list.begin(); it != cd->list.end(); ++it)
-	{
-		user->WriteNumeric(listnumeric, channel->name, it->mask, it->setter, it->time);
->>>>>>> 2a3eff3d
-	}
+	for (const auto& item : cd->list)
+		user->WriteNumeric(listnumeric, channel->name, item.mask, item.setter, item.time);
+
 	user->WriteNumeric(endoflistnumeric, channel->name, endofliststring);
 }
 
