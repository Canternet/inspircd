--- conflicted
+++ resolved
@@ -71,19 +71,11 @@
 
 	/** Generate a KLine
 	 */
-<<<<<<< HEAD
-        XLine* Generate(time_t set_time, unsigned long duration, const std::string& source, const std::string& reason, const std::string& xline_specific_mask) override
-        {
-                IdentHostPair ih = ServerInstance->XLines->IdentSplit(xline_specific_mask);
-                return new KLine(set_time, duration, source, reason, ih.first, ih.second);
-        }
-=======
-	XLine* Generate(time_t set_time, unsigned long duration, const std::string& source, const std::string& reason, const std::string& xline_specific_mask) CXX11_OVERRIDE
+	XLine* Generate(time_t set_time, unsigned long duration, const std::string& source, const std::string& reason, const std::string& xline_specific_mask) override
 	{
 		IdentHostPair ih = ServerInstance->XLines->IdentSplit(xline_specific_mask);
 		return new KLine(set_time, duration, source, reason, ih.first, ih.second);
 	}
->>>>>>> 88df35c7
 };
 
 /** An XLineFactory specialized to generate QLine* pointers
@@ -95,17 +87,10 @@
 
 	/** Generate a QLine
 	 */
-<<<<<<< HEAD
-        XLine* Generate(time_t set_time, unsigned long duration, const std::string& source, const std::string& reason, const std::string& xline_specific_mask) override
-        {
-                return new QLine(set_time, duration, source, reason, xline_specific_mask);
-        }
-=======
-	XLine* Generate(time_t set_time, unsigned long duration, const std::string& source, const std::string& reason, const std::string& xline_specific_mask) CXX11_OVERRIDE
+	XLine* Generate(time_t set_time, unsigned long duration, const std::string& source, const std::string& reason, const std::string& xline_specific_mask) override
 	{
 		return new QLine(set_time, duration, source, reason, xline_specific_mask);
 	}
->>>>>>> 88df35c7
 };
 
 /** An XLineFactory specialized to generate ZLine* pointers
@@ -117,17 +102,10 @@
 
 	/** Generate a ZLine
 	 */
-<<<<<<< HEAD
-        XLine* Generate(time_t set_time, unsigned long duration, const std::string& source, const std::string& reason, const std::string& xline_specific_mask) override
-        {
-                return new ZLine(set_time, duration, source, reason, xline_specific_mask);
-        }
-=======
-	XLine* Generate(time_t set_time, unsigned long duration, const std::string& source, const std::string& reason, const std::string& xline_specific_mask) CXX11_OVERRIDE
+	XLine* Generate(time_t set_time, unsigned long duration, const std::string& source, const std::string& reason, const std::string& xline_specific_mask) override
 	{
 		return new ZLine(set_time, duration, source, reason, xline_specific_mask);
 	}
->>>>>>> 88df35c7
 };
 
 
