--- conflicted
+++ resolved
@@ -158,12 +158,8 @@
 	const UserManager::LocalList& list = ServerInstance->Users.GetLocalUsers();
 	for (UserManager::LocalList::const_iterator u2 = list.begin(); u2 != list.end(); u2++)
 	{
-<<<<<<< HEAD
 		LocalUser* u = *u2;
-=======
-		User* u = (User*)(*u2);
 		u->exempt = false;
->>>>>>> 0337b92c
 
 		/* This uses safe iteration to ensure that if a line expires here, it doenst trash the iterator */
 		LookupIter safei;
@@ -329,17 +325,6 @@
 
 void ELine::Unset()
 {
-<<<<<<< HEAD
-	/* remove exempt from everyone and force recheck after deleting eline */
-	const UserManager::LocalList& list = ServerInstance->Users.GetLocalUsers();
-	for (UserManager::LocalList::const_iterator u2 = list.begin(); u2 != list.end(); u2++)
-	{
-		LocalUser* u = *u2;
-		u->exempt = false;
-	}
-
-=======
->>>>>>> 0337b92c
 	ServerInstance->XLines->CheckELines();
 }
 
