/*
 * InspIRCd -- Internet Relay Chat Daemon
 *
 *   Copyright (C) 2012 William Pitcock <nenolod@dereferenced.org>
 *   Copyright (C) 2009-2010 Daniel De Graaf <danieldg@inspircd.org>
 *   Copyright (C) 2003-2008 Craig Edwards <craigedwards@brainbox.cc>
 *   Copyright (C) 2008 Uli Schlachter <psychon@znc.in>
 *   Copyright (C) 2006-2008 Robin Burchell <robin+git@viroteck.net>
 *   Copyright (C) 2006-2007 Oliver Lupton <oliverlupton@gmail.com>
 *   Copyright (C) 2007 Dennis Friis <peavey@inspircd.org>
 *   Copyright (C) 2007 Burlex <???@???>
 *   Copyright (C) 2003 Craig McLure <craig@chatspike.net>
 *   Copyright (C) 2003 randomdan <???@???>
 *
 * This file is part of InspIRCd.  InspIRCd is free software: you can
 * redistribute it and/or modify it under the terms of the GNU General Public
 * License as published by the Free Software Foundation, version 2.
 *
 * This program is distributed in the hope that it will be useful, but WITHOUT
 * ANY WARRANTY; without even the implied warranty of MERCHANTABILITY or FITNESS
 * FOR A PARTICULAR PURPOSE.  See the GNU General Public License for more
 * details.
 *
 * You should have received a copy of the GNU General Public License
 * along with this program.  If not, see <http://www.gnu.org/licenses/>.
 */


#include "inspircd.h"
#include <signal.h>

#ifndef _WIN32
	#include <unistd.h>
	#include <sys/resource.h>
	#include <dlfcn.h>
	#include <getopt.h>
	#include <pwd.h> // setuid
	#include <grp.h> // setgid
#else
	WORD g_wOriginalColors;
	WORD g_wBackgroundColor;
	HANDLE g_hStdout;
#endif

#include <fstream>
#include <iostream>
#include "xline.h"
#include "exitcodes.h"

InspIRCd* ServerInstance = NULL;

/** Seperate from the other casemap tables so that code *can* still exclusively rely on RFC casemapping
 * if it must.
 *
 * This is provided as a pointer so that modules can change it to their custom mapping tables,
 * e.g. for national character support.
 */
unsigned const char* national_case_insensitive_map = ascii_case_insensitive_map;


/* Moved from exitcodes.h -- due to duplicate symbols -- Burlex
 * XXX this is a bit ugly. -- w00t
 */
const char* ExitCodes[] =
{
		"No error",								// 0
		"DIE command",							// 1
		"Config file error",					// 2
		"Logfile error",						// 3
		"POSIX fork failed",					// 4
		"Bad commandline parameters",			// 5
		"Can't write PID file",					// 6
		"SocketEngine could not initialize",	// 7
		"Refusing to start up as root",			// 8
		"Couldn't load module on startup",		// 9
		"Received SIGTERM"						// 10
};

namespace
{
	void VoidSignalHandler(int);

	// Warns a user running as root that they probably shouldn't.
	void CheckRoot()
	{
#ifndef _WIN32
		if (getegid() != 0 && geteuid() != 0)
			return;

		std::cout << con_red << "Warning!" << con_reset << " You have started as root. Running as root is generally not required" << std::endl
			<< "and may allow an attacker to gain access to your system if they find a way to" << std::endl
			<< "exploit your IRC server." << std::endl
			<< std::endl;
		if (isatty(fileno(stdout)))
		{
			std::cout << "InspIRCd will start in 30 seconds. If you are sure that you need to run as root" << std::endl
				<< "then you can pass the " << con_bright << "--runasroot" << con_reset << " option to disable this wait." << std::endl;
			sleep(30);
		}
		else
		{
			std::cout << "If you are sure that you need to run as root then you can pass the " << con_bright << "--runasroot" << con_reset << std::endl
				<< "option to disable this error." << std::endl;
				ServerInstance->Exit(EXIT_STATUS_ROOT);
		}
#endif
	}

	// Collects performance statistics for the STATS command.
	void CollectStats()
	{
#ifndef _WIN32
		static rusage ru;
		if (getrusage(RUSAGE_SELF, &ru) == -1)
			return; // Should never happen.

		ServerInstance->stats.LastSampled.tv_sec = ServerInstance->Time();
		ServerInstance->stats.LastSampled.tv_nsec = ServerInstance->Time_ns();
		ServerInstance->stats.LastCPU = ru.ru_utime;
#else
		if (!QueryPerformanceCounter(&ServerInstance->stats.LastSampled))
			return; // Should never happen.

		FILETIME CreationTime;
		FILETIME ExitTime;
		FILETIME KernelTime;
		FILETIME UserTime;
		GetProcessTimes(GetCurrentProcess(), &CreationTime, &ExitTime, &KernelTime, &UserTime);

		ServerInstance->stats.LastCPU.dwHighDateTime = KernelTime.dwHighDateTime + UserTime.dwHighDateTime;
		ServerInstance->stats.LastCPU.dwLowDateTime = KernelTime.dwLowDateTime + UserTime.dwLowDateTime;
#endif
	}

	// Deletes a pointer and then zeroes it.
	template<typename T>
	void DeleteZero(T*& pr)
	{
		T* p = pr;
		pr = NULL;
		delete p;
	}

	// Drops to the unprivileged user/group specified in <security:runas{user,group}>.
	void DropRoot()
	{
#ifndef _WIN32
		ConfigTag* security = ServerInstance->Config->ConfValue("security");

		const std::string SetGroup = security->getString("runasgroup");
		if (!SetGroup.empty())
		{
			errno = 0;
			if (setgroups(0, NULL) == -1)
			{
				ServerInstance->Logs->Log("STARTUP", LOG_DEFAULT, "setgroups() failed (wtf?): %s", strerror(errno));
				exit(EXIT_STATUS_CONFIG);
			}

			struct group* g = getgrnam(SetGroup.c_str());
			if (!g)
			{
				ServerInstance->Logs->Log("STARTUP", LOG_DEFAULT, "getgrnam(%s) failed (wrong group?): %s", SetGroup.c_str(), strerror(errno));
				exit(EXIT_STATUS_CONFIG);
			}

			if (setgid(g->gr_gid) == -1)
			{
				ServerInstance->Logs->Log("STARTUP", LOG_DEFAULT, "setgid(%d) failed (wrong group?): %s", g->gr_gid, strerror(errno));
				exit(EXIT_STATUS_CONFIG);
			}
		}

		const std::string SetUser = security->getString("runasuser");
		if (!SetUser.empty())
		{
			errno = 0;
			struct passwd* u = getpwnam(SetUser.c_str());
			if (!u)
			{
				ServerInstance->Logs->Log("STARTUP", LOG_DEFAULT, "getpwnam(%s) failed (wrong user?): %s", SetUser.c_str(), strerror(errno));
				exit(EXIT_STATUS_CONFIG);
			}

			if (setuid(u->pw_uid) == -1)
			{
				ServerInstance->Logs->Log("STARTUP", LOG_DEFAULT, "setuid(%d) failed (wrong user?): %s", u->pw_uid, strerror(errno));
				exit(EXIT_STATUS_CONFIG);
			}
		}
#endif
	}

	// Expands a path relative to the current working directory.
	std::string ExpandPath(const char* path)
	{
#ifdef _WIN32
		TCHAR configPath[MAX_PATH + 1];
		if (GetFullPathName(path, MAX_PATH, configPath, NULL) > 0)
			return configPath;
#else
		char configPath[PATH_MAX + 1];
		if (realpath(path, configPath))
			return configPath;
#endif
		return path;
	}

	// Locates a config file on the file system.
	bool FindConfigFile(std::string& path)
	{
		if (FileSystem::FileExists(path))
			return true;

#ifdef _WIN32
		// Windows hides file extensions by default so try appending .txt to the path
		// to help users who have that feature enabled and can't create .conf files.
		const std::string txtpath = path + ".txt";
		if (FileSystem::FileExists(txtpath))
		{
			path.assign(txtpath);
			return true;
		}
#endif
		return false;
	}

	// Attempts to fork into the background.
	void ForkIntoBackground()
	{
#ifndef _WIN32
		// We use VoidSignalHandler whilst forking to avoid breaking daemon scripts
		// if the parent process exits with SIGTERM (15) instead of EXIT_STATUS_NOERROR (0).
		signal(SIGTERM, VoidSignalHandler);

		errno = 0;
		int childpid = fork();
		if (childpid < 0)
		{
			ServerInstance->Logs->Log("STARTUP", LOG_DEFAULT, "fork() failed: %s", strerror(errno));
			std::cout << con_red << "Error:" << con_reset << " unable to fork into background: " << strerror(errno);
			ServerInstance->Exit(EXIT_STATUS_FORK);
		}
		else if (childpid > 0)
		{
			// Wait until the child process kills the parent so that the shell prompt
			// doesnt display over the output. Sending a kill with a signal of 0 just
			// checks that the child pid is still running. If it is not then an error
			// happened and the parent should exit.
			while (kill(childpid, 0) != -1)
				sleep(1);
			exit(EXIT_STATUS_NOERROR);
		}
		else
		{
			setsid();
			signal(SIGTERM, InspIRCd::SetSignal);
			SocketEngine::RecoverFromFork();
		}
#endif
	}

	// Increase the size of a core dump file to improve debugging problems.
	void IncreaseCoreDumpSize()
	{
#ifndef _WIN32
		errno = 0;
		rlimit rl;
		if (getrlimit(RLIMIT_CORE, &rl) == -1)
		{
			ServerInstance->Logs->Log("STARTUP", LOG_DEFAULT, "Unable to increase core dump size: getrlimit(RLIMIT_CORE) failed: %s", strerror(errno));
			return;
		}

		rl.rlim_cur = rl.rlim_max;
		if (setrlimit(RLIMIT_CORE, &rl) == -1)
			ServerInstance->Logs->Log("STARTUP", LOG_DEFAULT, "Unable to increase core dump size: setrlimit(RLIMIT_CORE) failed: %s", strerror(errno));
#endif
	}

	// Parses the command line options.
	void ParseOptions()
	{
		int do_debug = 0, do_nofork = 0,    do_nolog = 0;
		int do_nopid = 0, do_runasroot = 0, do_version = 0;
		struct option longopts[] =
		{
			{ "config",    required_argument, NULL,          'c' },
			{ "debug",     no_argument,       &do_debug,     1 },
			{ "nofork",    no_argument,       &do_nofork,    1 },
			{ "nolog",     no_argument,       &do_nolog,     1 },
			{ "nopid",     no_argument,       &do_nopid,     1 },
			{ "runasroot", no_argument,       &do_runasroot, 1 },
			{ "version",   no_argument,       &do_version,   1 },
			{ 0, 0, 0, 0 }
		};

		char** argv = ServerInstance->Config->cmdline.argv;
		int ret;
		while ((ret = getopt_long(ServerInstance->Config->cmdline.argc, argv, ":c:", longopts, NULL)) != -1)
		{
			switch (ret)
			{
				case 0:
					// A long option was specified.
					break;

				case 'c':
					// The -c option was specified.
					ServerInstance->ConfigFileName = ExpandPath(optarg);
					break;

				default:
					// An unknown option was specified.
					std::cout << con_red << "Error:" <<  con_reset << " unknown option '" << argv[optind - 1] << "'." << std::endl
						<< con_bright << "Usage: " << con_reset << argv[0] << " [--config <file>] [--debug] [--nofork] [--nolog]" << std::endl
						<< std::string(strlen(argv[0]) + 8, ' ') << "[--nopid] [--runasroot] [--version]" << std::endl;
					ServerInstance->Exit(EXIT_STATUS_ARGV);
					break;
			}
		}

		if (do_version)
		{
			std::cout << std::endl << INSPIRCD_VERSION << std::endl;
			ServerInstance->Exit(EXIT_STATUS_NOERROR);
		}

		// Store the relevant parsed arguments
		ServerInstance->Config->cmdline.forcedebug = !!do_debug;
		ServerInstance->Config->cmdline.nofork = !!do_nofork;
		ServerInstance->Config->cmdline.runasroot = !!do_runasroot;
		ServerInstance->Config->cmdline.writelog = !do_nolog;
		ServerInstance->Config->cmdline.writepid = !do_nopid;
	}
	// Seeds the random number generator if applicable.
	void SeedRng(timespec ts)
	{
#if defined _WIN32
		srand(ts.tv_nsec ^ ts.tv_sec);
#elif !defined HAS_ARC4RANDOM_BUF
		srandom(ts.tv_nsec ^ ts.tv_sec);
#endif
	}

	// Sets handlers for various process signals.
	void SetSignals()
	{
#ifndef _WIN32
		signal(SIGALRM, SIG_IGN);
		signal(SIGCHLD, SIG_IGN);
		signal(SIGHUP, InspIRCd::SetSignal);
		signal(SIGPIPE, SIG_IGN);
		signal(SIGUSR1, SIG_IGN);
		signal(SIGUSR2, SIG_IGN);
		signal(SIGXFSZ, SIG_IGN);
#endif
		signal(SIGTERM, InspIRCd::SetSignal);
	}

	void TryBindPorts()
	{
		FailedPortList pl;
		ServerInstance->BindPorts(pl);

		if (!pl.empty())
		{
			std::cout << con_red << "Warning!" << con_reset << " Some of your listener" << (pl.size() == 1 ? "s" : "") << " failed to bind:" << std::endl
				<< std::endl;

			for (FailedPortList::const_iterator iter = pl.begin(); iter != pl.end(); ++iter)
			{
				const FailedPort& fp = *iter;
				std::cout << "  " << con_bright << fp.sa.str() << con_reset << ": " << strerror(fp.error) << '.' << std::endl
					<< "  " << "Created from <bind> tag at " << fp.tag->getTagLocation() << std::endl
					<< std::endl;
			}

			std::cout << con_bright << "Hints:" << con_reset << std::endl
				<< "- For TCP/IP listeners try using a public IP address in <bind:address> instead" << std::endl
				<< "  of * of leaving it blank." << std::endl
				<< "- For UNIX socket listeners try enabling <bind:rewrite> to replace old sockets." << std::endl;
		}
	}

	// Required for returning the proper value of EXIT_SUCCESS for the parent process.
	void VoidSignalHandler(int)
	{
		exit(EXIT_STATUS_NOERROR);
	}
}

void InspIRCd::Cleanup()
{
	// Close all listening sockets
	for (unsigned int i = 0; i < ports.size(); i++)
	{
		ports[i]->cull();
		delete ports[i];
	}
	ports.clear();

	// Tell modules that we're shutting down.
	const std::string quitmsg = "Server shutting down";
	FOREACH_MOD(OnShutdown, (quitmsg));

	// Disconnect all local users
	const UserManager::LocalList& list = Users.GetLocalUsers();
	while (!list.empty())
		ServerInstance->Users.QuitUser(list.front(), quitmsg);

	GlobalCulls.Apply();
	Modules.UnloadAll();

	/* Delete objects dynamically allocated in constructor (destructor would be more appropriate, but we're likely exiting) */
	/* Must be deleted before modes as it decrements modelines */
	if (FakeClient)
	{
		delete FakeClient->server;
		FakeClient->cull();
	}
	DeleteZero(this->FakeClient);
	DeleteZero(this->XLines);
	DeleteZero(this->Config);
	SocketEngine::Deinit();
	Logs.CloseLogs();
}

<<<<<<< HEAD
void InspIRCd::SetSignals()
{
#ifndef _WIN32
	signal(SIGALRM, SIG_IGN);
	signal(SIGCHLD, SIG_IGN);
	signal(SIGHUP, InspIRCd::SetSignal);
	signal(SIGPIPE, SIG_IGN);
	signal(SIGUSR1, SIG_IGN);
	signal(SIGUSR2, SIG_IGN);
	signal(SIGXFSZ, SIG_IGN);
#endif
	signal(SIGTERM, InspIRCd::SetSignal);
}

// Required for returning the proper value of EXIT_SUCCESS for the parent process
static void VoidSignalHandler(int signalreceived)
{
	exit(EXIT_STATUS_NOERROR);
}

bool InspIRCd::DaemonSeed()
{
#ifdef _WIN32
	std::cout << "InspIRCd Process ID: " << con_green << GetCurrentProcessId() << con_reset << std::endl;
	return true;
#else
	// Do not use exit() here: It will exit with status SIGTERM which would break e.g. daemon scripts
	signal(SIGTERM, VoidSignalHandler);

	int childpid = fork();
	if (childpid < 0)
		return false;
	else if (childpid > 0)
	{
		/* We wait here for the child process to kill us,
		 * so that the shell prompt doesnt come back over
		 * the output.
		 * Sending a kill with a signal of 0 just checks
		 * if the child pid is still around. If theyre not,
		 * they threw an error and we should give up.
		 */
		while (kill(childpid, 0) != -1)
			sleep(1);
		exit(EXIT_STATUS_NOERROR);
	}
	setsid ();
	std::cout << "InspIRCd Process ID: " << con_green << getpid() << con_reset << std::endl;

	signal(SIGTERM, InspIRCd::SetSignal);

	rlimit rl;
	if (getrlimit(RLIMIT_CORE, &rl) == -1)
	{
		this->Logs.Log("STARTUP", LOG_DEFAULT, "Failed to getrlimit()!");
		return false;
	}
	rl.rlim_cur = rl.rlim_max;

	if (setrlimit(RLIMIT_CORE, &rl) == -1)
			this->Logs.Log("STARTUP", LOG_DEFAULT, "setrlimit() failed, cannot increase coredump size.");

	return true;
#endif
}

=======
>>>>>>> 56375392
void InspIRCd::WritePID(const std::string& filename, bool exitonfail)
{
#ifndef _WIN32
	if (!ServerInstance->Config->cmdline.writepid)
	{
		this->Logs.Log("STARTUP", LOG_DEFAULT, "--nopid specified on command line; PID file not written.");
		return;
	}

	std::string fname = ServerInstance->Config->Paths.PrependData(filename.empty() ? "inspircd.pid" : filename);
	std::ofstream outfile(fname.c_str());
	if (outfile.is_open())
	{
		outfile << getpid();
		outfile.close();
	}
	else
	{
		if (exitonfail)
			std::cout << "Failed to write PID-file '" << fname << "', exiting." << std::endl;
		this->Logs.Log("STARTUP", LOG_DEFAULT, "Failed to write PID-file '%s'%s", fname.c_str(), (exitonfail ? ", exiting." : ""));
		if (exitonfail)
			Exit(EXIT_STATUS_PID);
	}
#endif
}

InspIRCd::InspIRCd(int argc, char** argv)
	: FakeClient(NULL)
	, ConfigFileName(INSPIRCD_CONFIG_PATH "/inspircd.conf")
	, ConfigThread(NULL)
	, Config(NULL)
	, XLines(NULL)
	, PI(&DefaultProtocolInterface)
	, GenRandom(&DefaultGenRandom)
	, IsChannel(&DefaultIsChannel)
	, IsNick(&DefaultIsNick)
	, IsIdent(&DefaultIsIdent)
{
	ServerInstance = this;

	UpdateTime();
	this->startup_time = TIME.tv_sec;

	IncreaseCoreDumpSize();
	SeedRng(TIME);
	SocketEngine::Init();

	this->Config = new ServerConfig;
	dynamic_reference_base::reset_all();
	this->XLines = new XLineManager;

	this->Config->cmdline.argv = argv;
	this->Config->cmdline.argc = argc;

#ifdef _WIN32
	// Initialize the console values
	g_hStdout = GetStdHandle(STD_OUTPUT_HANDLE);
	CONSOLE_SCREEN_BUFFER_INFO bufinf;
	if(GetConsoleScreenBufferInfo(g_hStdout, &bufinf))
	{
		g_wOriginalColors = bufinf.wAttributes & 0x00FF;
		g_wBackgroundColor = bufinf.wAttributes & 0x00F0;
	}
	else
	{
		g_wOriginalColors = FOREGROUND_RED|FOREGROUND_BLUE|FOREGROUND_GREEN;
		g_wBackgroundColor = 0;
	}
#endif

	{
		ServiceProvider* provs[] =
		{
			&rfcevents.numeric, &rfcevents.join, &rfcevents.part, &rfcevents.kick, &rfcevents.quit, &rfcevents.nick,
			&rfcevents.mode, &rfcevents.topic, &rfcevents.privmsg, &rfcevents.invite, &rfcevents.ping, &rfcevents.pong,
			&rfcevents.error
		};
		Modules.AddServices(provs, sizeof(provs)/sizeof(provs[0]));
	}

	std::cout << con_green << "InspIRCd - Internet Relay Chat Daemon" << con_reset << std::endl
		<< "See " << con_green << "/INFO" << con_reset << " for contributors & authors" << std::endl
		<< std::endl;

	ParseOptions();
	if (Config->cmdline.forcedebug)
	{
		FileWriter* fw = new FileWriter(stdout, 1);
		FileLogStream* fls = new FileLogStream(LOG_RAWIO, fw);
		Logs.AddLogTypes("*", fls, true);
	}

<<<<<<< HEAD
	if (!FileSystem::FileExists(ConfigFileName))
	{
#ifdef _WIN32
		/* Windows can (and defaults to) hide file extensions, so let's play a bit nice for windows users. */
		std::string txtconf = this->ConfigFileName;
		txtconf.append(".txt");

		if (FileSystem::FileExists(txtconf))
		{
			ConfigFileName = txtconf;
		}
		else
#endif
		{
			std::cout << "ERROR: Cannot open config file: " << ConfigFileName << std::endl << "Exiting..." << std::endl;
			this->Logs.Log("STARTUP", LOG_DEFAULT, "Unable to open config file %s", ConfigFileName.c_str());
			Exit(EXIT_STATUS_CONFIG);
		}
	}

	std::cout << con_green << "InspIRCd - Internet Relay Chat Daemon" << con_reset << std::endl;
	std::cout << "For contributors & authors: " << con_green << "See /INFO Output" << con_reset << std::endl;

#ifndef _WIN32
	if (!do_root)
		this->CheckRoot();
	else
=======
	if (!FindConfigFile(ConfigFileName))
>>>>>>> 56375392
	{
		this->Logs->Log("STARTUP", LOG_DEFAULT, "Unable to open config file %s", ConfigFileName.c_str());
		std::cout << "ERROR: Cannot open config file: " << ConfigFileName << std::endl << "Exiting..." << std::endl;
		Exit(EXIT_STATUS_CONFIG);
	}

	SetSignals();
	if (!Config->cmdline.runasroot)
		CheckRoot();
	if (!Config->cmdline.nofork)
<<<<<<< HEAD
	{
		if (!this->DaemonSeed())
		{
			std::cout << "ERROR: could not go into daemon mode. Shutting down." << std::endl;
			Logs.Log("STARTUP", LOG_DEFAULT, "ERROR: could not go into daemon mode. Shutting down.");
			Exit(EXIT_STATUS_FORK);
		}
	}
=======
		ForkIntoBackground();
>>>>>>> 56375392

	std::cout << "InspIRCd Process ID: " << con_green << getpid() << con_reset << std::endl;

	/* During startup we read the configuration now, not in
	 * a seperate thread
	 */
	this->Config->Read();
	this->Config->Apply(NULL, "");
	Logs.OpenFileLogs();

	// If we don't have a SID, generate one based on the server name and the server description
	if (Config->sid.empty())
		Config->sid = UIDGenerator::GenerateSID(Config->ServerName, Config->ServerDesc);

	// Initialize the UID generator with our sid
	this->UIDGen.init(Config->sid);

	// Create the server user for this server
	this->FakeClient = new FakeUser(Config->sid, Config->ServerName, Config->ServerDesc);

	// This is needed as all new XLines are marked pending until ApplyLines() is called
	this->XLines->ApplyLines();

	std::cout << std::endl;

	this->Modules.LoadAll();

	// Build ISupport as ModuleManager::LoadAll() does not do it
	this->ISupport.Build();

	TryBindPorts();

	std::cout << "InspIRCd is now running as '" << Config->ServerName << "'[" << Config->GetSID() << "] with " << SocketEngine::GetMaxFds() << " max open sockets" << std::endl;

#ifndef _WIN32
	if (!Config->cmdline.nofork)
	{
		if (kill(getppid(), SIGTERM) == -1)
		{
			std::cout << "Error killing parent process: " << strerror(errno) << std::endl;
			Logs.Log("STARTUP", LOG_DEFAULT, "Error killing parent process: %s",strerror(errno));
		}
	}

	/* Explicitly shut down stdio's stdin/stdout/stderr.
	 *
	 * The previous logic here was to only do this if stdio was connected to a controlling
	 * terminal.  However, we must do this always to avoid information leaks and other
	 * problems related to stdio.
	 *
	 * The only exception is if we are in debug mode.
	 *
	 *    -- nenolod
	 */
	if ((!Config->cmdline.nofork) && (!Config->cmdline.forcedebug))
	{
		int fd = open("/dev/null", O_RDWR);

		fclose(stdin);
		fclose(stderr);
		fclose(stdout);

		if (dup2(fd, STDIN_FILENO) < 0)
			Logs.Log("STARTUP", LOG_DEFAULT, "Failed to dup /dev/null to stdin.");
		if (dup2(fd, STDOUT_FILENO) < 0)
			Logs.Log("STARTUP", LOG_DEFAULT, "Failed to dup /dev/null to stdout.");
		if (dup2(fd, STDERR_FILENO) < 0)
			Logs.Log("STARTUP", LOG_DEFAULT, "Failed to dup /dev/null to stderr.");
		close(fd);
	}
	else
	{
		Logs.Log("STARTUP", LOG_DEFAULT, "Keeping pseudo-tty open as we are running in the foreground.");
	}
#else
	/* Set win32 service as running, if we are running as a service */
	SetServiceRunning();

	// Handle forking
	if(!Config->cmdline.nofork)
	{
		FreeConsole();
	}

	QueryPerformanceFrequency(&stats.QPFrequency);
#endif

<<<<<<< HEAD
	Logs.Log("STARTUP", LOG_DEFAULT, "Startup complete as '%s'[%s], %lu max open sockets", Config->ServerName.c_str(),Config->GetSID().c_str(), SocketEngine::GetMaxFds());

#ifndef _WIN32
	ConfigTag* security = Config->ConfValue("security");

	const std::string SetGroup = security->getString("runasgroup");
	if (!SetGroup.empty())
	{
		errno = 0;
		if (setgroups(0, NULL) == -1)
		{
			this->Logs.Log("STARTUP", LOG_DEFAULT, "setgroups() failed (wtf?): %s", strerror(errno));
			exit(EXIT_STATUS_CONFIG);
		}

		struct group* g = getgrnam(SetGroup.c_str());
		if (!g)
		{
			this->Logs.Log("STARTUP", LOG_DEFAULT, "getgrnam(%s) failed (wrong group?): %s", SetGroup.c_str(), strerror(errno));
			exit(EXIT_STATUS_CONFIG);
		}

		if (setgid(g->gr_gid) == -1)
		{
			this->Logs.Log("STARTUP", LOG_DEFAULT, "setgid(%d) failed (wrong group?): %s", g->gr_gid, strerror(errno));
			exit(EXIT_STATUS_CONFIG);
		}
	}

	const std::string SetUser = security->getString("runasuser");
	if (!SetUser.empty())
	{
		errno = 0;
		struct passwd* u = getpwnam(SetUser.c_str());
		if (!u)
		{
			this->Logs.Log("STARTUP", LOG_DEFAULT, "getpwnam(%s) failed (wrong user?): %s", SetUser.c_str(), strerror(errno));
			exit(EXIT_STATUS_CONFIG);
		}

		if (setuid(u->pw_uid) == -1)
		{
			this->Logs.Log("STARTUP", LOG_DEFAULT, "setuid(%d) failed (wrong user?): %s", u->pw_uid, strerror(errno));
			exit(EXIT_STATUS_CONFIG);
		}
	}

	this->WritePID(Config->PID);
#endif
=======
	WritePID(Config->PID);
	DropRoot();

	Logs->Log("STARTUP", LOG_DEFAULT, "Startup complete as '%s'[%s], %lu max open sockets", Config->ServerName.c_str(),Config->GetSID().c_str(), SocketEngine::GetMaxFds());
>>>>>>> 56375392
}

void InspIRCd::UpdateTime()
{
#if defined HAS_CLOCK_GETTIME
	clock_gettime(CLOCK_REALTIME, &TIME);
#elif defined _WIN32
	SYSTEMTIME st;
	GetSystemTime(&st);

	TIME.tv_sec = time(NULL);
	TIME.tv_nsec = st.wMilliseconds;
#else
	struct timeval tv;
	gettimeofday(&tv, NULL);

	TIME.tv_sec = tv.tv_sec;
	TIME.tv_nsec = tv.tv_usec * 1000;
#endif
}

void InspIRCd::Run()
{
	UpdateTime();
	time_t OLDTIME = TIME.tv_sec;

	while (true)
	{
		/* Check if there is a config thread which has finished executing but has not yet been freed */
		if (this->ConfigThread && this->ConfigThread->IsDone())
		{
			/* Rehash has completed */
			this->Logs.Log("CONFIG", LOG_DEBUG, "New configuration has been read, applying...");
			ConfigThread->Stop();
			DeleteZero(ConfigThread);
		}

		UpdateTime();

		/* Run background module timers every few seconds
		 * (the docs say modules shouldnt rely on accurate
		 * timing using this event, so we dont have to
		 * time this exactly).
		 */
		if (TIME.tv_sec != OLDTIME)
		{
			CollectStats();

			if (Config->TimeSkipWarn)
			{
				time_t timediff = TIME.tv_sec - OLDTIME;

				if (timediff > Config->TimeSkipWarn)
					SNO.WriteToSnoMask('a', "\002Performance warning!\002 Server clock jumped forwards by %lu seconds!", timediff);

				else if (timediff < -Config->TimeSkipWarn)
					SNO.WriteToSnoMask('a', "\002Performance warning!\002 Server clock jumped backwards by %lu seconds!", labs(timediff));
			}

			OLDTIME = TIME.tv_sec;

			if ((TIME.tv_sec % 3600) == 0)
				FOREACH_MOD(OnGarbageCollect, ());

			Timers.TickTimers(TIME.tv_sec);
			Users.DoBackgroundUserStuff();

			if ((TIME.tv_sec % 5) == 0)
			{
				FOREACH_MOD(OnBackgroundTimer, (TIME.tv_sec));
				SNO.FlushSnotices();
			}
		}

		/* Call the socket engine to wait on the active
		 * file descriptors. The socket engine has everything's
		 * descriptors in its list... dns, modules, users,
		 * servers... so its nice and easy, just one call.
		 * This will cause any read or write events to be
		 * dispatched to their handlers.
		 */
		SocketEngine::DispatchTrialWrites();
		SocketEngine::DispatchEvents();

		/* if any users were quit, take them out */
		GlobalCulls.Apply();
		AtomicActions.Run();

		if (s_signal)
		{
			this->SignalHandler(s_signal);
			s_signal = 0;
		}
	}
}

sig_atomic_t InspIRCd::s_signal = 0;

void InspIRCd::SetSignal(int signal)
{
	s_signal = signal;
}

/* On posix systems, the flow of the program starts right here, with
 * ENTRYPOINT being a #define that defines main(). On Windows, ENTRYPOINT
 * defines smain() and the real main() is in the service code under
 * win32service.cpp. This allows the service control manager to control
 * the process where we are running as a windows service.
 */
ENTRYPOINT
{
	new InspIRCd(argc, argv);
	ServerInstance->Run();
	delete ServerInstance;
	return 0;
}<|MERGE_RESOLUTION|>--- conflicted
+++ resolved
@@ -153,20 +153,20 @@
 			errno = 0;
 			if (setgroups(0, NULL) == -1)
 			{
-				ServerInstance->Logs->Log("STARTUP", LOG_DEFAULT, "setgroups() failed (wtf?): %s", strerror(errno));
+				ServerInstance->Logs.Log("STARTUP", LOG_DEFAULT, "setgroups() failed (wtf?): %s", strerror(errno));
 				exit(EXIT_STATUS_CONFIG);
 			}
 
 			struct group* g = getgrnam(SetGroup.c_str());
 			if (!g)
 			{
-				ServerInstance->Logs->Log("STARTUP", LOG_DEFAULT, "getgrnam(%s) failed (wrong group?): %s", SetGroup.c_str(), strerror(errno));
+				ServerInstance->Logs.Log("STARTUP", LOG_DEFAULT, "getgrnam(%s) failed (wrong group?): %s", SetGroup.c_str(), strerror(errno));
 				exit(EXIT_STATUS_CONFIG);
 			}
 
 			if (setgid(g->gr_gid) == -1)
 			{
-				ServerInstance->Logs->Log("STARTUP", LOG_DEFAULT, "setgid(%d) failed (wrong group?): %s", g->gr_gid, strerror(errno));
+				ServerInstance->Logs.Log("STARTUP", LOG_DEFAULT, "setgid(%d) failed (wrong group?): %s", g->gr_gid, strerror(errno));
 				exit(EXIT_STATUS_CONFIG);
 			}
 		}
@@ -178,13 +178,13 @@
 			struct passwd* u = getpwnam(SetUser.c_str());
 			if (!u)
 			{
-				ServerInstance->Logs->Log("STARTUP", LOG_DEFAULT, "getpwnam(%s) failed (wrong user?): %s", SetUser.c_str(), strerror(errno));
+				ServerInstance->Logs.Log("STARTUP", LOG_DEFAULT, "getpwnam(%s) failed (wrong user?): %s", SetUser.c_str(), strerror(errno));
 				exit(EXIT_STATUS_CONFIG);
 			}
 
 			if (setuid(u->pw_uid) == -1)
 			{
-				ServerInstance->Logs->Log("STARTUP", LOG_DEFAULT, "setuid(%d) failed (wrong user?): %s", u->pw_uid, strerror(errno));
+				ServerInstance->Logs.Log("STARTUP", LOG_DEFAULT, "setuid(%d) failed (wrong user?): %s", u->pw_uid, strerror(errno));
 				exit(EXIT_STATUS_CONFIG);
 			}
 		}
@@ -237,7 +237,7 @@
 		int childpid = fork();
 		if (childpid < 0)
 		{
-			ServerInstance->Logs->Log("STARTUP", LOG_DEFAULT, "fork() failed: %s", strerror(errno));
+			ServerInstance->Logs.Log("STARTUP", LOG_DEFAULT, "fork() failed: %s", strerror(errno));
 			std::cout << con_red << "Error:" << con_reset << " unable to fork into background: " << strerror(errno);
 			ServerInstance->Exit(EXIT_STATUS_FORK);
 		}
@@ -268,13 +268,13 @@
 		rlimit rl;
 		if (getrlimit(RLIMIT_CORE, &rl) == -1)
 		{
-			ServerInstance->Logs->Log("STARTUP", LOG_DEFAULT, "Unable to increase core dump size: getrlimit(RLIMIT_CORE) failed: %s", strerror(errno));
+			ServerInstance->Logs.Log("STARTUP", LOG_DEFAULT, "Unable to increase core dump size: getrlimit(RLIMIT_CORE) failed: %s", strerror(errno));
 			return;
 		}
 
 		rl.rlim_cur = rl.rlim_max;
 		if (setrlimit(RLIMIT_CORE, &rl) == -1)
-			ServerInstance->Logs->Log("STARTUP", LOG_DEFAULT, "Unable to increase core dump size: setrlimit(RLIMIT_CORE) failed: %s", strerror(errno));
+			ServerInstance->Logs.Log("STARTUP", LOG_DEFAULT, "Unable to increase core dump size: setrlimit(RLIMIT_CORE) failed: %s", strerror(errno));
 #endif
 	}
 
@@ -426,74 +426,6 @@
 	Logs.CloseLogs();
 }
 
-<<<<<<< HEAD
-void InspIRCd::SetSignals()
-{
-#ifndef _WIN32
-	signal(SIGALRM, SIG_IGN);
-	signal(SIGCHLD, SIG_IGN);
-	signal(SIGHUP, InspIRCd::SetSignal);
-	signal(SIGPIPE, SIG_IGN);
-	signal(SIGUSR1, SIG_IGN);
-	signal(SIGUSR2, SIG_IGN);
-	signal(SIGXFSZ, SIG_IGN);
-#endif
-	signal(SIGTERM, InspIRCd::SetSignal);
-}
-
-// Required for returning the proper value of EXIT_SUCCESS for the parent process
-static void VoidSignalHandler(int signalreceived)
-{
-	exit(EXIT_STATUS_NOERROR);
-}
-
-bool InspIRCd::DaemonSeed()
-{
-#ifdef _WIN32
-	std::cout << "InspIRCd Process ID: " << con_green << GetCurrentProcessId() << con_reset << std::endl;
-	return true;
-#else
-	// Do not use exit() here: It will exit with status SIGTERM which would break e.g. daemon scripts
-	signal(SIGTERM, VoidSignalHandler);
-
-	int childpid = fork();
-	if (childpid < 0)
-		return false;
-	else if (childpid > 0)
-	{
-		/* We wait here for the child process to kill us,
-		 * so that the shell prompt doesnt come back over
-		 * the output.
-		 * Sending a kill with a signal of 0 just checks
-		 * if the child pid is still around. If theyre not,
-		 * they threw an error and we should give up.
-		 */
-		while (kill(childpid, 0) != -1)
-			sleep(1);
-		exit(EXIT_STATUS_NOERROR);
-	}
-	setsid ();
-	std::cout << "InspIRCd Process ID: " << con_green << getpid() << con_reset << std::endl;
-
-	signal(SIGTERM, InspIRCd::SetSignal);
-
-	rlimit rl;
-	if (getrlimit(RLIMIT_CORE, &rl) == -1)
-	{
-		this->Logs.Log("STARTUP", LOG_DEFAULT, "Failed to getrlimit()!");
-		return false;
-	}
-	rl.rlim_cur = rl.rlim_max;
-
-	if (setrlimit(RLIMIT_CORE, &rl) == -1)
-			this->Logs.Log("STARTUP", LOG_DEFAULT, "setrlimit() failed, cannot increase coredump size.");
-
-	return true;
-#endif
-}
-
-=======
->>>>>>> 56375392
 void InspIRCd::WritePID(const std::string& filename, bool exitonfail)
 {
 #ifndef _WIN32
@@ -587,39 +519,10 @@
 		Logs.AddLogTypes("*", fls, true);
 	}
 
-<<<<<<< HEAD
-	if (!FileSystem::FileExists(ConfigFileName))
-	{
-#ifdef _WIN32
-		/* Windows can (and defaults to) hide file extensions, so let's play a bit nice for windows users. */
-		std::string txtconf = this->ConfigFileName;
-		txtconf.append(".txt");
-
-		if (FileSystem::FileExists(txtconf))
-		{
-			ConfigFileName = txtconf;
-		}
-		else
-#endif
-		{
-			std::cout << "ERROR: Cannot open config file: " << ConfigFileName << std::endl << "Exiting..." << std::endl;
-			this->Logs.Log("STARTUP", LOG_DEFAULT, "Unable to open config file %s", ConfigFileName.c_str());
-			Exit(EXIT_STATUS_CONFIG);
-		}
-	}
-
-	std::cout << con_green << "InspIRCd - Internet Relay Chat Daemon" << con_reset << std::endl;
-	std::cout << "For contributors & authors: " << con_green << "See /INFO Output" << con_reset << std::endl;
-
-#ifndef _WIN32
-	if (!do_root)
-		this->CheckRoot();
-	else
-=======
+
 	if (!FindConfigFile(ConfigFileName))
->>>>>>> 56375392
-	{
-		this->Logs->Log("STARTUP", LOG_DEFAULT, "Unable to open config file %s", ConfigFileName.c_str());
+	{
+		this->Logs.Log("STARTUP", LOG_DEFAULT, "Unable to open config file %s", ConfigFileName.c_str());
 		std::cout << "ERROR: Cannot open config file: " << ConfigFileName << std::endl << "Exiting..." << std::endl;
 		Exit(EXIT_STATUS_CONFIG);
 	}
@@ -628,18 +531,7 @@
 	if (!Config->cmdline.runasroot)
 		CheckRoot();
 	if (!Config->cmdline.nofork)
-<<<<<<< HEAD
-	{
-		if (!this->DaemonSeed())
-		{
-			std::cout << "ERROR: could not go into daemon mode. Shutting down." << std::endl;
-			Logs.Log("STARTUP", LOG_DEFAULT, "ERROR: could not go into daemon mode. Shutting down.");
-			Exit(EXIT_STATUS_FORK);
-		}
-	}
-=======
 		ForkIntoBackground();
->>>>>>> 56375392
 
 	std::cout << "InspIRCd Process ID: " << con_green << getpid() << con_reset << std::endl;
 
@@ -727,62 +619,10 @@
 	QueryPerformanceFrequency(&stats.QPFrequency);
 #endif
 
-<<<<<<< HEAD
-	Logs.Log("STARTUP", LOG_DEFAULT, "Startup complete as '%s'[%s], %lu max open sockets", Config->ServerName.c_str(),Config->GetSID().c_str(), SocketEngine::GetMaxFds());
-
-#ifndef _WIN32
-	ConfigTag* security = Config->ConfValue("security");
-
-	const std::string SetGroup = security->getString("runasgroup");
-	if (!SetGroup.empty())
-	{
-		errno = 0;
-		if (setgroups(0, NULL) == -1)
-		{
-			this->Logs.Log("STARTUP", LOG_DEFAULT, "setgroups() failed (wtf?): %s", strerror(errno));
-			exit(EXIT_STATUS_CONFIG);
-		}
-
-		struct group* g = getgrnam(SetGroup.c_str());
-		if (!g)
-		{
-			this->Logs.Log("STARTUP", LOG_DEFAULT, "getgrnam(%s) failed (wrong group?): %s", SetGroup.c_str(), strerror(errno));
-			exit(EXIT_STATUS_CONFIG);
-		}
-
-		if (setgid(g->gr_gid) == -1)
-		{
-			this->Logs.Log("STARTUP", LOG_DEFAULT, "setgid(%d) failed (wrong group?): %s", g->gr_gid, strerror(errno));
-			exit(EXIT_STATUS_CONFIG);
-		}
-	}
-
-	const std::string SetUser = security->getString("runasuser");
-	if (!SetUser.empty())
-	{
-		errno = 0;
-		struct passwd* u = getpwnam(SetUser.c_str());
-		if (!u)
-		{
-			this->Logs.Log("STARTUP", LOG_DEFAULT, "getpwnam(%s) failed (wrong user?): %s", SetUser.c_str(), strerror(errno));
-			exit(EXIT_STATUS_CONFIG);
-		}
-
-		if (setuid(u->pw_uid) == -1)
-		{
-			this->Logs.Log("STARTUP", LOG_DEFAULT, "setuid(%d) failed (wrong user?): %s", u->pw_uid, strerror(errno));
-			exit(EXIT_STATUS_CONFIG);
-		}
-	}
-
-	this->WritePID(Config->PID);
-#endif
-=======
 	WritePID(Config->PID);
 	DropRoot();
 
-	Logs->Log("STARTUP", LOG_DEFAULT, "Startup complete as '%s'[%s], %lu max open sockets", Config->ServerName.c_str(),Config->GetSID().c_str(), SocketEngine::GetMaxFds());
->>>>>>> 56375392
+	Logs.Log("STARTUP", LOG_DEFAULT, "Startup complete as '%s'[%s], %lu max open sockets", Config->ServerName.c_str(),Config->GetSID().c_str(), SocketEngine::GetMaxFds());
 }
 
 void InspIRCd::UpdateTime()
