/*
 * InspIRCd -- Internet Relay Chat Daemon
 *
 *   Copyright (C) 2019 Matt Schatz <genius3000@g3k.solutions>
 *   Copyright (C) 2018 linuxdaemon <linuxdaemon.irc@gmail.com>
 *   Copyright (C) 2018 Dylan Frank <b00mx0r@aureus.pw>
 *   Copyright (C) 2017-2018, 2020-2021 Sadie Powell <sadie@witchery.services>
 *   Copyright (C) 2012-2016 Attila Molnar <attilamolnar@hush.com>
 *   Copyright (C) 2012, 2019 Robby <robby@chatbelgie.be>
 *   Copyright (C) 2009 Uli Schlachter <psychon@inspircd.org>
 *   Copyright (C) 2009 Daniel De Graaf <danieldg@inspircd.org>
 *   Copyright (C) 2007 Robin Burchell <robin+git@viroteck.net>
 *   Copyright (C) 2007 Dennis Friis <peavey@inspircd.org>
 *   Copyright (C) 2006-2008, 2010 Craig Edwards <brain@inspircd.org>
 *
 * This file is part of InspIRCd.  InspIRCd is free software: you can
 * redistribute it and/or modify it under the terms of the GNU General Public
 * License as published by the Free Software Foundation, version 2.
 *
 * This program is distributed in the hope that it will be useful, but WITHOUT
 * ANY WARRANTY; without even the implied warranty of MERCHANTABILITY or FITNESS
 * FOR A PARTICULAR PURPOSE.  See the GNU General Public License for more
 * details.
 *
 * You should have received a copy of the GNU General Public License
 * along with this program.  If not, see <http://www.gnu.org/licenses/>.
 */


#include "inspircd.h"
#include "modules/whois.h"
#include "numericbuilder.h"
#include "numerichelper.h"

enum SplitWhoisState
{
	// Don't split private/secret channels into a separate RPL_WHOISCHANNELS numeric.
	SPLITWHOIS_NONE,

	// Split private/secret channels into a separate RPL_WHOISCHANNELS numeric.
	SPLITWHOIS_SPLIT,

	// Split private/secret channels into a separate RPL_WHOISCHANNELS numeric with RPL_CHANNELSMSG to explain the split.
	SPLITWHOIS_SPLITMSG
};

class WhoisContextImpl final
	: public Whois::Context
{
	Events::ModuleEventProvider& lineevprov;

public:
	WhoisContextImpl(LocalUser* sourceuser, User* targetuser, Events::ModuleEventProvider& evprov)
		: Whois::Context(sourceuser, targetuser)
		, lineevprov(evprov)
	{
	}

	using Whois::Context::SendLine;
	void SendLine(Numeric::Numeric& numeric) override;
};

void WhoisContextImpl::SendLine(Numeric::Numeric& numeric)
{
	ModResult res = lineevprov.FirstResult(&Whois::LineEventListener::OnWhoisLine, *this, numeric);
	if (res != MOD_RES_DENY)
		source->WriteNumeric(numeric);
}

class CommandWhois final
	: public SplitCommand
{
	ChanModeReference secretmode;
	ChanModeReference privatemode;
	UserModeReference snomaskmode;
	Events::ModuleEventProvider evprov;
	Events::ModuleEventProvider lineevprov;

	void DoWhois(LocalUser* user, User* dest, time_t signon, unsigned long idle);
	void SendChanList(WhoisContextImpl& whois);

public:
	/** If true then all opers are shown with a generic 'is a server operator' line rather than the oper type. */
	bool genericoper;

	/** How to handle private/secret channels in the WHOIS response. */
	SplitWhoisState splitwhois;

	CommandWhois(Module* parent)
		: SplitCommand(parent, "WHOIS", 1)
		, secretmode(parent, "secret")
		, privatemode(parent, "private")
		, snomaskmode(parent, "snomask")
		, evprov(parent, "event/whois")
		, lineevprov(parent, "event/whoisline")
	{
		penalty = 2000;
		syntax = { "[<servername>] <nick>[,<nick>]+" };
	}

	CmdResult HandleLocal(LocalUser* user, const Params& parameters) override;
	CmdResult HandleRemote(RemoteUser* target, const Params& parameters) override;
};

class WhoisNumericSink final
{
	WhoisContextImpl& whois;
public:
	WhoisNumericSink(WhoisContextImpl& whoisref)
		: whois(whoisref)
	{
	}

	void operator()(Numeric::Numeric& numeric) const
	{
		whois.SendLine(numeric);
	}
};

class WhoisChanListNumericBuilder final
	: public Numeric::GenericBuilder<' ', false, WhoisNumericSink>
{
public:
	WhoisChanListNumericBuilder(WhoisContextImpl& whois)
		: Numeric::GenericBuilder<' ', false, WhoisNumericSink>(WhoisNumericSink(whois), RPL_WHOISCHANNELS, false, whois.GetSource()->nick.size() + whois.GetTarget()->nick.size() + 1)
	{
		GetNumeric().push(whois.GetTarget()->nick).push(std::string());
	}
};

class WhoisChanList final
{
	const SplitWhoisState& splitwhois;
	WhoisChanListNumericBuilder num;
	WhoisChanListNumericBuilder secretnum;
	std::string prefixstr;

	void AddMember(const Membership* memb, WhoisChanListNumericBuilder& out)
	{
		prefixstr.clear();
		const char prefix = memb->GetPrefixChar();
		if (prefix)
			prefixstr.push_back(prefix);
		out.Add(prefixstr, memb->chan->name);
	}

public:
	WhoisChanList(WhoisContextImpl& whois, const SplitWhoisState& sws)
		: splitwhois(sws)
		, num(whois)
		, secretnum(whois)
	{
	}

	void AddVisible(const Membership* memb)
	{
		AddMember(memb, num);
	}

	void AddHidden(const Membership* memb)
	{
		AddMember(memb, splitwhois == SPLITWHOIS_NONE ? num : secretnum);
	}

	void Flush(WhoisContextImpl& whois)
	{
		num.Flush();
		if (!secretnum.IsEmpty() && splitwhois == SPLITWHOIS_SPLITMSG)
			whois.SendLine(RPL_CHANNELSMSG, "is on private/secret channels:");
		secretnum.Flush();
	}
};

void CommandWhois::SendChanList(WhoisContextImpl& whois)
{
	WhoisChanList chanlist(whois, splitwhois);

	User* const target = whois.GetTarget();
	bool hasoperpriv = whois.GetSource()->HasPrivPermission("users/channel-spy");
	for (const auto* memb : target->chans)
	{
		Channel* c = memb->chan;

		// Anyone can view channels which are not private or secret.
		if (!c->IsModeSet(privatemode) && !c->IsModeSet(secretmode))
			chanlist.AddVisible(memb);

		// Hidden channels are visible when the following conditions are true:
		// (1) The source user and the target user are the same.
		// (2) The source user is a member of the hidden channel.
		// (3) The source user is an oper with the users/channel-spy privilege.
		else if (whois.IsSelfWhois() || c->HasUser(whois.GetSource()) || hasoperpriv)
			chanlist.AddHidden(memb);
	}

	chanlist.Flush(whois);
}

void CommandWhois::DoWhois(LocalUser* user, User* dest, time_t signon, unsigned long idle)
{
	WhoisContextImpl whois(user, dest, lineevprov);

	whois.SendLine(RPL_WHOISUSER, dest->ident, dest->GetDisplayedHost(), '*', dest->GetRealName());
	if (!dest->server->IsService() && (whois.IsSelfWhois() || user->HasPrivPermission("users/auspex")))
	{
		whois.SendLine(RPL_WHOISACTUALLY, dest->MakeHost(), dest->GetIPString(), "is connecting from");
	}

	SendChanList(whois);

	if (!whois.IsSelfWhois() && !ServerInstance->Config->HideServer.empty() && !user->HasPrivPermission("servers/auspex"))
	{
		whois.SendLine(RPL_WHOISSERVER, ServerInstance->Config->HideServer, ServerInstance->Config->Network);
	}
	else
	{
		whois.SendLine(RPL_WHOISSERVER, dest->server->GetName(), dest->server->GetDesc());
	}

	if (dest->IsAway())
	{
		whois.SendLine(RPL_AWAY, dest->awaymsg);
	}

	if (dest->IsOper())
	{
		if (genericoper)
			whois.SendLine(RPL_WHOISOPERATOR, dest->server->IsService() ? "is a network service" : "is a server operator");
		else
			whois.SendLine(RPL_WHOISOPERATOR, InspIRCd::Format("is %s %s on %s", (strchr("AEIOUaeiou",dest->oper->name[0]) ? "an" : "a"), dest->oper->name.c_str(), ServerInstance->Config->Network.c_str()));
	}

	if (whois.IsSelfWhois() || user->HasPrivPermission("users/auspex"))
	{
		if (dest->IsModeSet(snomaskmode))
		{
			whois.SendLine(RPL_WHOISMODES, InspIRCd::Format("is using modes %s %s", dest->GetModeLetters().c_str(), snomaskmode->GetUserParameter(dest).c_str()));
		}
		else
		{
			whois.SendLine(RPL_WHOISMODES, InspIRCd::Format("is using modes %s", dest->GetModeLetters().c_str()));
		}
	}

	evprov.Call(&Whois::EventListener::OnWhois, whois);

	/*
	 * We only send these if we've been provided them. That is, if hideserver is turned off, and user is local, or
	 * if remote whois is queried, too. This is to keep the user hidden, and also since you can't reliably tell remote time. -- w00t
	 */
	if ((idle) || (signon))
	{
		whois.SendLine(RPL_WHOISIDLE, idle, signon, "seconds idle, signon time");
	}

	whois.SendLine(RPL_ENDOFWHOIS, "End of /WHOIS list.");
}

CmdResult CommandWhois::HandleRemote(RemoteUser* target, const Params& parameters)
{
	if (parameters.size() < 2)
		return CmdResult::FAILURE;

	User* user = ServerInstance->Users.FindUUID(parameters[0]);
	if (!user)
		return CmdResult::FAILURE;

	// User doing the whois must be on this server
	LocalUser* localuser = IS_LOCAL(user);
	if (!localuser)
		return CmdResult::FAILURE;

	unsigned long idle = ConvToNum<unsigned long>(parameters.back());
	DoWhois(localuser, target, target->signon, idle);

	return CmdResult::SUCCESS;
}

CmdResult CommandWhois::HandleLocal(LocalUser* user, const Params& parameters)
{
	User *dest;
	unsigned int userindex = 0;
	unsigned long idle = 0;
	time_t signon = 0;

	if (CommandParser::LoopCall(user, this, parameters, 0))
		return CmdResult::SUCCESS;

	/*
	 * If 2 parameters are specified (/whois nick nick), ignore the first one like spanningtree
	 * does, and use the second one, otherwise, use the only parameter. -- djGrrr
	 */
	if (parameters.size() > 1)
		userindex = 1;

<<<<<<< HEAD
	dest = ServerInstance->Users.FindNick(parameters[userindex]);
=======
	if (parameters[userindex].empty())
	{
		user->WriteNumeric(ERR_NONICKNAMEGIVEN, "No nickname given");
		return CMD_FAILURE;
	}
>>>>>>> 1fc7742a

	dest = ServerInstance->FindNickOnly(parameters[userindex]);
	if ((dest) && (dest->registered == REG_ALL))
	{
		/*
		 * Okay. Umpteenth attempt at doing this, so let's re-comment...
		 * For local users (/w localuser), we show idletime if hideserver is disabled
		 * For local users (/w localuser localuser), we always show idletime, hence parameters.size() > 1 check.
		 * For remote users (/w remoteuser), we do NOT show idletime
		 * For remote users (/w remoteuser remoteuser), spanningtree will handle calling do_whois, so we can ignore this case.
		 * Thanks to djGrrr for not being impatient while I have a crap day coding. :p -- w00t
		 */
		LocalUser* localuser = IS_LOCAL(dest);
		if (localuser && (ServerInstance->Config->HideServer.empty() || parameters.size() > 1))
		{
			idle = ServerInstance->Time() - localuser->idle_lastmsg;
			signon = dest->signon;
		}

		DoWhois(user,dest,signon,idle);
	}
	else
	{
		/* no such nick/channel */
<<<<<<< HEAD
		user->WriteNumeric(Numerics::NoSuchNick(!parameters[userindex].empty() ? parameters[userindex] : "*"));
		user->WriteNumeric(RPL_ENDOFWHOIS, (!parameters[userindex].empty() ? parameters[userindex] : "*"), "End of /WHOIS list.");
		return CmdResult::FAILURE;
=======
		user->WriteNumeric(Numerics::NoSuchNick(parameters[userindex]));
		user->WriteNumeric(RPL_ENDOFWHOIS, parameters[userindex], "End of /WHOIS list.");
		return CMD_FAILURE;
>>>>>>> 1fc7742a
	}

	return CmdResult::SUCCESS;
}

class CoreModWhois final
	: public Module
{
private:
	CommandWhois cmd;

public:
	CoreModWhois()
		: Module(VF_CORE | VF_VENDOR, "Provides the WHOIS command")
		, cmd(this)
	{
	}

	void ReadConfig(ConfigStatus&) override
	{
		auto options = ServerInstance->Config->ConfValue("options");
		cmd.splitwhois = options->getEnum("splitwhois", SPLITWHOIS_NONE, {
			{ "no",       SPLITWHOIS_NONE },
			{ "split",    SPLITWHOIS_SPLIT },
			{ "splitmsg", SPLITWHOIS_SPLITMSG },
		});

		auto security = ServerInstance->Config->ConfValue("security");
		cmd.genericoper = security->getBool("genericoper");
	}
};

MODULE_INIT(CoreModWhois)<|MERGE_RESOLUTION|>--- conflicted
+++ resolved
@@ -293,17 +293,13 @@
 	if (parameters.size() > 1)
 		userindex = 1;
 
-<<<<<<< HEAD
+	if (parameters[userindex].empty())
+	{
+		user->WriteNumeric(ERR_NONICKNAMEGIVEN, "No nickname given");
+		return CmdResult::FAILURE;
+	}
+
 	dest = ServerInstance->Users.FindNick(parameters[userindex]);
-=======
-	if (parameters[userindex].empty())
-	{
-		user->WriteNumeric(ERR_NONICKNAMEGIVEN, "No nickname given");
-		return CMD_FAILURE;
-	}
->>>>>>> 1fc7742a
-
-	dest = ServerInstance->FindNickOnly(parameters[userindex]);
 	if ((dest) && (dest->registered == REG_ALL))
 	{
 		/*
@@ -326,15 +322,9 @@
 	else
 	{
 		/* no such nick/channel */
-<<<<<<< HEAD
-		user->WriteNumeric(Numerics::NoSuchNick(!parameters[userindex].empty() ? parameters[userindex] : "*"));
-		user->WriteNumeric(RPL_ENDOFWHOIS, (!parameters[userindex].empty() ? parameters[userindex] : "*"), "End of /WHOIS list.");
-		return CmdResult::FAILURE;
-=======
 		user->WriteNumeric(Numerics::NoSuchNick(parameters[userindex]));
 		user->WriteNumeric(RPL_ENDOFWHOIS, parameters[userindex], "End of /WHOIS list.");
-		return CMD_FAILURE;
->>>>>>> 1fc7742a
+		return CmdResult::FAILURE;
 	}
 
 	return CmdResult::SUCCESS;
