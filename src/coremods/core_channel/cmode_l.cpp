--- conflicted
+++ resolved
@@ -40,11 +40,7 @@
 ModeAction ModeChannelLimit::OnSet(User* user, Channel* chan, std::string& parameter)
 {
 	size_t limit = ConvToNum<size_t>(parameter);
-<<<<<<< HEAD
-	if (limit < 1)
-		return MODEACTION_DENY;
-=======
-	if (limit < minlimit || limit > INTPTR_MAX)
+	if (limit < 1 || limit > INTPTR_MAX)
 	{
 		if (IS_LOCAL(user))
 		{
@@ -56,10 +52,9 @@
 		{
 			// If the setter is remote we *must* set the mode to avoid a desync
 			// so instead clamp it to the allowed range instead.
-			limit = std::min<size_t>(std::max(limit, minlimit), INTPTR_MAX);
+			limit = std::clamp<size_t>(limit, 1, INTPTR_MAX);
 		}
 	}
->>>>>>> 0bbfafb9
 
 	ext.Set(chan, limit);
 	return MODEACTION_ALLOW;
