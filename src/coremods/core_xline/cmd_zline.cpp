/*
 * InspIRCd -- Internet Relay Chat Daemon
 *
 *   Copyright (C) 2019 Matt Schatz <genius3000@g3k.solutions>
 *   Copyright (C) 2018 linuxdaemon <linuxdaemon.irc@gmail.com>
 *   Copyright (C) 2017-2018 Sadie Powell <sadie@witchery.services>
 *   Copyright (C) 2012, 2019 Robby <robby@chatbelgie.be>
 *   Copyright (C) 2012, 2014 Attila Molnar <attilamolnar@hush.com>
 *   Copyright (C) 2009 Uli Schlachter <psychon@inspircd.org>
 *   Copyright (C) 2009 Matt Smith <dz@inspircd.org>
 *   Copyright (C) 2009 Daniel De Graaf <danieldg@inspircd.org>
 *   Copyright (C) 2007-2008, 2010 Craig Edwards <brain@inspircd.org>
 *   Copyright (C) 2007-2008 Robin Burchell <robin+git@viroteck.net>
 *   Copyright (C) 2007 Dennis Friis <peavey@inspircd.org>
 *
 * This file is part of InspIRCd.  InspIRCd is free software: you can
 * redistribute it and/or modify it under the terms of the GNU General Public
 * License as published by the Free Software Foundation, version 2.
 *
 * This program is distributed in the hope that it will be useful, but WITHOUT
 * ANY WARRANTY; without even the implied warranty of MERCHANTABILITY or FITNESS
 * FOR A PARTICULAR PURPOSE.  See the GNU General Public License for more
 * details.
 *
 * You should have received a copy of the GNU General Public License
 * along with this program.  If not, see <http://www.gnu.org/licenses/>.
 */


#include "inspircd.h"
#include "xline.h"
#include "core_xline.h"

CommandZline::CommandZline(Module* parent)
	: Command(parent, "ZLINE", 1, 3)
{
	access_needed = CmdAccess::OPERATOR;
	syntax = { "<ipmask> [<duration> :<reason>]" };
}

CmdResult CommandZline::Handle(User* user, const Params& parameters)
{
	std::string target = parameters[0];

	if (parameters.size() >= 3)
	{
		if (target.find('!') != std::string::npos)
		{
			user->WriteNotice("*** You cannot include a nickname in a Z-line, a Z-line must ban only an IP mask.");
			return CmdResult::FAILURE;
		}

		User *u = ServerInstance->Users.Find(target);

		if ((u) && (u->registered == REG_ALL))
		{
			target = u->GetIPString();
		}

		const char* ipaddr = target.c_str();

		if (strchr(ipaddr,'@'))
		{
			while (*ipaddr != '@')
				ipaddr++;
			ipaddr++;
		}

		IPMatcher matcher;
		if (InsaneBan::MatchesEveryone(ipaddr, matcher, user, "Z", "ipmasks"))
			return CmdResult::FAILURE;

		unsigned long duration;
		if (!InspIRCd::Duration(parameters[1], duration))
		{
			user->WriteNotice("*** Invalid duration for Z-line.");
			return CmdResult::FAILURE;
		}
		ZLine* zl = new ZLine(ServerInstance->Time(), duration, user->nick.c_str(), parameters[2].c_str(), ipaddr);
		if (ServerInstance->XLines->AddLine(zl,user))
		{
			if (!duration)
			{
<<<<<<< HEAD
				ServerInstance->SNO.WriteToSnoMask('x', "%s added permanent Z-line for %s: %s", user->nick.c_str(), ipaddr, parameters[2].c_str());
			}
			else
			{
				ServerInstance->SNO.WriteToSnoMask('x', "%s added timed Z-line for %s, expires in %s (on %s): %s",
=======
				ServerInstance->SNO->WriteToSnoMask('x', "%s added a permanent Z-line on %s: %s", user->nick.c_str(), ipaddr, parameters[2].c_str());
			}
			else
			{
				ServerInstance->SNO->WriteToSnoMask('x', "%s added a timed Z-line on %s, expires in %s (on %s): %s",
>>>>>>> 070d4143
					user->nick.c_str(), ipaddr, InspIRCd::DurationString(duration).c_str(),
					InspIRCd::TimeString(ServerInstance->Time() + duration).c_str(), parameters[2].c_str());
			}
			ServerInstance->XLines->ApplyLines();
		}
		else
		{
			delete zl;
			user->WriteNotice("*** Z-line for " + std::string(ipaddr) + " already exists.");
		}
	}
	else
	{
		std::string reason;

		if (ServerInstance->XLines->DelLine(target.c_str(), "Z", reason, user))
		{
			ServerInstance->SNO.WriteToSnoMask('x', "%s removed Z-line on %s: %s", user->nick.c_str(), target.c_str(), reason.c_str());
		}
		else
		{
			user->WriteNotice("*** Z-line " + target + " not found on the list.");
			return CmdResult::FAILURE;
		}
	}

	return CmdResult::SUCCESS;
}

bool CommandZline::IPMatcher::Check(User* user, const std::string& ip) const
{
	return InspIRCd::MatchCIDR(user->GetIPString(), ip, ascii_case_insensitive_map);
}<|MERGE_RESOLUTION|>--- conflicted
+++ resolved
@@ -81,19 +81,11 @@
 		{
 			if (!duration)
 			{
-<<<<<<< HEAD
-				ServerInstance->SNO.WriteToSnoMask('x', "%s added permanent Z-line for %s: %s", user->nick.c_str(), ipaddr, parameters[2].c_str());
+				ServerInstance->SNO.WriteToSnoMask('x', "%s added a permanent Z-line on %s: %s", user->nick.c_str(), ipaddr, parameters[2].c_str());
 			}
 			else
 			{
-				ServerInstance->SNO.WriteToSnoMask('x', "%s added timed Z-line for %s, expires in %s (on %s): %s",
-=======
-				ServerInstance->SNO->WriteToSnoMask('x', "%s added a permanent Z-line on %s: %s", user->nick.c_str(), ipaddr, parameters[2].c_str());
-			}
-			else
-			{
-				ServerInstance->SNO->WriteToSnoMask('x', "%s added a timed Z-line on %s, expires in %s (on %s): %s",
->>>>>>> 070d4143
+				ServerInstance->SNO.WriteToSnoMask('x', "%s added a timed Z-line on %s, expires in %s (on %s): %s",
 					user->nick.c_str(), ipaddr, InspIRCd::DurationString(duration).c_str(),
 					InspIRCd::TimeString(ServerInstance->Time() + duration).c_str(), parameters[2].c_str());
 			}
