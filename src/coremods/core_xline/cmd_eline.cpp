/*
 * InspIRCd -- Internet Relay Chat Daemon
 *
 *   Copyright (C) 2019 Matt Schatz <genius3000@g3k.solutions>
 *   Copyright (C) 2018, 2021-2022 Sadie Powell <sadie@witchery.services>
 *   Copyright (C) 2018 linuxdaemon <linuxdaemon.irc@gmail.com>
 *   Copyright (C) 2012, 2019 Robby <robby@chatbelgie.be>
 *   Copyright (C) 2012, 2014 Attila Molnar <attilamolnar@hush.com>
 *   Copyright (C) 2009 Daniel De Graaf <danieldg@inspircd.org>
 *   Copyright (C) 2008 Robin Burchell <robin+git@viroteck.net>
 *   Copyright (C) 2007 Dennis Friis <peavey@inspircd.org>
 *   Copyright (C) 2006-2008, 2010 Craig Edwards <brain@inspircd.org>
 *
 * This file is part of InspIRCd.  InspIRCd is free software: you can
 * redistribute it and/or modify it under the terms of the GNU General Public
 * License as published by the Free Software Foundation, version 2.
 *
 * This program is distributed in the hope that it will be useful, but WITHOUT
 * ANY WARRANTY; without even the implied warranty of MERCHANTABILITY or FITNESS
 * FOR A PARTICULAR PURPOSE.  See the GNU General Public License for more
 * details.
 *
 * You should have received a copy of the GNU General Public License
 * along with this program.  If not, see <http://www.gnu.org/licenses/>.
 */


#include "inspircd.h"
#include "xline.h"
#include "core_xline.h"

CommandEline::CommandEline(Module* parent)
	: Command(parent, "ELINE", 1, 3)
{
<<<<<<< HEAD
	access_needed = CmdAccess::OPERATOR;
	syntax = { "<user@host> [<duration> :<reason>]" };
=======
	flags_needed = 'o';
	syntax = "<user@host>[,<user@host>]+ [<duration> :<reason>]";
>>>>>>> 4eff31cc
}

CmdResult CommandEline::Handle(User* user, const Params& parameters)
{
	if (CommandParser::LoopCall(user, this, parameters, 0))
		return CMD_SUCCESS;

	std::string target = parameters[0];
	if (parameters.size() >= 3)
	{
		IdentHostPair ih;
		auto find = ServerInstance->Users.Find(target, true);
		if (find)
		{
			ih.first = find->GetBanIdent();
			ih.second = find->GetIPString();
			target = ih.first + "@" + ih.second;
		}
		else
			ih = ServerInstance->XLines->IdentSplit(target);

		if (ih.first.empty())
		{
			user->WriteNotice("*** Target not found.");
			return CmdResult::FAILURE;
		}

		InsaneBan::IPHostMatcher matcher;
<<<<<<< HEAD
		if (InsaneBan::MatchesEveryone(ih.first+"@"+ih.second, matcher, user, "E", "hostmasks"))
			return CmdResult::FAILURE;
=======
		if (InsaneBan::MatchesEveryone(ih.first + "@" + ih.second, matcher, user, 'E', "hostmasks"))
			return CMD_FAILURE;
>>>>>>> 4eff31cc

		unsigned long duration;
		if (!InspIRCd::Duration(parameters[1], duration))
		{
			user->WriteNotice("*** Invalid duration for E-line.");
			return CmdResult::FAILURE;
		}

		auto el = new ELine(ServerInstance->Time(), duration, user->nick, parameters[2], ih.first, ih.second);
		if (ServerInstance->XLines->AddLine(el, user))
		{
			if (!duration)
			{
				ServerInstance->SNO.WriteToSnoMask('x', "%s added a permanent E-line on %s: %s", user->nick.c_str(), target.c_str(), parameters[2].c_str());
			}
			else
			{
				ServerInstance->SNO.WriteToSnoMask('x', "%s added a timed E-line on %s, expires in %s (on %s): %s",
					user->nick.c_str(), target.c_str(), InspIRCd::DurationString(duration).c_str(),
					InspIRCd::TimeString(ServerInstance->Time() + duration).c_str(), parameters[2].c_str());
			}
		}
		else
		{
			delete el;
			user->WriteNotice("*** E-line for " + target + " already exists.");
		}
	}
	else
	{
		std::string reason;

		if (ServerInstance->XLines->DelLine(target.c_str(), "E", reason, user))
		{
			ServerInstance->SNO.WriteToSnoMask('x', "%s removed E-line on %s: %s", user->nick.c_str(), target.c_str(), reason.c_str());
		}
		else
		{
			user->WriteNotice("*** E-line " + target + " not found on the list.");
		}
	}

	return CmdResult::SUCCESS;
}<|MERGE_RESOLUTION|>--- conflicted
+++ resolved
@@ -32,19 +32,14 @@
 CommandEline::CommandEline(Module* parent)
 	: Command(parent, "ELINE", 1, 3)
 {
-<<<<<<< HEAD
 	access_needed = CmdAccess::OPERATOR;
-	syntax = { "<user@host> [<duration> :<reason>]" };
-=======
-	flags_needed = 'o';
-	syntax = "<user@host>[,<user@host>]+ [<duration> :<reason>]";
->>>>>>> 4eff31cc
+	syntax = { "<user@host>[,<user@host>]+ [<duration> :<reason>]" };
 }
 
 CmdResult CommandEline::Handle(User* user, const Params& parameters)
 {
 	if (CommandParser::LoopCall(user, this, parameters, 0))
-		return CMD_SUCCESS;
+		return CmdResult::SUCCESS;
 
 	std::string target = parameters[0];
 	if (parameters.size() >= 3)
@@ -67,13 +62,8 @@
 		}
 
 		InsaneBan::IPHostMatcher matcher;
-<<<<<<< HEAD
-		if (InsaneBan::MatchesEveryone(ih.first+"@"+ih.second, matcher, user, "E", "hostmasks"))
+		if (InsaneBan::MatchesEveryone(ih.first + "@" + ih.second, matcher, user, 'E', "hostmasks"))
 			return CmdResult::FAILURE;
-=======
-		if (InsaneBan::MatchesEveryone(ih.first + "@" + ih.second, matcher, user, 'E', "hostmasks"))
-			return CMD_FAILURE;
->>>>>>> 4eff31cc
 
 		unsigned long duration;
 		if (!InspIRCd::Duration(parameters[1], duration))
