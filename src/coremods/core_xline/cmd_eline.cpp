--- conflicted
+++ resolved
@@ -69,24 +69,13 @@
 		{
 			if (!duration)
 			{
-<<<<<<< HEAD
-				ServerInstance->SNO.WriteToSnoMask('x',"%s added permanent E-line for %s: %s", user->nick.c_str(), target.c_str(), parameters[2].c_str());
+				ServerInstance->SNO.WriteToSnoMask('x', "%s added permanent E-line for %s: %s", user->nick.c_str(), target.c_str(), parameters[2].c_str());
 			}
 			else
 			{
-				time_t c_requires_crap = duration + ServerInstance->Time();
-				std::string timestr = InspIRCd::TimeString(c_requires_crap);
-				ServerInstance->SNO.WriteToSnoMask('x',"%s added timed E-line for %s, expires on %s: %s",user->nick.c_str(),target.c_str(),
-						timestr.c_str(), parameters[2].c_str());
-=======
-				ServerInstance->SNO->WriteToSnoMask('x', "%s added permanent E-line for %s: %s", user->nick.c_str(), target.c_str(), parameters[2].c_str());
-			}
-			else
-			{
-				ServerInstance->SNO->WriteToSnoMask('x', "%s added timed E-line for %s, expires in %s (on %s): %s",
+				ServerInstance->SNO.WriteToSnoMask('x', "%s added timed E-line for %s, expires in %s (on %s): %s",
 					user->nick.c_str(), target.c_str(), InspIRCd::DurationString(duration).c_str(),
 					InspIRCd::TimeString(ServerInstance->Time() + duration).c_str(), parameters[2].c_str());
->>>>>>> bdded70a
 			}
 		}
 		else
