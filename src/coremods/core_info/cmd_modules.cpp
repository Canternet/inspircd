/*
 * InspIRCd -- Internet Relay Chat Daemon
 *
 *   Copyright (C) 2017-2020 Sadie Powell <sadie@witchery.services>
 *   Copyright (C) 2013-2016 Attila Molnar <attilamolnar@hush.com>
 *   Copyright (C) 2013 Daniel Vassdal <shutter@canternet.org>
 *   Copyright (C) 2012 Robby <robby@chatbelgie.be>
 *   Copyright (C) 2009 Uli Schlachter <psychon@inspircd.org>
 *   Copyright (C) 2009 Daniel De Graaf <danieldg@inspircd.org>
 *   Copyright (C) 2007 Dennis Friis <peavey@inspircd.org>
 *   Copyright (C) 2005, 2007-2008 Craig Edwards <brain@inspircd.org>
 *
 * This file is part of InspIRCd.  InspIRCd is free software: you can
 * redistribute it and/or modify it under the terms of the GNU General Public
 * License as published by the Free Software Foundation, version 2.
 *
 * This program is distributed in the hope that it will be useful, but WITHOUT
 * ANY WARRANTY; without even the implied warranty of MERCHANTABILITY or FITNESS
 * FOR A PARTICULAR PURPOSE.  See the GNU General Public License for more
 * details.
 *
 * You should have received a copy of the GNU General Public License
 * along with this program.  If not, see <http://www.gnu.org/licenses/>.
 */


#include "inspircd.h"
#include "core_info.h"

enum
{
	// From ircd-ratbox with an InspIRCd-specific format.
	RPL_MODLIST = 702,
	RPL_ENDOFMODLIST = 703
};

CommandModules::CommandModules(Module* parent)
	: ServerTargetCommand(parent, "MODULES")
{
	Penalty = 4;
	syntax = { "[<servername>]" };
}

/** Handle /MODULES
 */
CmdResult CommandModules::Handle(User* user, const Params& parameters)
{
	// Don't ask remote servers about their modules unless the local user asking is an oper
	// 2.0 asks anyway, so let's handle that the same way
	bool for_us = (parameters.empty() || irc::equals(parameters[0], ServerInstance->Config->ServerName));
	if ((!for_us) || (!IS_LOCAL(user)))
	{
		if (!user->IsOper())
		{
			user->WriteNotice("*** You cannot check what modules other servers have loaded.");
			return CmdResult::FAILURE;
		}

		// From an oper and not for us, forward
		if (!for_us)
			return CmdResult::SUCCESS;
	}

<<<<<<< HEAD
	bool has_priv = IS_LOCAL(user) && user->HasPrivPermission("servers/auspex");
	const ModuleManager::ModuleMap& mods = ServerInstance->Modules.GetModules();
	for (const auto& [modname, mod] : mods)
=======
	const ModuleManager::ModuleMap& mods = ServerInstance->Modules->GetModules();

	for (ModuleManager::ModuleMap::const_iterator i = mods.begin(); i != mods.end(); ++i)
>>>>>>> 1288e9e5
	{
		const char* version = has_priv ? mod->ModuleDLLManager->GetVersion() : "*";
		const std::string props = has_priv ? mod->GetPropertyString() : "*";
		user->WriteRemoteNumeric(RPL_MODLIST, modname, version, props, mod->description);
	}
	user->WriteRemoteNumeric(RPL_ENDOFMODLIST, "End of MODULES list");

	return CmdResult::SUCCESS;
}<|MERGE_RESOLUTION|>--- conflicted
+++ resolved
@@ -61,15 +61,8 @@
 			return CmdResult::SUCCESS;
 	}
 
-<<<<<<< HEAD
 	bool has_priv = IS_LOCAL(user) && user->HasPrivPermission("servers/auspex");
-	const ModuleManager::ModuleMap& mods = ServerInstance->Modules.GetModules();
-	for (const auto& [modname, mod] : mods)
-=======
-	const ModuleManager::ModuleMap& mods = ServerInstance->Modules->GetModules();
-
-	for (ModuleManager::ModuleMap::const_iterator i = mods.begin(); i != mods.end(); ++i)
->>>>>>> 1288e9e5
+	for (const auto& [modname, mod] : ServerInstance->Modules.GetModules())
 	{
 		const char* version = has_priv ? mod->ModuleDLLManager->GetVersion() : "*";
 		const std::string props = has_priv ? mod->GetPropertyString() : "*";
