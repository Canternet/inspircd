--- conflicted
+++ resolved
@@ -129,11 +129,6 @@
 		ConfigFileCache newmotds;
 		for (const auto& klass : ServerInstance->Config->Classes)
 		{
-<<<<<<< HEAD
-=======
-			ConfigTag* tag = (*iter)->config;
-
->>>>>>> 619018c2
 			// Don't process the file if it has already been processed.
 			const std::string motd = klass->config->getString("motd", "motd");
 			if (newmotds.find(motd) != newmotds.end())
@@ -147,22 +142,19 @@
 			catch (const CoreException& ce)
 			{
 				// We can't process the file if it doesn't exist.
-				ServerInstance->Logs->Log(MODNAME, LOG_DEFAULT, "Unable to read motd for connect class \"%s\" at %s: %s",
-					(*iter)->name.c_str(), tag->getTagLocation().c_str(), ce.GetReason().c_str());
+				ServerInstance->Logs.Normal(MODNAME, "Unable to read motd for connect class \"%s\" at %s: %s",
+					klass->name.c_str(), klass->config->source.str().c_str(), ce.GetReason().c_str());
 				continue;
 			}
 
-			const file_cache& lines = reader.GetVector();
-
 			// Process the MOTD entry.
 			file_cache& newmotd = newmotds[motd];
-			newmotd.reserve(lines.size());
-			for (file_cache::const_iterator it = lines.begin(); it != lines.end(); ++it)
+			newmotd.reserve(reader.GetVector().size());
+			for (const auto& line : reader.GetVector())
 			{
 				// Some clients can not handle receiving RPL_MOTD with an empty
 				// trailing parameter so if a line is empty we replace it with
 				// a single space.
-				const std::string& line = *it;
 				newmotd.push_back(line.empty() ? " " : line);
 			}
 			InspIRCd::ProcessColors(newmotd);
