/*
 * InspIRCd -- Internet Relay Chat Daemon
 *
 *   Copyright (C) 2017-2019 Sadie Powell <sadie@witchery.services>
 *   Copyright (C) 2014-2016, 2018 Attila Molnar <attilamolnar@hush.com>
 *   Copyright (C) 2012 Robby <robby@chatbelgie.be>
 *   Copyright (C) 2009 Daniel De Graaf <danieldg@inspircd.org>
 *   Copyright (C) 2007, 2010 Craig Edwards <brain@inspircd.org>
 *   Copyright (C) 2007 Dennis Friis <peavey@inspircd.org>
 *
 * This file is part of InspIRCd.  InspIRCd is free software: you can
 * redistribute it and/or modify it under the terms of the GNU General Public
 * License as published by the Free Software Foundation, version 2.
 *
 * This program is distributed in the hope that it will be useful, but WITHOUT
 * ANY WARRANTY; without even the implied warranty of MERCHANTABILITY or FITNESS
 * FOR A PARTICULAR PURPOSE.  See the GNU General Public License for more
 * details.
 *
 * You should have received a copy of the GNU General Public License
 * along with this program.  If not, see <http://www.gnu.org/licenses/>.
 */


#include "inspircd.h"
#include "listmode.h"
#include "modules/reload.h"

static Events::ModuleEventProvider* reloadevprov;
static ClientProtocol::Serializer* dummyserializer;

class DummySerializer : public ClientProtocol::Serializer
{
 	bool Parse(LocalUser* user, const std::string& line, ClientProtocol::ParseOutput& parseoutput) override
 	{
 		return false;
 	}

	ClientProtocol::SerializedMessage Serialize(const ClientProtocol::Message& msg, const ClientProtocol::TagSelection& tagwl) const override
	{
		return ClientProtocol::SerializedMessage();
	}

 public:
	DummySerializer(Module* mod)
		: ClientProtocol::Serializer(mod, "dummy")
	{
	}
};

class CommandReloadmodule : public Command
{
	Events::ModuleEventProvider evprov;
	DummySerializer dummyser;

 public:
	/** Constructor for reloadmodule.
	 */
	CommandReloadmodule(Module* parent)
		: Command(parent, "RELOADMODULE", 1)
		, evprov(parent, "event/reloadmodule")
		, dummyser(parent)
	{
		reloadevprov = &evprov;
		dummyserializer = &dummyser;
		access_needed = CmdAccess::OPERATOR;
		syntax = { "<modulename>" };
	}

	/** Handle command.
	 * @param parameters The parameters to the command
	 * @param user The user issuing the command
	 * @return A value from CmdResult to indicate command success or failure.
	 */
	CmdResult Handle(User* user, const Params& parameters) override;
};

namespace ReloadModule
{

class DataKeeper
{
	/** Data we save for each mode and extension provided by the module
	 */
	struct ProviderInfo
	{
		std::string itemname;
		union
		{
			ModeHandler* mh;
			ExtensionItem* extitem;
			ClientProtocol::Serializer* serializer;
		};

		ProviderInfo(ModeHandler* mode)
			: itemname(mode->name)
			, mh(mode)
		{
		}

		ProviderInfo(ExtensionItem* ei)
			: itemname(ei->name)
			, extitem(ei)
		{
		}

		ProviderInfo(ClientProtocol::Serializer* ser)
			: itemname(ser->name)
			, serializer(ser)
		{
		}
	};

	struct InstanceData
	{
		/** Position of the ModeHandler or ExtensionItem that the serialized data belongs to
		 */
		size_t index;

		/** Serialized data
		 */
		std::string serialized;

		InstanceData(size_t Index, const std::string& Serialized)
			: index(Index)
			, serialized(Serialized)
		{
		}
	};

	struct ModesExts
	{
		/** Mode data for the object, one entry per mode set by the module being reloaded
		 */
		std::vector<InstanceData> modelist;

		/** Extensions for the object, one entry per extension set by the module being reloaded
		 */
		std::vector<InstanceData> extlist;

		bool empty() const { return ((modelist.empty()) && (extlist.empty())); }

		void swap(ModesExts& other)
		{
			modelist.swap(other.modelist);
			extlist.swap(other.extlist);
		}
	};

	struct OwnedModesExts : public ModesExts
	{
		/** User uuid or channel name
		 */
		std::string owner;

		OwnedModesExts(const std::string& Owner)
			: owner(Owner)
		{
		}
	};

	// Data saved for each channel
	struct ChanData : public OwnedModesExts
	{
		/** Type of data stored for each member who has any affected modes or extensions set
		 */
		typedef OwnedModesExts MemberData;

		/** List of data (modes and extensions) about each member
		 */
		std::vector<MemberData> memberdatalist;

		ChanData(Channel* chan)
			: OwnedModesExts(chan->name)
		{
		}
	};

	// Data saved for each user
	struct UserData : public OwnedModesExts
	{
		static const size_t UNUSED_INDEX = (size_t)-1;
		size_t serializerindex;

		UserData(User* user, size_t serializeridx)
			: OwnedModesExts(user->uuid)
			, serializerindex(serializeridx)
		{
		}
	};

	/** Module being reloaded
	 */
	Module* mod;

	/** Stores all user and channel modes provided by the module
	 */
	std::vector<ProviderInfo> handledmodes[2];

	/** Stores all extensions provided by the module
	 */
	std::vector<ProviderInfo> handledexts;

	/** Stores all serializers provided by the module
	 */
	std::vector<ProviderInfo> handledserializers;

	/** Stores all of the module data related to users
	 */
	std::vector<UserData> userdatalist;

	/** Stores all of the module data related to channels and memberships
	 */
	std::vector<ChanData> chandatalist;

	/** Data attached by modules
	 */
	ReloadModule::CustomData moddata;

	void SaveExtensions(Extensible* extensible, std::vector<InstanceData>& extdatalist);
	void SaveMemberData(Channel* chan, std::vector<ChanData::MemberData>& memberdatalist);
	static void SaveListModes(Channel* chan, ListModeBase* lm, size_t index, ModesExts& currdata);
	size_t SaveSerializer(User* user);

	/** Get the index of a ProviderInfo representing the serializer in the handledserializers list.
	 * If the serializer is not already in the list it is added.
	 * @param serializer Serializer to get an index to.
	 * @return Index of the ProviderInfo representing the serializer.
	 */
	size_t GetSerializerIndex(ClientProtocol::Serializer* serializer);

	void CreateModeList(ModeType modetype);
	void DoSaveUsers();
	void DoSaveChans();

	/** Link previously saved extension names to currently available ExtensionItems
	 */
	void LinkExtensions();

	/** Link previously saved mode names to currently available ModeHandlers
	 * @param modetype Type of the modes to look for
	 */
	void LinkModes(ModeType modetype);

	/** Link previously saved serializer names to currently available Serializers
	 */
	void LinkSerializers();

	void DoRestoreUsers();
	void DoRestoreChans();
	void DoRestoreModules();

	/** Restore previously saved modes and extensions on an Extensible.
	 * The extensions are set directly on the extensible, the modes are added into the provided mode change list.
	 * @param data Data to unserialize from
	 * @param extensible Object to restore
	 * @param modetype MODETYPE_USER if the object being restored is a User, MODETYPE_CHANNEL otherwise
	 * (for Channels and Memberships).
	 * @param modechange Mode change to populate with the modes
	 */
	void RestoreObj(const OwnedModesExts& data, Extensible* extensible, ModeType modetype, Modes::ChangeList& modechange);

	/** Restore all previously saved extensions on an Extensible
	 * @param list List of extensions and their serialized data to restore
	 * @param extensible Target Extensible
	 */
	void RestoreExtensions(const std::vector<InstanceData>& list, Extensible* extensible);

	/** Restore all previously saved modes on a User, Channel or Membership
	 * @param list List of modes to restore
	 * @param modetype MODETYPE_USER if the object being restored is a User, MODETYPE_CHANNEL otherwise
	 * @param modechange Mode change to populate with the modes
	 */
	void RestoreModes(const std::vector<InstanceData>& list, ModeType modetype, Modes::ChangeList& modechange);

	/** Restore previously saved serializer on a User.
	 * Quit the user if the serializer cannot be restored.
	 * @param serializerindex Saved serializer index to restore.
	 * @param user User whose serializer to restore. If not local then calling this method is a no-op.
	 * @return True if the serializer didn't need restoring or was restored successfully.
	 * False if the serializer should have been restored but the required serializer is unavailable and the user was quit.
	 */
	bool RestoreSerializer(size_t serializerindex, User* user);

	/** Restore all modes and extensions of all members on a channel
	 * @param chan Channel whose members are being restored
	 * @param memberdata Data to restore
	 * @param modechange Mode change to populate with prefix modes
	 */
	void RestoreMemberData(Channel* chan, const std::vector<ChanData::MemberData>& memberdatalist, Modes::ChangeList& modechange);

	/** Verify that a service which had its data saved is available and owned by the module that owned it previously
	 * @param service Service descriptor
	 * @param type Human-readable type of the service for log messages
	 */
	void VerifyServiceProvider(const ProviderInfo& service, const char* type);

 public:
	/** Save module state
	 * @param currmod Module whose data to save
	 */
	void Save(Module* currmod);

	/** Restore module state
	 * @param newmod Newly loaded instance of the module which had its data saved
	 */
	void Restore(Module* newmod);

	/** Handle reload failure
	 */
	void Fail();
};

void DataKeeper::DoSaveUsers()
{
	ModesExts currdata;

	const user_hash& users = ServerInstance->Users.GetUsers();
	for (user_hash::const_iterator i = users.begin(); i != users.end(); ++i)
	{
		User* const user = i->second;

		// Serialize user modes
		for (size_t j = 0; j < handledmodes[MODETYPE_USER].size(); j++)
		{
			ModeHandler* mh = handledmodes[MODETYPE_USER][j].mh;
			if (user->IsModeSet(mh))
				currdata.modelist.push_back(InstanceData(j, mh->GetUserParameter(user)));
		}

		// Serialize all extensions attached to the User
		SaveExtensions(user, currdata.extlist);

		// Save serializer name if applicable and get an index to it
		size_t serializerindex = SaveSerializer(user);

		// Add to list if the user has any modes or extensions set that we are interested in, otherwise we don't
		// have to do anything with this user when restoring
		if ((!currdata.empty()) || (serializerindex != UserData::UNUSED_INDEX))
		{
			userdatalist.push_back(UserData(user, serializerindex));
			userdatalist.back().swap(currdata);
		}
	}
}

size_t DataKeeper::GetSerializerIndex(ClientProtocol::Serializer* serializer)
{
	for (size_t i = 0; i < handledserializers.size(); i++)
	{
		if (handledserializers[i].serializer == serializer)
			return i;
	}

	handledserializers.push_back(ProviderInfo(serializer));
	return handledserializers.size()-1;
}

size_t DataKeeper::SaveSerializer(User* user)
{
	LocalUser* const localuser = IS_LOCAL(user);
	if ((!localuser) || (!localuser->serializer))
		return UserData::UNUSED_INDEX;
	if (localuser->serializer->creator != mod)
		return UserData::UNUSED_INDEX;

	const size_t serializerindex = GetSerializerIndex(localuser->serializer);
	localuser->serializer = dummyserializer;
	return serializerindex;
}

void DataKeeper::SaveExtensions(Extensible* extensible, std::vector<InstanceData>& extdata)
{
	const Extensible::ExtensibleStore& setexts = extensible->GetExtList();

	// Position of the extension saved in the handledexts list
	size_t index = 0;
	for (std::vector<ProviderInfo>::const_iterator i = handledexts.begin(); i != handledexts.end(); ++i, index++)
	{
		ExtensionItem* const item = i->extitem;
		Extensible::ExtensibleStore::const_iterator it = setexts.find(item);
		if (it == setexts.end())
			continue;

		std::string value = item->ToInternal(extensible, it->second);
		// If the serialized value is empty the extension won't be saved and restored
		if (!value.empty())
			extdata.push_back(InstanceData(index, value));
	}
}

void DataKeeper::SaveListModes(Channel* chan, ListModeBase* lm, size_t index, ModesExts& currdata)
{
	const ListModeBase::ModeList* list = lm->GetList(chan);
	if (!list)
		return;

	for (ListModeBase::ModeList::const_iterator i = list->begin(); i != list->end(); ++i)
	{
		const ListModeBase::ListItem& listitem = *i;
		currdata.modelist.push_back(InstanceData(index, listitem.mask));
	}
}

void DataKeeper::DoSaveChans()
{
	ModesExts currdata;
	std::vector<OwnedModesExts> currmemberdata;

	const chan_hash& chans = ServerInstance->GetChans();
	for (chan_hash::const_iterator i = chans.begin(); i != chans.end(); ++i)
	{
		Channel* const chan = i->second;

		// Serialize channel modes
		for (size_t j = 0; j < handledmodes[MODETYPE_CHANNEL].size(); j++)
		{
			ModeHandler* mh = handledmodes[MODETYPE_CHANNEL][j].mh;
			ListModeBase* lm = mh->IsListModeBase();
			if (lm)
				SaveListModes(chan, lm, j, currdata);
			else if (chan->IsModeSet(mh))
				currdata.modelist.push_back(InstanceData(j, chan->GetModeParameter(mh)));
		}

		// Serialize all extensions attached to the Channel
		SaveExtensions(chan, currdata.extlist);

		// Serialize all extensions attached to and all modes set on all members of the channel
		SaveMemberData(chan, currmemberdata);

		// Same logic as in DoSaveUsers() plus we consider the modes and extensions of all members
		if ((!currdata.empty()) || (!currmemberdata.empty()))
		{
			chandatalist.push_back(ChanData(chan));
			chandatalist.back().swap(currdata);
			chandatalist.back().memberdatalist.swap(currmemberdata);
		}
	}
}

void DataKeeper::SaveMemberData(Channel* chan, std::vector<OwnedModesExts>& memberdatalist)
{
	ModesExts currdata;
	const Channel::MemberMap& users = chan->GetUsers();
	for (Channel::MemberMap::const_iterator i = users.begin(); i != users.end(); ++i)
	{
		Membership* const memb = i->second;

		for (size_t j = 0; j < handledmodes[MODETYPE_CHANNEL].size(); j++)
		{
			ModeHandler* mh = handledmodes[MODETYPE_CHANNEL][j].mh;
			const PrefixMode* const pm = mh->IsPrefixMode();
			if ((pm) && (memb->HasMode(pm)))
				currdata.modelist.push_back(InstanceData(j, memb->user->uuid)); // Need to pass the user's uuid to the mode parser to set the mode later
		}

		SaveExtensions(memb, currdata.extlist);

		// Same logic as in DoSaveUsers()
		if (!currdata.empty())
		{
			memberdatalist.push_back(OwnedModesExts(memb->user->uuid));
			memberdatalist.back().swap(currdata);
		}
	}
}

void DataKeeper::RestoreMemberData(Channel* chan, const std::vector<ChanData::MemberData>& memberdatalist, Modes::ChangeList& modechange)
{
	for (std::vector<ChanData::MemberData>::const_iterator i = memberdatalist.begin(); i != memberdatalist.end(); ++i)
	{
		const ChanData::MemberData& md = *i;
		User* const user = ServerInstance->Users.FindUUID(md.owner);
		if (!user)
		{
			ServerInstance->Logs.Log(MODNAME, LOG_DEBUG, "User %s is gone (while processing %s)", md.owner.c_str(), chan->name.c_str());
			continue;
		}

		Membership* const memb = chan->GetUser(user);
		if (!memb)
		{
			ServerInstance->Logs.Log(MODNAME, LOG_DEBUG, "Member %s is no longer on channel %s", md.owner.c_str(), chan->name.c_str());
			continue;
		}

		RestoreObj(md, memb, MODETYPE_CHANNEL, modechange);
	}
}

void DataKeeper::CreateModeList(ModeType modetype)
{
	const ModeParser::ModeHandlerMap& modes = ServerInstance->Modes.GetModes(modetype);
	for (ModeParser::ModeHandlerMap::const_iterator i = modes.begin(); i != modes.end(); ++i)
	{
		ModeHandler* mh = i->second;
		if (mh->creator == mod)
			handledmodes[modetype].push_back(ProviderInfo(mh));
	}
}

void DataKeeper::Save(Module* currmod)
{
	this->mod = currmod;

	const ExtensionManager::ExtMap& allexts = ServerInstance->Extensions.GetExts();
	for (ExtensionManager::ExtMap::const_iterator i = allexts.begin(); i != allexts.end(); ++i)
	{
		ExtensionItem* ext = i->second;
		if (ext->creator == mod)
			handledexts.push_back(ProviderInfo(ext));
	}

	CreateModeList(MODETYPE_USER);
	DoSaveUsers();

	CreateModeList(MODETYPE_CHANNEL);
	DoSaveChans();

	reloadevprov->Call(&ReloadModule::EventListener::OnReloadModuleSave, mod, this->moddata);

	ServerInstance->Logs.Log(MODNAME, LOG_DEBUG, "Saved data about %lu users %lu chans %lu modules", (unsigned long)userdatalist.size(), (unsigned long)chandatalist.size(), (unsigned long)moddata.list.size());
}

void DataKeeper::VerifyServiceProvider(const ProviderInfo& service, const char* type)
{
	const ServiceProvider* sp = service.extitem;
	if (!sp)
		ServerInstance->Logs.Log(MODNAME, LOG_DEBUG, "%s \"%s\" is no longer available", type, service.itemname.c_str());
	else if (sp->creator != mod)
		ServerInstance->Logs.Log(MODNAME, LOG_DEBUG, "%s \"%s\" is now handled by %s", type, service.itemname.c_str(), (sp->creator ? sp->creator->ModuleSourceFile.c_str() : "<core>"));
}

void DataKeeper::LinkModes(ModeType modetype)
{
	std::vector<ProviderInfo>& list = handledmodes[modetype];
	for (std::vector<ProviderInfo>::iterator i = list.begin(); i != list.end(); ++i)
	{
		ProviderInfo& item = *i;
		item.mh = ServerInstance->Modes.FindMode(item.itemname, modetype);
		VerifyServiceProvider(item, (modetype == MODETYPE_USER ? "User mode" : "Channel mode"));
	}
}

void DataKeeper::LinkExtensions()
{
	for (std::vector<ProviderInfo>::iterator i = handledexts.begin(); i != handledexts.end(); ++i)
	{
		ProviderInfo& item = *i;
		item.extitem = ServerInstance->Extensions.GetItem(item.itemname);
		VerifyServiceProvider(item.extitem, "Extension");
	}
}

void DataKeeper::LinkSerializers()
{
	for (std::vector<ProviderInfo>::iterator i = handledserializers.begin(); i != handledserializers.end(); ++i)
	{
		ProviderInfo& item = *i;
		item.serializer = ServerInstance->Modules.FindDataService<ClientProtocol::Serializer>(item.itemname);
		VerifyServiceProvider(item.serializer, "Serializer");
	}
}

void DataKeeper::Restore(Module* newmod)
{
	this->mod = newmod;

	// Find the new extension items
	LinkExtensions();
	LinkModes(MODETYPE_USER);
	LinkModes(MODETYPE_CHANNEL);
	LinkSerializers();

	// Restore
	DoRestoreUsers();
	DoRestoreChans();
	DoRestoreModules();

	ServerInstance->Logs.Log(MODNAME, LOG_DEBUG, "Restore finished");
}

void DataKeeper::Fail()
{
	this->mod = NULL;

	ServerInstance->Logs.Log(MODNAME, LOG_DEBUG, "Restore failed, notifying modules");
	DoRestoreModules();
}

void DataKeeper::RestoreObj(const OwnedModesExts& data, Extensible* extensible, ModeType modetype, Modes::ChangeList& modechange)
{
	RestoreExtensions(data.extlist, extensible);
	RestoreModes(data.modelist, modetype, modechange);
}

void DataKeeper::RestoreExtensions(const std::vector<InstanceData>& list, Extensible* extensible)
{
	for (std::vector<InstanceData>::const_iterator i = list.begin(); i != list.end(); ++i)
	{
		const InstanceData& id = *i;
		handledexts[id.index].extitem->FromInternal(extensible, id.serialized);
	}
}

void DataKeeper::RestoreModes(const std::vector<InstanceData>& list, ModeType modetype, Modes::ChangeList& modechange)
{
	for (std::vector<InstanceData>::const_iterator i = list.begin(); i != list.end(); ++i)
	{
		const InstanceData& id = *i;
		modechange.push_add(handledmodes[modetype][id.index].mh, id.serialized);
	}
}

bool DataKeeper::RestoreSerializer(size_t serializerindex, User* user)
{
	if (serializerindex == UserData::UNUSED_INDEX)
		return true;

	// The following checks are redundant
	LocalUser* const localuser = IS_LOCAL(user);
	if (!localuser)
		return true;
	if (localuser->serializer != dummyserializer)
		return true;

	const ProviderInfo& provinfo = handledserializers[serializerindex];
	if (!provinfo.serializer)
	{
		// Users cannot exist without a serializer
		ServerInstance->Users.QuitUser(user, "Serializer lost in reload");
		return false;
	}

	localuser->serializer = provinfo.serializer;
	return true;
}

void DataKeeper::DoRestoreUsers()
{
	ServerInstance->Logs.Log(MODNAME, LOG_DEBUG, "Restoring user data");
	Modes::ChangeList modechange;

	for (std::vector<UserData>::const_iterator i = userdatalist.begin(); i != userdatalist.end(); ++i)
	{
		const UserData& userdata = *i;
		User* const user = ServerInstance->Users.FindUUID(userdata.owner);
		if (!user)
		{
			ServerInstance->Logs.Log(MODNAME, LOG_DEBUG, "User %s is gone", userdata.owner.c_str());
			continue;
		}

		// Attempt to restore serializer first, if it fails it's a fatal error and RestoreSerializer() quits them
		if (!RestoreSerializer(userdata.serializerindex, user))
			continue;

		RestoreObj(userdata, user, MODETYPE_USER, modechange);
		ServerInstance->Modes.Process(ServerInstance->FakeClient, NULL, user, modechange, ModeParser::MODE_LOCALONLY);
		modechange.clear();
	}
}

void DataKeeper::DoRestoreChans()
{
	ServerInstance->Logs.Log(MODNAME, LOG_DEBUG, "Restoring channel data");
	Modes::ChangeList modechange;

	for (std::vector<ChanData>::const_iterator i = chandatalist.begin(); i != chandatalist.end(); ++i)
	{
		const ChanData& chandata = *i;
		Channel* const chan = ServerInstance->FindChan(chandata.owner);
		if (!chan)
		{
			ServerInstance->Logs.Log(MODNAME, LOG_DEBUG, "Channel %s not found", chandata.owner.c_str());
			continue;
		}

		RestoreObj(chandata, chan, MODETYPE_CHANNEL, modechange);
		// Process the mode change before applying any prefix modes
		ServerInstance->Modes.Process(ServerInstance->FakeClient, chan, NULL, modechange, ModeParser::MODE_LOCALONLY);
		modechange.clear();

		// Restore all member data
		RestoreMemberData(chan, chandata.memberdatalist, modechange);
		ServerInstance->Modes.Process(ServerInstance->FakeClient, chan, NULL, modechange, ModeParser::MODE_LOCALONLY);
		modechange.clear();
	}
}

void DataKeeper::DoRestoreModules()
{
	for (ReloadModule::CustomData::List::iterator i = moddata.list.begin(); i != moddata.list.end(); ++i)
	{
		ReloadModule::CustomData::Data& data = *i;
		ServerInstance->Logs.Log(MODNAME, LOG_DEBUG, "Calling module data handler %p", (void*)data.handler);
		data.handler->OnReloadModuleRestore(mod, data.data);
	}
}

} // namespace ReloadModule

class ReloadAction : public ActionBase
{
	Module* const mod;
	const std::string uuid;
	const std::string passedname;

 public:
	ReloadAction(Module* m, const std::string& uid, const std::string& passedmodname)
		: mod(m)
		, uuid(uid)
		, passedname(passedmodname)
	{
	}

	void Call() override
	{
		ReloadModule::DataKeeper datakeeper;
		datakeeper.Save(mod);

		std::string name = mod->ModuleSourceFile;
		ServerInstance->Modules.DoSafeUnload(mod);
		ServerInstance->GlobalCulls.Apply();
		bool result = ServerInstance->Modules.Load(name);

		if (result)
		{
			Module* newmod = ServerInstance->Modules.Find(name);
			datakeeper.Restore(newmod);
		}
		else
			datakeeper.Fail();

		ServerInstance->SNO.WriteGlobalSno('a', "RELOAD MODULE: %s %ssuccessfully reloaded", passedname.c_str(), result ? "" : "un");
		User* user = ServerInstance->Users.FindUUID(uuid);
		if (user)
		{
			int numeric = result ? RPL_LOADEDMODULE : ERR_CANTUNLOADMODULE;
			user->WriteNumeric(numeric, passedname, InspIRCd::Format("Module %ssuccessfully reloaded.", (result ? "" : "un")));
		}

		ServerInstance->GlobalCulls.AddItem(this);
	}
};

CmdResult CommandReloadmodule::Handle(User* user, const Params& parameters)
{
	Module* m = ServerInstance->Modules.Find(parameters[0]);
	if (m == creator)
	{
<<<<<<< HEAD
		user->WriteNumeric(RPL_LOADEDMODULE, parameters[0], "You cannot reload core_reloadmodule (unload and load it)");
		return CmdResult::FAILURE;
=======
		user->WriteNumeric(ERR_CANTUNLOADMODULE, parameters[0], "You cannot reload core_reloadmodule (unload and load it)");
		return CMD_FAILURE;
>>>>>>> ce05e885
	}

	if (creator->dying)
		return CmdResult::FAILURE;

	if ((m) && (ServerInstance->Modules.CanUnload(m)))
	{
		ServerInstance->AtomicActions.AddAction(new ReloadAction(m, user->uuid, parameters[0]));
		return CmdResult::SUCCESS;
	}
	else
	{
<<<<<<< HEAD
		user->WriteNumeric(RPL_LOADEDMODULE, parameters[0], "Could not find module by that name");
		return CmdResult::FAILURE;
=======
		user->WriteNumeric(ERR_CANTUNLOADMODULE, parameters[0], "Could not find module by that name");
		return CMD_FAILURE;
>>>>>>> ce05e885
	}
}

class CoreModReloadmodule : public Module
{
 private:
	CommandReloadmodule cmd;

 public:
	CoreModReloadmodule()
		: Module(VF_CORE | VF_VENDOR, "Provides the RELOADMODULE command")
		, cmd(this)
	{
	}
};

MODULE_INIT(CoreModReloadmodule)<|MERGE_RESOLUTION|>--- conflicted
+++ resolved
@@ -750,13 +750,8 @@
 	Module* m = ServerInstance->Modules.Find(parameters[0]);
 	if (m == creator)
 	{
-<<<<<<< HEAD
-		user->WriteNumeric(RPL_LOADEDMODULE, parameters[0], "You cannot reload core_reloadmodule (unload and load it)");
+		user->WriteNumeric(ERR_CANTUNLOADMODULE, parameters[0], "You cannot reload core_reloadmodule (unload and load it)");
 		return CmdResult::FAILURE;
-=======
-		user->WriteNumeric(ERR_CANTUNLOADMODULE, parameters[0], "You cannot reload core_reloadmodule (unload and load it)");
-		return CMD_FAILURE;
->>>>>>> ce05e885
 	}
 
 	if (creator->dying)
@@ -769,13 +764,8 @@
 	}
 	else
 	{
-<<<<<<< HEAD
-		user->WriteNumeric(RPL_LOADEDMODULE, parameters[0], "Could not find module by that name");
+		user->WriteNumeric(ERR_CANTUNLOADMODULE, parameters[0], "Could not find module by that name");
 		return CmdResult::FAILURE;
-=======
-		user->WriteNumeric(ERR_CANTUNLOADMODULE, parameters[0], "Could not find module by that name");
-		return CMD_FAILURE;
->>>>>>> ce05e885
 	}
 }
 
