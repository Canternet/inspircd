--- conflicted
+++ resolved
@@ -27,13 +27,8 @@
 	, protoev(parent, name)
 {
 	flags_needed = 'o';
-<<<<<<< HEAD
-	syntax = "<nickname> <reason>";
+	syntax = "<nick>[,<nick>]+ :<reason>";
 	translation = { TR_CUSTOM, TR_CUSTOM };
-=======
-	syntax = "<nick>[,<nick>]+ :<reason>";
-	TRANSLATE2(TR_CUSTOM, TR_CUSTOM);
->>>>>>> bdded70a
 }
 
 class KillMessage : public ClientProtocol::Message
