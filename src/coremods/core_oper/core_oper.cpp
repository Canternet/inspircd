--- conflicted
+++ resolved
@@ -45,10 +45,7 @@
 		cmdkill.hideuline = security->getBool("hideulinekills");
 	}
 
-<<<<<<< HEAD
-	Version GetVersion() override
-=======
-	void OnPostOper(User* user, const std::string&, const std::string&) CXX11_OVERRIDE
+	void OnPostOper(User* user, const std::string&, const std::string&) override
 	{
 		LocalUser* luser = IS_LOCAL(user);
 		if (!luser)
@@ -63,8 +60,7 @@
 			luser->SetClass(klass);
 	}
 
-	Version GetVersion() CXX11_OVERRIDE
->>>>>>> 27e26178
+	Version GetVersion() override
 	{
 		return Version("Provides the DIE, KILL, OPER, REHASH, and RESTART commands", VF_VENDOR | VF_CORE);
 	}
