/*
 * InspIRCd -- Internet Relay Chat Daemon
 *
 *   Copyright (C) 2013, 2017-2018, 2020-2021 Sadie Powell <sadie@witchery.services>
 *   Copyright (C) 2012-2016 Attila Molnar <attilamolnar@hush.com>
 *   Copyright (C) 2012, 2019 Robby <robby@chatbelgie.be>
 *   Copyright (C) 2010 Craig Edwards <brain@inspircd.org>
 *   Copyright (C) 2009 Uli Schlachter <psychon@inspircd.org>
 *   Copyright (C) 2009 Daniel De Graaf <danieldg@inspircd.org>
 *   Copyright (C) 2007-2008 Robin Burchell <robin+git@viroteck.net>
 *   Copyright (C) 2006-2007 Dennis Friis <peavey@inspircd.org>
 *
 * This file is part of InspIRCd.  InspIRCd is free software: you can
 * redistribute it and/or modify it under the terms of the GNU General Public
 * License as published by the Free Software Foundation, version 2.
 *
 * This program is distributed in the hope that it will be useful, but WITHOUT
 * ANY WARRANTY; without even the implied warranty of MERCHANTABILITY or FITNESS
 * FOR A PARTICULAR PURPOSE.  See the GNU General Public License for more
 * details.
 *
 * You should have received a copy of the GNU General Public License
 * along with this program.  If not, see <http://www.gnu.org/licenses/>.
 */


#include "inspircd.h"
#include "modules/stats.h"
#include "modules/whois.h"

enum
{
	// From RFC 1459.
	RPL_WHOWASUSER = 314,
	RPL_ENDOFWHOWAS = 369,

	// InspIRCd-specific.
	RPL_WHOWASIP = 652
};

namespace WhoWas
{
	/** One entry for a nick. There may be multiple entries for a nick. */
	struct Entry final
	{
		/** Real host */
		const std::string host;

		/** Displayed host */
		const std::string dhost;

		/** Ident */
		const std::string ident;

		/** Server name */
		const std::string server;

		/** Real name */
		const std::string real;

		/** Signon time */
		const time_t signon;

		/** Initialize this Entry with a user */
		Entry(User* user);
	};

	/** Everything known about one nick */
	struct Nick final
		: public insp::intrusive_list_node<Nick>
	{
		/** A group of users related by nickname */
		typedef std::deque<Entry*> List;

		/** Container where each element has information about one occurrence of this nick */
		List entries;

		/** Time this nick was added to the database */
		const time_t addtime;

		/** Nickname whose information is stored in this class */
		const std::string nick;

		/** Constructor to initialize fields */
		Nick(const std::string& nickname);

		/** Destructor, deallocates all elements in the entries container */
		~Nick();
	};

	class Manager final
	{
	public:
		struct Stats final
		{
			/** Number of currently existing WhoWas::Entry objects */
			size_t entrycount;
		};

		/** Add a user to the whowas database. Called when a user quits.
		 * @param user The user to add to the database
		 */
		void Add(User* user);

		/** Retrieves statistics about the whowas database
		 * @return Whowas statistics as a WhoWas::Manager::Stats struct
		 */
		Stats GetStats() const;

		/** Expires old entries */
		void Maintain();

		/** Updates the current configuration which may result in the database being pruned if the
		 * new values are lower than the current ones.
		 * @param NewGroupSize Maximum number of nicks allowed in the database. In case there are this many nicks
		 * in the database and one more is added, the oldest one is removed (FIFO).
		 * @param NewMaxGroups Maximum number of entries per nick
		 * @param NewMaxKeep Seconds how long each nick should be kept
		 */
		void UpdateConfig(unsigned int NewGroupSize, unsigned int NewMaxGroups, unsigned int NewMaxKeep);

		/** Retrieves all data known about a given nick
		 * @param nick Nickname to find, case insensitive (IRC casemapping)
		 * @return A pointer to a WhoWas::Nick if the nick was found, NULL otherwise
		 */
		const Nick* FindNick(const std::string& nick) const;

		/** Returns true if WHOWAS is enabled according to the current configuration
		 * @return True if WHOWAS is enabled according to the configuration, false if WHOWAS is disabled
		 */
		bool IsEnabled() const;

		/** Destructor */
		~Manager();

	private:
		/** Order in which the users were added into the map, used to remove oldest nick */
		typedef insp::intrusive_list_tail<Nick> FIFO;

		/** Sets of users in the whowas system */
		typedef std::unordered_map<std::string, WhoWas::Nick*, irc::insensitive, irc::StrHashComp> whowas_users;

		/** Primary container, links nicknames tracked by WHOWAS to a list of records */
		whowas_users whowas;

		/** List of nicknames in the order they were inserted into the map */
		FIFO whowas_fifo;

		/** Max number of WhoWas entries per user. */
		unsigned int GroupSize;

		/** Max number of cumulative user-entries in WhoWas.
		 * When max reached and added to, push out oldest entry FIFO style.
		 */
		unsigned int MaxGroups;

		/** Max seconds a user is kept in WhoWas before being pruned. */
		unsigned int MaxKeep;

		/** Shrink all data structures to honor the current settings */
		void Prune();

		/** Remove a nick (and all entries belonging to it) from the database
		 * @param it Iterator to the nick to purge
		 */
		void PurgeNick(whowas_users::iterator it);

		/** Remove a nick (and all entries belonging to it) from the database
		 * @param nick Nick to purge
		 */
		void PurgeNick(WhoWas::Nick* nick);
	};
}

class CommandWhowas final
	: public Command
{
public:
	// Manager handling all whowas database related tasks
	WhoWas::Manager manager;

	CommandWhowas(Module* parent);
	CmdResult Handle(User* user, const Params& parameters) override;
};

CommandWhowas::CommandWhowas( Module* parent)
	: Command(parent, "WHOWAS", 1)
{
<<<<<<< HEAD
	syntax = { "<nick>" };
=======
	syntax = "<nick> [<count>]";
>>>>>>> 740e193f
	Penalty = 2;
}

CmdResult CommandWhowas::Handle(User* user, const Params& parameters)
{
	/* if whowas disabled in config */
	if (!manager.IsEnabled())
	{
		user->WriteNumeric(ERR_UNKNOWNCOMMAND, name, "This command has been disabled.");
		return CmdResult::FAILURE;
	}

	const WhoWas::Nick* const nick = manager.FindNick(parameters[0]);
	if (!nick)
	{
		user->WriteNumeric(ERR_WASNOSUCHNICK, parameters[0], "There was no such nickname");
	}
	else
	{
<<<<<<< HEAD
		for (const auto& u : nick->entries)
=======
		const WhoWas::Nick::List& list = nick->entries;
		WhoWas::Nick::List::const_reverse_iterator last = list.rend();
		if (parameters.size() > 1)
		{
			size_t count = ConvToNum<size_t>(parameters[1]);
			if (count > 0 && (size_t) std::distance(list.rbegin(), last) > count)
				last = list.rbegin() + count;
		}

		for (WhoWas::Nick::List::const_reverse_iterator i = list.rbegin(); i != last; ++i)
>>>>>>> 740e193f
		{
			user->WriteNumeric(RPL_WHOWASUSER, parameters[0], u->ident, u->dhost, '*', u->real);

			if (user->HasPrivPermission("users/auspex"))
				user->WriteNumeric(RPL_WHOWASIP, parameters[0], InspIRCd::Format("was connecting from *@%s", u->host.c_str()));

			std::string signon = InspIRCd::TimeString(u->signon);
			bool hide_server = (!ServerInstance->Config->HideServer.empty() && !user->HasPrivPermission("servers/auspex"));
			user->WriteNumeric(RPL_WHOISSERVER, parameters[0], (hide_server ? ServerInstance->Config->HideServer : u->server), signon);
		}
	}

	user->WriteNumeric(RPL_ENDOFWHOWAS, parameters[0], "End of WHOWAS");
	return CmdResult::SUCCESS;
}

const WhoWas::Nick* WhoWas::Manager::FindNick(const std::string& nickname) const
{
	whowas_users::const_iterator it = whowas.find(nickname);
	if (it == whowas.end())
		return NULL;
	return it->second;
}

WhoWas::Manager::Stats WhoWas::Manager::GetStats() const
{
	size_t entrycount = 0;
	for (const auto& [_, nick] : whowas)
		entrycount += nick->entries.size();

	Stats stats;
	stats.entrycount = entrycount;
	return stats;
}

void WhoWas::Manager::Add(User* user)
{
	if (!IsEnabled())
		return;

	// Insert nick if it doesn't exist
	// 'first' will point to the newly inserted element or to the existing element with an equivalent key
	std::pair<whowas_users::iterator, bool> ret = whowas.emplace(user->nick, nullptr);

	if (ret.second) // If inserted
	{
		// This nick is new, create a list for it and add the first record to it
		WhoWas::Nick* nick = new WhoWas::Nick(ret.first->first);
		nick->entries.push_back(new Entry(user));
		ret.first->second = nick;

		// Add this nick to the fifo too
		whowas_fifo.push_back(nick);

		if (whowas.size() > this->MaxGroups)
		{
			// Too many nicks, remove the nick which was inserted the longest time ago from both the map and the fifo
			PurgeNick(whowas_fifo.front());
		}
	}
	else
	{
		// We've met this nick before, add a new record to the list
		WhoWas::Nick::List& list = ret.first->second->entries;
		list.push_back(new Entry(user));

		// If there are too many records for this nick, remove the oldest (front)
		if (list.size() > this->GroupSize)
		{
			delete list.front();
			list.pop_front();
		}
	}
}

/* on rehash, refactor maps according to new conf values */
void WhoWas::Manager::Prune()
{
	time_t min = ServerInstance->Time() - this->MaxKeep;

	/* first cut the list to new size (maxgroups) and also prune entries that are timed out. */
	while (!whowas_fifo.empty())
	{
		WhoWas::Nick* nick = whowas_fifo.front();
		if ((whowas_fifo.size() > this->MaxGroups) || (nick->addtime < min))
			PurgeNick(nick);
		else
			break;
	}

	/* Then cut the whowas sets to new size (groupsize) */
	for (whowas_users::iterator i = whowas.begin(); i != whowas.end(); )
	{
		WhoWas::Nick::List& list = i->second->entries;
		while (list.size() > this->GroupSize)
		{
			delete list.front();
			list.pop_front();
		}

		if (list.empty())
			PurgeNick(i++);
		else
			++i;
	}
}

/* call maintain once an hour to remove expired nicks */
void WhoWas::Manager::Maintain()
{
	time_t min = ServerInstance->Time() - this->MaxKeep;
	for (whowas_users::iterator i = whowas.begin(); i != whowas.end(); )
	{
		WhoWas::Nick::List& list = i->second->entries;
		while (!list.empty() && list.front()->signon < min)
		{
			delete list.front();
			list.pop_front();
		}

		if (list.empty())
			PurgeNick(i++);
		else
			++i;
	}
}

WhoWas::Manager::~Manager()
{
	for (const auto& [_, nick] : whowas)
		delete nick;
}

bool WhoWas::Manager::IsEnabled() const
{
	return ((GroupSize != 0) && (MaxGroups != 0));
}

void WhoWas::Manager::UpdateConfig(unsigned int NewGroupSize, unsigned int NewMaxGroups, unsigned int NewMaxKeep)
{
	if ((NewGroupSize == GroupSize) && (NewMaxGroups == MaxGroups) && (NewMaxKeep == MaxKeep))
		return;

	GroupSize = NewGroupSize;
	MaxGroups = NewMaxGroups;
	MaxKeep = NewMaxKeep;
	Prune();
}

void WhoWas::Manager::PurgeNick(whowas_users::iterator it)
{
	WhoWas::Nick* nick = it->second;
	whowas_fifo.erase(nick);
	whowas.erase(it);
	delete nick;
}

void WhoWas::Manager::PurgeNick(WhoWas::Nick* nick)
{
	whowas_users::iterator it = whowas.find(nick->nick);
	if (it == whowas.end())
	{
		ServerInstance->Logs.Log(MODNAME, LOG_DEFAULT, "ERROR: Inconsistency detected in whowas database, please report");
		return;
	}
	PurgeNick(it);
}

WhoWas::Entry::Entry(User* user)
	: host(user->GetRealHost())
	, dhost(user->GetDisplayedHost())
	, ident(user->ident)
	, server(user->server->GetPublicName())
	, real(user->GetRealName())
	, signon(user->signon)
{
}

WhoWas::Nick::Nick(const std::string& nickname)
	: addtime(ServerInstance->Time())
	, nick(nickname)
{
}

WhoWas::Nick::~Nick()
{
	stdalgo::delete_all(entries);
}

class ModuleWhoWas final
	: public Module
	, public Stats::EventListener
{
	CommandWhowas cmd;

public:
	ModuleWhoWas()
		: Module(VF_CORE | VF_VENDOR, "Provides the WHOWAS command")
		, Stats::EventListener(this)
		, cmd(this)
	{
	}

	void OnGarbageCollect() override
	{
		// Remove all entries older than MaxKeep
		cmd.manager.Maintain();
	}

	void OnUserQuit(User* user, const std::string& message, const std::string& oper_message) override
	{
		cmd.manager.Add(user);
	}

	ModResult OnStats(Stats::Context& stats) override
	{
		if (stats.GetSymbol() == 'z')
			stats.AddRow(249, "Whowas entries: "+ConvToStr(cmd.manager.GetStats().entrycount));

		return MOD_RES_PASSTHRU;
	}

	void ReadConfig(ConfigStatus& status) override
	{
		auto tag = ServerInstance->Config->ConfValue("whowas");
		unsigned int NewGroupSize = static_cast<unsigned int>(tag->getUInt("groupsize", 10, 0, 10000));
		unsigned int NewMaxGroups = static_cast<unsigned int>(tag->getUInt("maxgroups", 10240, 0, 1000000));
		unsigned int NewMaxKeep = static_cast<unsigned int>(tag->getDuration("maxkeep", 3600, 3600));

		cmd.manager.UpdateConfig(NewGroupSize, NewMaxGroups, NewMaxKeep);
	}
};

MODULE_INIT(ModuleWhoWas)<|MERGE_RESOLUTION|>--- conflicted
+++ resolved
@@ -186,11 +186,7 @@
 CommandWhowas::CommandWhowas( Module* parent)
 	: Command(parent, "WHOWAS", 1)
 {
-<<<<<<< HEAD
-	syntax = { "<nick>" };
-=======
-	syntax = "<nick> [<count>]";
->>>>>>> 740e193f
+	syntax = { "<nick> [<count>]" };
 	Penalty = 2;
 }
 
@@ -210,20 +206,15 @@
 	}
 	else
 	{
-<<<<<<< HEAD
-		for (const auto& u : nick->entries)
-=======
-		const WhoWas::Nick::List& list = nick->entries;
-		WhoWas::Nick::List::const_reverse_iterator last = list.rend();
+		WhoWas::Nick::List::const_reverse_iterator last = nick->entries.rend();
 		if (parameters.size() > 1)
 		{
 			size_t count = ConvToNum<size_t>(parameters[1]);
-			if (count > 0 && (size_t) std::distance(list.rbegin(), last) > count)
-				last = list.rbegin() + count;
-		}
-
-		for (WhoWas::Nick::List::const_reverse_iterator i = list.rbegin(); i != last; ++i)
->>>>>>> 740e193f
+			if (count > 0 && (size_t) std::distance(nick->entries.rbegin(), last) > count)
+				last = nick->entries.rbegin() + count;
+		}
+
+		for (const auto& u : insp::iterator_range(nick->entries.rbegin(), last))
 		{
 			user->WriteNumeric(RPL_WHOWASUSER, parameters[0], u->ident, u->dhost, '*', u->real);
 
