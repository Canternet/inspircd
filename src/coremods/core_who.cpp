--- conflicted
+++ resolved
@@ -167,16 +167,8 @@
 	{
 		for (auto* memb : user->chans)
 		{
-<<<<<<< HEAD
-			// TODO: move the +I check into m_hidechans.
-			bool has_modes = memb->chan->IsModeSet(secretmode) || memb->chan->IsModeSet(privatemode) || user->IsModeSet(hidechansmode);
-			if (source == user || !has_modes || memb->chan->HasUser(source))
-=======
-			Membership* memb = *iter;
-
 			// Let a module handle this first if it wants to.
-			ModResult res;
-			FIRST_MOD_RESULT_CUSTOM(whovisibleevprov, Who::VisibleEventListener, OnWhoVisible, res, (data, source, memb));
+			ModResult res = whovisibleevprov.FirstResult(&Who::VisibleEventListener::OnWhoVisible, data, source, memb);
 			if (res == MOD_RES_ALLOW)
 				return memb; // Module explicitly picked this chan.
 
@@ -188,7 +180,6 @@
 			// 2. The +s (secret) and +p (private) channel modes are not set.
 			// 3. The requesting user is a member of the channel.
 			if (source == user || (!memb->chan->IsModeSet(secretmode) && !memb->chan->IsModeSet(privatemode)) || memb->chan->HasUser(source))
->>>>>>> d97a8f15
 				return memb;
 		}
 		return nullptr;
@@ -201,7 +192,7 @@
 	bool MatchUser(LocalUser* source, User* target, WhoData& data);
 
 	/** Performs a WHO request on a channel. */
-	void WhoChannel(LocalUser* source, const std::vector<std::string>& parameters, Channel* c, WhoData& data);
+	void WhoChannel(LocalUser* source, const std::vector<std::string>& parameters, WhoData& data);
 
 	/** Template for getting a user from various types of collection. */
 	template<typename T>
@@ -420,13 +411,13 @@
 	return match;
 }
 
-void CommandWho::WhoChannel(LocalUser* source, const std::vector<std::string>& parameters, Channel* chan, WhoData& data)
-{
-	if (!CanView(chan, source))
+void CommandWho::WhoChannel(LocalUser* source, const std::vector<std::string>& parameters, WhoData& data)
+{
+	if (!CanView(data.matchchan, source))
 		return;
 
-	bool inside = chan->HasUser(source);
-	for (const auto& [user, memb] : chan->GetUsers())
+	bool inside = data.matchchan->HasUser(source);
+	for (const auto& [user, memb] : data.matchchan->GetUsers())
 	{
 		// Only show invisible users if the source is in the channel or has the users/auspex priv.
 		if (!inside && user->IsModeSet(invisiblemode) && !source->HasPrivPermission("users/auspex"))
@@ -617,15 +608,9 @@
 	WhoData data(parameters);
 
 	// Is the source running a WHO on a channel?
-<<<<<<< HEAD
-	auto chan = ServerInstance->Channels.Find(data.matchtext);
-	if (chan)
-		WhoChannel(user, parameters, chan, data);
-=======
-	data.matchchan = ServerInstance->FindChan(data.matchtext);
+	data.matchchan = ServerInstance->Channels.Find(data.matchtext);
 	if (data.matchchan)
-		WhoChannel(user, parameters, data.matchchan, data);
->>>>>>> d97a8f15
+		WhoChannel(user, parameters, data);
 
 	// If we only want to match against opers we only have to iterate the oper list.
 	else if (data.flags['o'])
