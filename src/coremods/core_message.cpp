/*
 * InspIRCd -- Internet Relay Chat Daemon
 *
 *   Copyright (C) 2017-2021 Sadie Powell <sadie@witchery.services>
 *   Copyright (C) 2013-2014, 2018 Attila Molnar <attilamolnar@hush.com>
 *   Copyright (C) 2012, 2019 Robby <robby@chatbelgie.be>
 *   Copyright (C) 2009 Daniel De Graaf <danieldg@inspircd.org>
 *   Copyright (C) 2007 Dennis Friis <peavey@inspircd.org>
 *   Copyright (C) 2006-2008, 2010 Craig Edwards <brain@inspircd.org>
 *
 * This file is part of InspIRCd.  InspIRCd is free software: you can
 * redistribute it and/or modify it under the terms of the GNU General Public
 * License as published by the Free Software Foundation, version 2.
 *
 * This program is distributed in the hope that it will be useful, but WITHOUT
 * ANY WARRANTY; without even the implied warranty of MERCHANTABILITY or FITNESS
 * FOR A PARTICULAR PURPOSE.  See the GNU General Public License for more
 * details.
 *
 * You should have received a copy of the GNU General Public License
 * along with this program.  If not, see <http://www.gnu.org/licenses/>.
 */


#include "inspircd.h"

class MessageDetailsImpl final
	: public MessageDetails
{
public:
	MessageDetailsImpl(MessageType mt, const std::string& msg, const ClientProtocol::TagMap& tags)
		: MessageDetails(mt, msg, tags)
	{
	}

	bool IsCTCP(std::string_view& name, std::string_view& body) const override
	{
		if (!this->IsCTCP())
			return false;

		size_t end_of_name = text.find(' ', 2);
		size_t end_of_ctcp = *text.rbegin() == '\x1' ? 1 : 0;
		if (end_of_name == std::string::npos)
		{
			// The CTCP only contains a name.
			name = insp::substring_view(text, text.begin() + 1, text.end() - end_of_ctcp);
			body = std::string_view();
			return true;
		}

		// The CTCP contains a name and a body.
		name = insp::substring_view(text, text.begin() + 1, text.begin() + end_of_name);

		size_t start_of_body = text.find_first_not_of(' ', end_of_name + 1);
		if (start_of_body == std::string::npos)
		{
			// The CTCP body is provided but empty.
			body = std::string_view();
			return true;
		}

		// The CTCP body provided was non-empty.
		body = insp::substring_view(text, text.begin() + start_of_body, text.end() - end_of_ctcp);
		return true;
	}

	bool IsCTCP(std::string_view& name) const override
	{
		if (!this->IsCTCP())
			return false;

		size_t end_of_name = text.find(' ', 2);
		if (end_of_name == std::string::npos)
		{
			// The CTCP only contains a name.
			size_t end_of_ctcp = *text.rbegin() == '\x1' ? 1 : 0;
			name = insp::substring_view(text, text.begin() + 1, text.end() - end_of_ctcp);
			return true;
		}

		// The CTCP contains a name and a body.
		name = insp::substring_view(text, text.begin() + 1, text.begin() + end_of_name);
		return true;
	}

	bool IsCTCP() const override
	{
		// According to draft-oakley-irc-ctcp-02 a valid CTCP must begin with SOH and
		// contain at least one octet which is not NUL, SOH, CR, LF, or SPACE. As most
		// of these are restricted at the protocol level we only need to check for SOH
		// and SPACE.
		return (text.length() >= 2) && (text[0] == '\x1') &&  (text[1] != '\x1') && (text[1] != ' ');
	}
};

class CommandMessage final
	: public Command
{
 private:
	const MessageType msgtype;

	bool FirePreEvents(User* source, MessageTarget& msgtarget, MessageDetails& msgdetails)
	{
		// Inform modules that a message wants to be sent.
		ModResult modres;
		FIRST_MOD_RESULT(OnUserPreMessage, modres, (source, msgtarget, msgdetails));
		if (modres == MOD_RES_DENY)
		{
			// Inform modules that a module blocked the message.
			FOREACH_MOD(OnUserMessageBlocked, (source, msgtarget, msgdetails));
			return false;
		}

		// Check whether a module zapped the message body.
		if (msgdetails.text.empty())
		{
			source->WriteNumeric(ERR_NOTEXTTOSEND, "No text to send");
			return false;
		}

		// Inform modules that a message is about to be sent.
		FOREACH_MOD(OnUserMessage, (source, msgtarget, msgdetails));
		return true;
	}

	CmdResult FirePostEvent(User* source, const MessageTarget& msgtarget, const MessageDetails& msgdetails)
	{
		// If the source is local and was not sending a CTCP reply then update their idle time.
		LocalUser* lsource = IS_LOCAL(source);
		if (lsource && msgdetails.update_idle && (msgdetails.type != MSG_NOTICE || !msgdetails.IsCTCP()))
			lsource->idle_lastmsg = ServerInstance->Time();

		// Inform modules that a message was sent.
		FOREACH_MOD(OnUserPostMessage, (source, msgtarget, msgdetails));
		return CmdResult::SUCCESS;
	}

	CmdResult HandleChannelTarget(User* source, const Params& parameters, const char* target, PrefixMode* pm)
	{
		Channel* chan = ServerInstance->Channels.Find(target);
		if (!chan)
		{
			// The target channel does not exist.
			source->WriteNumeric(Numerics::NoSuchChannel(parameters[0]));
			return CmdResult::FAILURE;
		}

		// Fire the pre-message events.
		MessageTarget msgtarget(chan, pm ? pm->GetPrefix() : 0);
		MessageDetailsImpl msgdetails(msgtype, parameters[1], parameters.GetTags());
		msgdetails.exemptions.insert(source);
		if (!FirePreEvents(source, msgtarget, msgdetails))
			return CmdResult::FAILURE;

		// Send the message to the members of the channel.
		ClientProtocol::Messages::Privmsg privmsg(ClientProtocol::Messages::Privmsg::nocopy, source, chan, msgdetails.text, msgdetails.type, msgtarget.status);
		privmsg.AddTags(msgdetails.tags_out);
		privmsg.SetSideEffect(true);
		chan->Write(ServerInstance->GetRFCEvents().privmsg, privmsg, msgtarget.status, msgdetails.exemptions);

		// Create the outgoing message and message event.
		return FirePostEvent(source, msgtarget, msgdetails);
	}

	CmdResult HandleServerTarget(User* source, const Params& parameters)
	{
		// If the source isn't allowed to mass message users then reject
		// the attempt to mass-message users.
		if (!source->HasPrivPermission("users/mass-message"))
		{
			source->WriteNumeric(ERR_NOPRIVILEGES, "Permission Denied - You do not have the required operator privileges");
			return CmdResult::FAILURE;
		}

		// Extract the server glob match from the target parameter.
		std::string servername(parameters[0], 1);

		// Fire the pre-message events.
		MessageTarget msgtarget(&servername);
		MessageDetailsImpl msgdetails(msgtype, parameters[1], parameters.GetTags());
		if (!FirePreEvents(source, msgtarget, msgdetails))
			return CmdResult::FAILURE;

		// If the current server name matches the server name glob then send
		// the message out to the local users.
		if (InspIRCd::Match(ServerInstance->Config->ServerName, servername))
		{
			// Create the outgoing message and message event.
			ClientProtocol::Messages::Privmsg message(ClientProtocol::Messages::Privmsg::nocopy, source, "$*", msgdetails.text, msgdetails.type);
			message.AddTags(msgdetails.tags_out);
			message.SetSideEffect(true);
			ClientProtocol::Event messageevent(ServerInstance->GetRFCEvents().privmsg, message);

			for (auto* luser : ServerInstance->Users.GetLocalUsers())
			{
				// Don't send to unregistered users or the user who is the source.
				if (luser->registered != REG_ALL || luser == source)
					continue;

				// Only send to non-exempt users.
				if (!msgdetails.exemptions.count(luser))
					luser->Send(messageevent);
			}
		}

		// Fire the post-message event.
		return FirePostEvent(source, msgtarget, msgdetails);
	}

	CmdResult HandleUserTarget(User* source, const Params& parameters)
	{
		User* target;
		if (IS_LOCAL(source))
		{
			// Local sources can specify either a nick or a nick@server mask as the target.
			const char* targetserver = strchr(parameters[0].c_str(), '@');
			if (targetserver)
			{
				// The target is a user on a specific server (e.g. jto@tolsun.oulu.fi).
<<<<<<< HEAD
				target = ServerInstance->Users.FindNick(parameters[0].substr(0, targetserver - parameters[0].c_str()));
				if (target && strcasecmp(target->server->GetName().c_str(), targetserver + 1))
=======
				target = ServerInstance->FindNickOnly(parameters[0].substr(0, targetserver - parameters[0].c_str()));
				if (target && strcasecmp(target->server->GetPublicName().c_str(), targetserver + 1))
>>>>>>> 52a9950c
					target = NULL;
			}
			else
			{
				// If the source is a local user then we only look up the target by nick.
				target = ServerInstance->Users.FindNick(parameters[0]);
			}
		}
		else
		{
			// Remote users can only specify a nick or UUID as the target.
			target = ServerInstance->Users.Find(parameters[0]);
		}

		if (!target || target->registered != REG_ALL)
		{
			// The target user does not exist or is not fully registered.
			source->WriteNumeric(Numerics::NoSuchNick(parameters[0]));
			return CmdResult::FAILURE;
		}

		// Fire the pre-message events.
		MessageTarget msgtarget(target);
		MessageDetailsImpl msgdetails(msgtype, parameters[1], parameters.GetTags());
		if (!FirePreEvents(source, msgtarget, msgdetails))
			return CmdResult::FAILURE;

		// If the target is away then inform the user.
		if (target->IsAway() && msgdetails.type == MSG_PRIVMSG)
			source->WriteNumeric(RPL_AWAY, target->nick, target->awaymsg);

		LocalUser* const localtarget = IS_LOCAL(target);
		if (localtarget)
		{
			// Send to the target if they are a local user.
			ClientProtocol::Messages::Privmsg privmsg(ClientProtocol::Messages::Privmsg::nocopy, source, localtarget->nick, msgdetails.text, msgdetails.type);
			privmsg.AddTags(msgdetails.tags_out);
			privmsg.SetSideEffect(true);
			localtarget->Send(ServerInstance->GetRFCEvents().privmsg, privmsg);
		}

		// Fire the post-message event.
		return FirePostEvent(source, msgtarget, msgdetails);
	}

 public:
	CommandMessage(Module* parent, MessageType mt)
		: Command(parent, ClientProtocol::Messages::Privmsg::CommandStrFromMsgType(mt), 2, 2)
		, msgtype(mt)
	{
		syntax = { "<target>[,<target>]+ :<message>" };
	}

	CmdResult Handle(User* user, const Params& parameters) override
	{
		if (CommandParser::LoopCall(user, this, parameters, 0))
			return CmdResult::SUCCESS;

		// The specified message was empty.
		if (parameters[1].empty())
		{
			user->WriteNumeric(ERR_NOTEXTTOSEND, "No text to send");
			return CmdResult::FAILURE;
		}

		// The target is a server glob.
		if (parameters[0][0] == '$')
			return HandleServerTarget(user, parameters);

		// If the message begins with one or more status characters then look them up.
		const char* target = parameters[0].c_str();
		PrefixMode* targetpfx = NULL;
		for (PrefixMode* pfx; (pfx = ServerInstance->Modes.FindPrefix(target[0])); ++target)
		{
			// We want the lowest ranked prefix specified.
			if (!targetpfx || pfx->GetPrefixRank() < targetpfx->GetPrefixRank())
				targetpfx = pfx;
		}

		if (!target[0])
		{
			// The target consisted solely of prefix modes.
			user->WriteNumeric(ERR_NORECIPIENT, "No recipient given");
			return CmdResult::FAILURE;
		}

		// The target is a channel name.
		if (ServerInstance->Channels.IsPrefix(*target))
			return HandleChannelTarget(user, parameters, target, targetpfx);

		// The target is a nickname.
		return HandleUserTarget(user, parameters);
	}

	RouteDescriptor GetRouting(User* user, const Params& parameters) override
	{
		if (IS_LOCAL(user))
			// This is handled by the OnUserPostMessage hook to split the LoopCall pieces
			return ROUTE_LOCALONLY;
		else
			return ROUTE_MESSAGE(parameters[0]);
	}
};

class CommandSQuery final
	: public Command
{
 public:
	CommandSQuery(Module* Creator)
		: Command(Creator, "SQUERY", 2, 2)
	{
		syntax = { "<service> :<message>" };
		translation = { TR_NICK, TR_TEXT };
	}

	CmdResult Handle(User* user, const Params& parameters) override
	{
		// The specified message was empty.
		if (parameters[1].empty())
		{
			user->WriteRemoteNumeric(ERR_NOTEXTTOSEND, "No text to send");
			return CmdResult::FAILURE;
		}

		User* target;
		if (IS_LOCAL(user))
		{
<<<<<<< HEAD
			// Local sources can specify either a nick or a nick@server mask as the target.
			const char* targetserver = strchr(parameters[0].c_str(), '@');
			if (targetserver)
			{
				// The target is a user on a specific server (e.g. jto@tolsun.oulu.fi).
				target = ServerInstance->Users.FindNick(parameters[0].substr(0, targetserver - parameters[0].c_str()));
				if (target && strcasecmp(target->server->GetName().c_str(), targetserver + 1))
					target = NULL;
			}
			else
			{
				// If the source is a local user then we only look up the target by nick.
				target = ServerInstance->Users.FindNick(parameters[0]);
			}
=======
			// The target is a user on a specific server (e.g. jto@tolsun.oulu.fi).
			target = ServerInstance->FindNickOnly(parameters[0].substr(0, targetserver - parameters[0].c_str()));
			if (target && strcasecmp(target->server->GetPublicName().c_str(), targetserver + 1))
				target = NULL;
>>>>>>> 52a9950c
		}
		else
		{
			// Remote users can only specify a nick or UUID as the target.
			target = ServerInstance->Users.Find(parameters[0]);
		}

		if (!target || target->registered != REG_ALL || !target->server->IsService())
		{
			// The target user does not exist, is not fully registered, or is not a service.
			user->WriteRemoteNumeric(ERR_NOSUCHSERVICE, parameters[0], "No such service");
			return CmdResult::FAILURE;
		}

		// The SQUERY command targets a service on a services server. This can
		// never be on the server local to the source so we can just unicast it
		// to the server in question.
		return CmdResult::SUCCESS;
	}

	RouteDescriptor GetRouting(User* user, const Params& parameters) override
	{
		return ROUTE_UNICAST(parameters[0]);
	}
};

class ModuleCoreMessage final
	: public Module
{
 private:
	CommandMessage cmdprivmsg;
	CommandMessage cmdnotice;
	CommandSQuery cmdsquery;
	ChanModeReference moderatedmode;
	ChanModeReference noextmsgmode;

 public:
	ModuleCoreMessage()
		: Module(VF_CORE | VF_VENDOR, "Provides the NOTICE, PRIVMSG, and SQUERY commands")
		, cmdprivmsg(this, MSG_PRIVMSG)
		, cmdnotice(this, MSG_NOTICE)
		, cmdsquery(this)
		, moderatedmode(this, "moderated")
		, noextmsgmode(this, "noextmsg")
	{
	}

	ModResult OnUserPreMessage(User* user, const MessageTarget& target, MessageDetails& details) override
	{
		if (!IS_LOCAL(user) || target.type != MessageTarget::TYPE_CHANNEL)
			return MOD_RES_PASSTHRU;

		Channel* chan = target.Get<Channel>();
		if (chan->IsModeSet(noextmsgmode) && !chan->HasUser(user))
		{
			// The noextmsg mode is set and the user is not in the channel.
			user->WriteNumeric(Numerics::CannotSendTo(chan, "external messages", *noextmsgmode));
			return MOD_RES_DENY;
		}

		bool no_chan_priv = chan->GetPrefixValue(user) < VOICE_VALUE;
		if (no_chan_priv && chan->IsModeSet(moderatedmode))
		{
			// The moderated mode is set and the user has no status rank.
			user->WriteNumeric(Numerics::CannotSendTo(chan, "messages", *moderatedmode));
			return MOD_RES_DENY;
		}

		if (no_chan_priv && ServerInstance->Config->RestrictBannedUsers != ServerConfig::BUT_NORMAL && chan->IsBanned(user))
		{
			// The user is banned in the channel and restrictbannedusers is enabled.
			if (ServerInstance->Config->RestrictBannedUsers == ServerConfig::BUT_RESTRICT_NOTIFY)
				user->WriteNumeric(Numerics::CannotSendTo(chan, "You cannot send messages to this channel whilst banned."));
			return MOD_RES_DENY;
		}

		return MOD_RES_PASSTHRU;
	}
};

MODULE_INIT(ModuleCoreMessage)<|MERGE_RESOLUTION|>--- conflicted
+++ resolved
@@ -217,13 +217,8 @@
 			if (targetserver)
 			{
 				// The target is a user on a specific server (e.g. jto@tolsun.oulu.fi).
-<<<<<<< HEAD
 				target = ServerInstance->Users.FindNick(parameters[0].substr(0, targetserver - parameters[0].c_str()));
-				if (target && strcasecmp(target->server->GetName().c_str(), targetserver + 1))
-=======
-				target = ServerInstance->FindNickOnly(parameters[0].substr(0, targetserver - parameters[0].c_str()));
 				if (target && strcasecmp(target->server->GetPublicName().c_str(), targetserver + 1))
->>>>>>> 52a9950c
 					target = NULL;
 			}
 			else
@@ -351,14 +346,13 @@
 		User* target;
 		if (IS_LOCAL(user))
 		{
-<<<<<<< HEAD
 			// Local sources can specify either a nick or a nick@server mask as the target.
 			const char* targetserver = strchr(parameters[0].c_str(), '@');
 			if (targetserver)
 			{
 				// The target is a user on a specific server (e.g. jto@tolsun.oulu.fi).
 				target = ServerInstance->Users.FindNick(parameters[0].substr(0, targetserver - parameters[0].c_str()));
-				if (target && strcasecmp(target->server->GetName().c_str(), targetserver + 1))
+				if (target && strcasecmp(target->server->GetPublicName().c_str(), targetserver + 1))
 					target = NULL;
 			}
 			else
@@ -366,12 +360,6 @@
 				// If the source is a local user then we only look up the target by nick.
 				target = ServerInstance->Users.FindNick(parameters[0]);
 			}
-=======
-			// The target is a user on a specific server (e.g. jto@tolsun.oulu.fi).
-			target = ServerInstance->FindNickOnly(parameters[0].substr(0, targetserver - parameters[0].c_str()));
-			if (target && strcasecmp(target->server->GetPublicName().c_str(), targetserver + 1))
-				target = NULL;
->>>>>>> 52a9950c
 		}
 		else
 		{
