--- conflicted
+++ resolved
@@ -254,27 +254,19 @@
 	}
 }
 
-<<<<<<< HEAD
+void UserManager::RehashCloneCounts()
+{
+	clonemap.clear();
+
+	const user_hash& hash = ServerInstance->Users.GetUsers();
+	for (user_hash::const_iterator i = hash.begin(); i != hash.end(); ++i)
+	{
+		User* u = i->second;
+		AddClone(u);
+	}
+}
+
 const UserManager::CloneCounts& UserManager::GetCloneCounts(User* user) const
-=======
-void UserManager::RehashCloneCounts()
-{
-	local_clones.clear();
-	global_clones.clear();
-
-	const user_hash& hash = *ServerInstance->Users->clientlist;
-	for (user_hash::const_iterator i = hash.begin(); i != hash.end(); ++i)
-	{
-		User* u = i->second;
-
-		if (IS_LOCAL(u))
-			AddLocalClone(u);
-		AddGlobalClone(u);
-	}
-}
-
-unsigned long UserManager::GlobalCloneCount(User *user)
->>>>>>> 1548078e
 {
 	CloneMap::const_iterator it = clonemap.find(user->GetCIDRMask());
 	if (it != clonemap.end())
@@ -368,10 +360,15 @@
 					curr->FullConnect();
 					continue;
 				}
+
+				// If the user has been quit in OnCheckReady then we shouldn't
+				// quit them again for having a registration timeout.
+				if (curr->quitting)
+					continue;
 				break;
 		}
 
-		if (curr->registered != REG_ALL && (ServerInstance->Time() > (curr->age + curr->MyClass->GetRegTimeout())))
+		if (curr->registered != REG_ALL && curr->MyClass && (ServerInstance->Time() > (curr->signon + curr->MyClass->GetRegTimeout())))
 		{
 			/*
 			 * registration timeout -- didnt send USER/NICK/HOST
