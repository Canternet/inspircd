/*
 * InspIRCd -- Internet Relay Chat Daemon
 *
 *   Copyright (C) 2009-2010 Daniel De Graaf <danieldg@inspircd.org>
 *   Copyright (C) 2006-2009 Robin Burchell <robin+git@viroteck.net>
 *   Copyright (C) 2006-2007, 2009 Dennis Friis <peavey@inspircd.org>
 *   Copyright (C) 2008 John Brooks <john.brooks@dereferenced.net>
 *   Copyright (C) 2008 Thomas Stagner <aquanight@inspircd.org>
 *   Copyright (C) 2008 Oliver Lupton <oliverlupton@gmail.com>
 *   Copyright (C) 2003-2008 Craig Edwards <craigedwards@brainbox.cc>
 *
 * This file is part of InspIRCd.  InspIRCd is free software: you can
 * redistribute it and/or modify it under the terms of the GNU General Public
 * License as published by the Free Software Foundation, version 2.
 *
 * This program is distributed in the hope that it will be useful, but WITHOUT
 * ANY WARRANTY; without even the implied warranty of MERCHANTABILITY or FITNESS
 * FOR A PARTICULAR PURPOSE.  See the GNU General Public License for more
 * details.
 *
 * You should have received a copy of the GNU General Public License
 * along with this program.  If not, see <http://www.gnu.org/licenses/>.
 */


#include "inspircd.h"
#include "xline.h"

ClientProtocol::MessageList LocalUser::sendmsglist;

bool User::IsNoticeMaskSet(unsigned char sm)
{
	if (!isalpha(sm))
		return false;
	return (snomasks[sm-65]);
}

bool User::IsModeSet(unsigned char m) const
{
	ModeHandler* mh = ServerInstance->Modes.FindMode(m, MODETYPE_USER);
	return (mh && modes[mh->GetId()]);
}

std::string User::GetModeLetters(bool includeparams) const
{
	std::string ret(1, '+');
	std::string params;

	for (unsigned char i = 'A'; i <= 'z'; i++)
	{
		const ModeHandler* const mh = ServerInstance->Modes.FindMode(i, MODETYPE_USER);
		if ((!mh) || (!IsModeSet(mh)))
			continue;

		ret.push_back(mh->GetModeChar());
		if ((includeparams) && (mh->NeedsParam(true)))
		{
			const std::string val = mh->GetUserParameter(this);
			if (!val.empty())
				params.append(1, ' ').append(val);
		}
	}

	ret += params;
	return ret;
}

User::User(const std::string& uid, Server* srv, UserType type)
	: age(ServerInstance->Time())
	, signon(0)
	, uuid(uid)
	, server(srv)
	, registered(REG_NONE)
	, quitting(false)
	, usertype(type)
{
	client_sa.sa.sa_family = AF_UNSPEC;

	ServerInstance->Logs.Log("USERS", LOG_DEBUG, "New UUID for user: %s", uuid.c_str());

	// Do not insert FakeUsers into the uuidlist so FindUUID() won't return them which is the desired behavior
	if (type != USERTYPE_SERVER)
	{
		if (!ServerInstance->Users.uuidlist.insert(std::make_pair(uuid, this)).second)
			throw CoreException("Duplicate UUID in User constructor: " + uuid);
	}
}

LocalUser::LocalUser(int myfd, irc::sockets::sockaddrs* client, irc::sockets::sockaddrs* servaddr)
	: User(ServerInstance->UIDGen.GetUID(), ServerInstance->FakeClient->server, USERTYPE_LOCAL)
	, eh(this)
	, serializer(NULL)
	, bytes_in(0)
	, bytes_out(0)
	, cmds_in(0)
	, cmds_out(0)
	, quitting_sendq(false)
	, lastping(true)
	, exempt(false)
	, nextping(0)
	, idle_lastmsg(0)
	, CommandFloodPenalty(0)
	, already_sent(0)
{
	signon = ServerInstance->Time();
	// The user's default nick is their UUID
	nick = uuid;
	ident = uuid;
	eh.SetFd(myfd);
	memcpy(&client_sa, client, sizeof(irc::sockets::sockaddrs));
	memcpy(&server_sa, servaddr, sizeof(irc::sockets::sockaddrs));
	ChangeRealHost(GetIPString(), true);
}

User::~User()
{
}

const std::string& User::MakeHost()
{
	if (!this->cached_makehost.empty())
		return this->cached_makehost;

	this->cached_makehost = ident + "@" + GetRealHost();
	return this->cached_makehost;
}

const std::string& User::MakeHostIP()
{
	if (!this->cached_hostip.empty())
		return this->cached_hostip;

	this->cached_hostip = ident + "@" + this->GetIPString();
	return this->cached_hostip;
}

const std::string& User::GetFullHost()
{
	if (!this->cached_fullhost.empty())
		return this->cached_fullhost;

	this->cached_fullhost = nick + "!" + ident + "@" + GetDisplayedHost();
	return this->cached_fullhost;
}

const std::string& User::GetFullRealHost()
{
	if (!this->cached_fullrealhost.empty())
		return this->cached_fullrealhost;

	this->cached_fullrealhost = nick + "!" + ident + "@" + GetRealHost();
	return this->cached_fullrealhost;
}

bool User::HasModePermission(const ModeHandler* mh) const
{
	return true;
}

bool LocalUser::HasModePermission(const ModeHandler* mh) const
{
	if (!this->IsOper())
		return false;

	const unsigned char mode = mh->GetModeChar();
	if (!ModeParser::IsModeChar(mode))
		return false;

	return ((mh->GetModeType() == MODETYPE_USER ? oper->AllowedUserModes : oper->AllowedChanModes))[(mode - 'A')];

}
/*
 * users on remote servers can completely bypass all permissions based checks.
 * This prevents desyncs when one server has different type/class tags to another.
 * That having been said, this does open things up to the possibility of source changes
 * allowing remote kills, etc - but if they have access to the src, they most likely have
 * access to the conf - so it's an end to a means either way.
 */
bool User::HasCommandPermission(const std::string&)
{
	return true;
}

bool LocalUser::HasCommandPermission(const std::string& command)
{
	// are they even an oper at all?
	if (!this->IsOper())
	{
		return false;
	}

	return oper->AllowedOperCommands.Contains(command);
}

bool User::HasPrivPermission(const std::string& privstr)
{
	return true;
}

bool LocalUser::HasPrivPermission(const std::string& privstr)
{
	if (!this->IsOper())
		return false;

	return oper->AllowedPrivs.Contains(privstr);
}

void UserIOHandler::OnDataReady()
{
	if (user->quitting)
		return;

	if (recvq.length() > user->MyClass->GetRecvqMax() && !user->HasPrivPermission("users/flood/increased-buffers"))
	{
		ServerInstance->Users.QuitUser(user, "RecvQ exceeded");
		ServerInstance->SNO.WriteToSnoMask('a', "User %s RecvQ of %lu exceeds connect class maximum of %lu",
			user->nick.c_str(), (unsigned long)recvq.length(), user->MyClass->GetRecvqMax());
		return;
	}

	unsigned long sendqmax = ULONG_MAX;
	if (!user->HasPrivPermission("users/flood/increased-buffers"))
		sendqmax = user->MyClass->GetSendqSoftMax();

	unsigned long penaltymax = ULONG_MAX;
	if (!user->HasPrivPermission("users/flood/no-fakelag"))
		penaltymax = user->MyClass->GetPenaltyThreshold() * 1000;

	// The cleaned message sent by the user or empty if not found yet.
	std::string line;

	// The position of the most \n character or npos if not found yet.
	std::string::size_type eolpos;

	// The position within the recvq of the current character.
	std::string::size_type qpos;

	while (user->CommandFloodPenalty < penaltymax && getSendQSize() < sendqmax)
	{
		// Check the newly received data for an EOL.
		eolpos = recvq.find('\n', checked_until);
		if (eolpos == std::string::npos)
		{
			checked_until = recvq.length();
			return;
		}

		// We've found a line! Clean it up and move it to the line buffer.
		line.reserve(eolpos);
		for (qpos = 0; qpos < eolpos; ++qpos)
		{
			char c = recvq[qpos];
			switch (c)
			{
				case '\0':
					c = ' ';
					break;
				case '\r':
					continue;
			}

			line.push_back(c);
		}

		// just found a newline. Terminate the string, and pull it out of recvq
		recvq.erase(0, eolpos + 1);
		checked_until = 0;

		// TODO should this be moved to when it was inserted in recvq?
		ServerInstance->stats.Recv += qpos;
		user->bytes_in += qpos;
		user->cmds_in++;

		ServerInstance->Parser.ProcessBuffer(user, line);
		if (user->quitting)
			return;

		// clear() does not reclaim memory associated with the string, so our .reserve() call is safe
		line.clear();
	}

	if (user->CommandFloodPenalty >= penaltymax && !user->MyClass->fakelag)
		ServerInstance->Users.QuitUser(user, "Excess Flood");
}

void UserIOHandler::AddWriteBuf(const std::string &data)
{
	if (user->quitting_sendq)
		return;
	if (!user->quitting && getSendQSize() + data.length() > user->MyClass->GetSendqHardMax() &&
		!user->HasPrivPermission("users/flood/increased-buffers"))
	{
		user->quitting_sendq = true;
		ServerInstance->GlobalCulls.AddSQItem(user);
		return;
	}

	// We still want to append data to the sendq of a quitting user,
	// e.g. their ERROR message that says 'closing link'

	WriteData(data);
}

void UserIOHandler::SwapInternals(UserIOHandler& other)
{
	StreamSocket::SwapInternals(other);
	std::swap(checked_until, other.checked_until);
}

bool UserIOHandler::OnSetEndPoint(const irc::sockets::sockaddrs& server, const irc::sockets::sockaddrs& client)
{
	memcpy(&user->server_sa, &server, sizeof(irc::sockets::sockaddrs));
	user->SetClientIP(client);
	return !user->quitting;
}

void UserIOHandler::OnError(BufferedSocketError sockerr)
{
	ModResult res;
	FIRST_MOD_RESULT(OnConnectionFail, res, (user, sockerr));
	if (res != MOD_RES_ALLOW)
		ServerInstance->Users.QuitUser(user, getError());
}

CullResult User::cull()
{
	if (!quitting)
		ServerInstance->Users.QuitUser(this, "Culled without QuitUser");

	if (client_sa.family() != AF_UNSPEC)
		ServerInstance->Users.RemoveCloneCounts(this);

	return Extensible::cull();
}

CullResult LocalUser::cull()
{
	eh.cull();
	return User::cull();
}

CullResult FakeUser::cull()
{
	// Fake users don't quit, they just get culled.
	quitting = true;
	// Fake users are not inserted into UserManager::clientlist or uuidlist, so we don't need to modify those here
	return User::cull();
}

void User::Oper(OperInfo* info)
{
	ModeHandler* opermh = ServerInstance->Modes.FindMode('o', MODETYPE_USER);
	if (opermh)
	{
		if (this->IsModeSet(opermh))
			this->UnOper();
		this->SetMode(opermh, true);
	}
	this->oper = info;

	LocalUser* localuser = IS_LOCAL(this);
	if (localuser)
	{
		Modes::ChangeList changelist;
		changelist.push_add(opermh);
		ClientProtocol::Events::Mode modemsg(ServerInstance->FakeClient, NULL, localuser, changelist);
		localuser->Send(modemsg);
	}

	FOREACH_MOD(OnOper, (this, info->name));

	std::string opername;
	if (info->oper_block)
		opername = info->oper_block->getString("name");

	ServerInstance->SNO.WriteToSnoMask('o', "%s (%s@%s) is now a server operator of type %s (using oper '%s')",
		nick.c_str(), ident.c_str(), GetRealHost().c_str(), oper->name.c_str(), opername.c_str());
	this->WriteNumeric(RPL_YOUAREOPER, InspIRCd::Format("You are now %s %s", strchr("aeiouAEIOU", oper->name[0]) ? "an" : "a", oper->name.c_str()));

	ServerInstance->Users.all_opers.push_back(this);

	// Expand permissions from config for faster lookup
	if (localuser)
		oper->init();

	FOREACH_MOD(OnPostOper, (this, oper->name, opername));
}

void OperInfo::init()
{
	AllowedOperCommands.Clear();
	AllowedPrivs.Clear();
	AllowedUserModes.reset();
	AllowedChanModes.reset();
	AllowedUserModes['o' - 'A'] = true; // Call me paranoid if you want.

	for(std::vector<reference<ConfigTag> >::iterator iter = class_blocks.begin(); iter != class_blocks.end(); ++iter)
	{
		ConfigTag* tag = *iter;

		AllowedOperCommands.AddList(tag->getString("commands"));
		AllowedPrivs.AddList(tag->getString("privs"));

		std::string modes = tag->getString("usermodes");
		for (std::string::const_iterator c = modes.begin(); c != modes.end(); ++c)
		{
			if (*c == '*')
			{
				this->AllowedUserModes.set();
			}
			else if (*c >= 'A' && *c <= 'z')
			{
				this->AllowedUserModes[*c - 'A'] = true;
			}
		}

		modes = tag->getString("chanmodes");
		for (std::string::const_iterator c = modes.begin(); c != modes.end(); ++c)
		{
			if (*c == '*')
			{
				this->AllowedChanModes.set();
			}
			else if (*c >= 'A' && *c <= 'z')
			{
				this->AllowedChanModes[*c - 'A'] = true;
			}
		}
	}
}

void User::UnOper()
{
	if (!this->IsOper())
		return;

	/*
	 * unset their oper type (what IS_OPER checks).
	 * note, order is important - this must come before modes as -o attempts
	 * to call UnOper. -- w00t
	 */
	oper = NULL;

	// Remove the user from the oper list
	stdalgo::vector::swaperase(ServerInstance->Users->all_opers, this);

	// If the user is quitting we shouldn't remove any modes as it results in
	// mode messages being broadcast across the network.
	if (quitting)
		return;

	/* Remove all oper only modes from the user when the deoper - Bug #466*/
	Modes::ChangeList changelist;
	const ModeParser::ModeHandlerMap& usermodes = ServerInstance->Modes.GetModes(MODETYPE_USER);
	for (ModeParser::ModeHandlerMap::const_iterator i = usermodes.begin(); i != usermodes.end(); ++i)
	{
		ModeHandler* mh = i->second;
		if (mh->NeedsOper())
			changelist.push_remove(mh);
	}

	ServerInstance->Modes.Process(this, NULL, this, changelist);

<<<<<<< HEAD
	// Remove the user from the oper list
	stdalgo::vector::swaperase(ServerInstance->Users.all_opers, this);

	ModeHandler* opermh = ServerInstance->Modes.FindMode('o', MODETYPE_USER);
=======
	ModeHandler* opermh = ServerInstance->Modes->FindMode('o', MODETYPE_USER);
>>>>>>> 541c461c
	if (opermh)
		this->SetMode(opermh, false);
	FOREACH_MOD(OnPostDeoper, (this));
}

/*
 * Check class restrictions
 */
void LocalUser::CheckClass(bool clone_count)
{
	ConnectClass* a = this->MyClass;

	if (!a)
	{
		ServerInstance->Users.QuitUser(this, "Access denied by configuration");
		return;
	}
	else if (a->type == CC_DENY)
	{
		ServerInstance->Users.QuitUser(this, a->config->getString("reason", "Unauthorised connection"));
		return;
	}
	else if (clone_count)
	{
		const UserManager::CloneCounts& clonecounts = ServerInstance->Users.GetCloneCounts(this);
		if ((a->GetMaxLocal()) && (clonecounts.local > a->GetMaxLocal()))
		{
			ServerInstance->Users.QuitUser(this, "No more connections allowed from your host via this connect class (local)");
			if (a->maxconnwarn)
			{
				ServerInstance->SNO.WriteToSnoMask('a', "WARNING: maximum local connections for the %s class (%ld) exceeded by %s",
					a->name.c_str(), a->GetMaxLocal(), this->GetIPString().c_str());
			}
			return;
		}
		else if ((a->GetMaxGlobal()) && (clonecounts.global > a->GetMaxGlobal()))
		{
			ServerInstance->Users.QuitUser(this, "No more connections allowed from your host via this connect class (global)");
			if (a->maxconnwarn)
			{
				ServerInstance->SNO.WriteToSnoMask('a', "WARNING: maximum global connections for the %s class (%ld) exceeded by %s",
				a->name.c_str(), a->GetMaxGlobal(), this->GetIPString().c_str());
			}
			return;
		}
	}

	this->nextping = ServerInstance->Time() + a->GetPingTime();
}

bool LocalUser::CheckLines(bool doZline)
{
	const char* check[] = { "G" , "K", (doZline) ? "Z" : NULL, NULL };

	if (!this->exempt)
	{
		for (int n = 0; check[n]; ++n)
		{
			XLine *r = ServerInstance->XLines->MatchesLine(check[n], this);

			if (r)
			{
				r->Apply(this);
				return true;
			}
		}
	}

	return false;
}

void LocalUser::FullConnect()
{
	ServerInstance->stats.Connects++;
	this->idle_lastmsg = ServerInstance->Time();

	/*
	 * You may be thinking "wtf, we checked this in User::AddClient!" - and yes, we did, BUT.
	 * At the time AddClient is called, we don't have a resolved host, by here we probably do - which
	 * may put the user into a totally seperate class with different restrictions! so we *must* check again.
	 * Don't remove this! -- w00t
	 */
	MyClass = NULL;
	SetClass();
	CheckClass();
	CheckLines();

	if (quitting)
		return;

	/*
	 * We don't set REG_ALL until triggering OnUserConnect, so some module events don't spew out stuff
	 * for a user that doesn't exist yet.
	 */
	FOREACH_MOD(OnUserConnect, (this));

	/* Now registered */
	if (ServerInstance->Users.unregistered_count)
		ServerInstance->Users.unregistered_count--;
	this->registered = REG_ALL;

	FOREACH_MOD(OnPostConnect, (this));

	ServerInstance->SNO.WriteToSnoMask('c',"Client connecting on port %d (class %s): %s (%s) [%s]",
		this->server_sa.port(), this->MyClass->name.c_str(), GetFullRealHost().c_str(), this->GetIPString().c_str(), this->GetRealName().c_str());
	ServerInstance->Logs.Log("BANCACHE", LOG_DEBUG, "BanCache: Adding NEGATIVE hit for " + this->GetIPString());
	ServerInstance->BanCache.AddHit(this->GetIPString(), "", "");
	// reset the flood penalty (which could have been raised due to things like auto +x)
	CommandFloodPenalty = 0;
}

void User::InvalidateCache()
{
	/* Invalidate cache */
	cachedip.clear();
	cached_fullhost.clear();
	cached_hostip.clear();
	cached_makehost.clear();
	cached_fullrealhost.clear();
}

bool User::ChangeNick(const std::string& newnick, time_t newts)
{
	if (quitting)
	{
		ServerInstance->Logs.Log("USERS", LOG_DEFAULT, "ERROR: Attempted to change nick of a quitting user: " + this->nick);
		return false;
	}

	User* const InUse = ServerInstance->FindNickOnly(newnick);
	if (InUse == this)
	{
		// case change, don't need to check campers
		// and, if it's identical including case, we can leave right now
		// We also don't update the nick TS if it's a case change, either
		if (newnick == nick)
			return true;
	}
	else
	{
		/*
		 * Uh oh.. if the nickname is in use, and it's not in use by the person using it (doh) --
		 * then we have a potential collide. Check whether someone else is camping on the nick
		 * (i.e. connect -> send NICK, don't send USER.) If they are camping, force-change the
		 * camper to their UID, and allow the incoming nick change.
		 *
		 * If the guy using the nick is already using it, tell the incoming nick change to gtfo,
		 * because the nick is already (rightfully) in use. -- w00t
		 */
		if (InUse)
		{
			if (InUse->registered != REG_ALL)
			{
				/* force the camper to their UUID, and ask them to re-send a NICK. */
				LocalUser* const localuser = static_cast<LocalUser*>(InUse);
				localuser->OverruleNick();
			}
			else
			{
				/* No camping, tell the incoming user  to stop trying to change nick ;p */
				this->WriteNumeric(ERR_NICKNAMEINUSE, newnick, "Nickname is already in use.");
				return false;
			}
		}

		age = newts ? newts : ServerInstance->Time();
	}

	if (this->registered == REG_ALL)
	{
		ClientProtocol::Messages::Nick nickmsg(this, newnick);
		ClientProtocol::Event nickevent(ServerInstance->GetRFCEvents().nick, nickmsg);
		this->WriteCommonRaw(nickevent, true);
	}
	const std::string oldnick = nick;
	nick = newnick;

	InvalidateCache();
	ServerInstance->Users.clientlist.erase(oldnick);
	ServerInstance->Users.clientlist[newnick] = this;

	if (registered == REG_ALL)
		FOREACH_MOD(OnUserPostNick, (this,oldnick));

	return true;
}

void LocalUser::OverruleNick()
{
	{
		ClientProtocol::Messages::Nick nickmsg(this, this->uuid);
		this->Send(ServerInstance->GetRFCEvents().nick, nickmsg);
	}
	this->WriteNumeric(ERR_NICKNAMEINUSE, this->nick, "Nickname overruled.");

	// Clear the bit before calling ChangeNick() to make it NOT run the OnUserPostNick() hook
	this->registered &= ~REG_NICK;
	this->ChangeNick(this->uuid);
}

const std::string& User::GetIPString()
{
	if (cachedip.empty())
	{
		cachedip = client_sa.addr();
		/* IP addresses starting with a : on irc are a Bad Thing (tm) */
		if (cachedip[0] == ':')
			cachedip.insert(cachedip.begin(),1,'0');
	}

	return cachedip;
}

const std::string& User::GetHost(bool uncloak) const
{
	return uncloak ? GetRealHost() : GetDisplayedHost();
}

const std::string& User::GetDisplayedHost() const
{
	return displayhost.empty() ? realhost : displayhost;
}

const std::string& User::GetRealHost() const
{
	return realhost;
}

const std::string& User::GetRealName() const
{
	return realname;
}

irc::sockets::cidr_mask User::GetCIDRMask()
{
	unsigned char range = 0;
	switch (client_sa.family())
	{
		case AF_INET6:
			range = ServerInstance->Config->c_ipv6_range;
			break;
		case AF_INET:
			range = ServerInstance->Config->c_ipv4_range;
			break;
	}
	return irc::sockets::cidr_mask(client_sa, range);
}

bool User::SetClientIP(const std::string& address)
{
	irc::sockets::sockaddrs sa;
	if (!irc::sockets::aptosa(address, client_sa.port(), sa))
		return false;

	User::SetClientIP(sa);
	return true;
}

void User::SetClientIP(const irc::sockets::sockaddrs& sa)
{
	const std::string oldip(GetIPString());
	memcpy(&client_sa, &sa, sizeof(irc::sockets::sockaddrs));
	this->InvalidateCache();

	// If the users hostname was their IP then update it.
	if (GetRealHost() == oldip)
		ChangeRealHost(GetIPString(), false);
	if (GetDisplayedHost() == oldip)
		ChangeDisplayedHost(GetIPString());
}

bool LocalUser::SetClientIP(const std::string& address)
{
	irc::sockets::sockaddrs sa;
	if (!irc::sockets::aptosa(address, client_sa.port(), sa))
		return false;

	LocalUser::SetClientIP(sa);
	return true;
}

void LocalUser::SetClientIP(const irc::sockets::sockaddrs& sa)
{
	if (sa == client_sa)
		return;

	ServerInstance->Users.RemoveCloneCounts(this);

	User::SetClientIP(sa);

	FOREACH_MOD(OnSetUserIP, (this));

	ServerInstance->Users.AddClone(this);

	// Recheck the connect class.
	this->MyClass = NULL;
	this->SetClass();
	this->CheckClass();
}

void LocalUser::Write(const ClientProtocol::SerializedMessage& text)
{
	if (!SocketEngine::BoundsCheckFd(&eh))
		return;

	if (ServerInstance->Config->RawLog)
	{
		if (text.empty())
			return;

		std::string::size_type nlpos = text.find_first_of("\r\n", 0, 2);
		if (nlpos == std::string::npos)
			nlpos = text.length(); // TODO is this ok, test it

		ServerInstance->Logs.Log("USEROUTPUT", LOG_RAWIO, "C[%s] O %.*s", uuid.c_str(), (int) nlpos, text.c_str());
	}

	eh.AddWriteBuf(text);

	const size_t bytessent = text.length() + 2;
	ServerInstance->stats.Sent += bytessent;
	this->bytes_out += bytessent;
	this->cmds_out++;
}

void LocalUser::Send(ClientProtocol::Event& protoev)
{
	if (!serializer)
	{
		ServerInstance->Logs.Log("USERS", LOG_DEBUG, "BUG: LocalUser::Send() called on %s who does not have a serializer!",
			GetFullRealHost().c_str());
		return;
	}

	// In the most common case a static LocalUser field, sendmsglist, is passed to the event to be
	// populated. The list is cleared before returning.
	// To handle re-enters, if sendmsglist is non-empty upon entering the method then a temporary
	// list is used instead of the static one.
	if (sendmsglist.empty())
	{
		Send(protoev, sendmsglist);
		sendmsglist.clear();
	}
	else
	{
		ClientProtocol::MessageList msglist;
		Send(protoev, msglist);
	}
}

void LocalUser::Send(ClientProtocol::Event& protoev, ClientProtocol::MessageList& msglist)
{
	// Modules can personalize the messages sent per user for the event
	protoev.GetMessagesForUser(this, msglist);
	for (ClientProtocol::MessageList::const_iterator i = msglist.begin(); i != msglist.end(); ++i)
	{
		ClientProtocol::Message& curr = **i;
		ModResult res;
		FIRST_MOD_RESULT(OnUserWrite, res, (this, curr));
		if (res != MOD_RES_DENY)
			Write(serializer->SerializeForUser(this, curr));
	}
}

void User::WriteNumeric(const Numeric::Numeric& numeric)
{
	LocalUser* const localuser = IS_LOCAL(this);
	if (!localuser)
		return;

	ModResult MOD_RESULT;

	FIRST_MOD_RESULT(OnNumeric, MOD_RESULT, (this, numeric));

	if (MOD_RESULT == MOD_RES_DENY)
		return;

	ClientProtocol::Messages::Numeric numericmsg(numeric, localuser);
	localuser->Send(ServerInstance->GetRFCEvents().numeric, numericmsg);
}

void User::WriteRemoteNotice(const std::string& text)
{
	ServerInstance->PI->SendUserNotice(this, text);
}

void LocalUser::WriteRemoteNotice(const std::string& text)
{
	WriteNotice(text);
}

namespace
{
	class WriteCommonRawHandler : public User::ForEachNeighborHandler
	{
		ClientProtocol::Event& ev;

		void Execute(LocalUser* user) override
		{
			user->Send(ev);
		}

	 public:
		WriteCommonRawHandler(ClientProtocol::Event& protoev)
			: ev(protoev)
		{
		}
	};
}

void User::WriteCommonRaw(ClientProtocol::Event& protoev, bool include_self)
{
	WriteCommonRawHandler handler(protoev);
	ForEachNeighbor(handler, include_self);
}

void User::ForEachNeighbor(ForEachNeighborHandler& handler, bool include_self)
{
	// The basic logic for visiting the neighbors of a user is to iterate the channel list of the user
	// and visit all users on those channels. Because two users may share more than one common channel,
	// we must skip users that we have already visited.
	// To do this, we make use of a global counter and an integral 'already_sent' field in LocalUser.
	// The global counter is incremented every time we do something for each neighbor of a user. Then,
	// before visiting a member we examine user->already_sent. If it's equal to the current counter, we
	// skip the member. Otherwise, we set it to the current counter and visit the member.

	// Ask modules to build a list of exceptions.
	// Mods may also exclude entire channels by erasing them from include_chans.
	IncludeChanList include_chans(chans.begin(), chans.end());
	std::map<User*, bool> exceptions;
	exceptions[this] = include_self;
	FOREACH_MOD(OnBuildNeighborList, (this, include_chans, exceptions));

	// Get next id, guaranteed to differ from the already_sent field of all users
	const already_sent_t newid = ServerInstance->Users.NextAlreadySentId();

	// Handle exceptions first
	for (std::map<User*, bool>::const_iterator i = exceptions.begin(); i != exceptions.end(); ++i)
	{
		LocalUser* curr = IS_LOCAL(i->first);
		if (curr)
		{
			// Mark as visited to ensure we won't visit again if there is a common channel
			curr->already_sent = newid;
			// Always treat quitting users as excluded
			if ((i->second) && (!curr->quitting))
				handler.Execute(curr);
		}
	}

	// Now consider the real neighbors
	for (IncludeChanList::const_iterator i = include_chans.begin(); i != include_chans.end(); ++i)
	{
		Channel* chan = (*i)->chan;
		const Channel::MemberMap& userlist = chan->GetUsers();
		for (Channel::MemberMap::const_iterator j = userlist.begin(); j != userlist.end(); ++j)
		{
			LocalUser* curr = IS_LOCAL(j->first);
			// User not yet visited?
			if ((curr) && (curr->already_sent != newid))
			{
				// Mark as visited and execute function
				curr->already_sent = newid;
				handler.Execute(curr);
			}
		}
	}
}

void User::WriteRemoteNumeric(const Numeric::Numeric& numeric)
{
	WriteNumeric(numeric);
}

/* return 0 or 1 depending if users u and u2 share one or more common channels
 * (used by QUIT, NICK etc which arent channel specific notices)
 *
 * The old algorithm in 1.0 for this was relatively inefficient, iterating over
 * the first users channels then the second users channels within the outer loop,
 * therefore it was a maximum of x*y iterations (upon returning 0 and checking
 * all possible iterations). However this new function instead checks against the
 * channel's userlist in the inner loop which is a std::map<User*,User*>
 * and saves us time as we already know what pointer value we are after.
 * Don't quote me on the maths as i am not a mathematician or computer scientist,
 * but i believe this algorithm is now x+(log y) maximum iterations instead.
 */
bool User::SharesChannelWith(User *other)
{
	/* Outer loop */
	for (User::ChanList::iterator i = this->chans.begin(); i != this->chans.end(); ++i)
	{
		/* Eliminate the inner loop (which used to be ~equal in size to the outer loop)
		 * by replacing it with a map::find which *should* be more efficient
		 */
		if ((*i)->chan->HasUser(other))
			return true;
	}
	return false;
}

bool User::ChangeRealName(const std::string& real)
{
	if (!this->realname.compare(real))
		return true;

	if (IS_LOCAL(this))
	{
		ModResult MOD_RESULT;
		FIRST_MOD_RESULT(OnPreChangeRealName, MOD_RESULT, (IS_LOCAL(this), real));
		if (MOD_RESULT == MOD_RES_DENY)
			return false;
		FOREACH_MOD(OnChangeRealName, (this, real));
	}
	this->realname.assign(real, 0, ServerInstance->Config->Limits.MaxReal);

	return true;
}

bool User::ChangeDisplayedHost(const std::string& shost)
{
	if (GetDisplayedHost() == shost)
		return true;

	LocalUser* luser = IS_LOCAL(this);
	if (luser)
	{
		ModResult MOD_RESULT;
		FIRST_MOD_RESULT(OnPreChangeHost, MOD_RESULT, (luser, shost));
		if (MOD_RESULT == MOD_RES_DENY)
			return false;
	}

	FOREACH_MOD(OnChangeHost, (this,shost));

	if (realhost == shost)
		this->displayhost.clear();
	else
		this->displayhost.assign(shost, 0, ServerInstance->Config->Limits.MaxHost);

	this->InvalidateCache();

	if (IS_LOCAL(this) && this->registered != REG_NONE)
		this->WriteNumeric(RPL_YOURDISPLAYEDHOST, this->GetDisplayedHost(), "is now your displayed host");

	return true;
}

void User::ChangeRealHost(const std::string& host, bool resetdisplay)
{
	// If the real host is the new host and we are not resetting the
	// display host then we have nothing to do.
	const bool changehost = (realhost != host);
	if (!changehost && !resetdisplay)
		return;

	// If the displayhost is not set and we are not resetting it then
	// we need to copy it to the displayhost field.
	if (displayhost.empty() && !resetdisplay)
		displayhost = realhost;

	// If the displayhost is the new host or we are resetting it then
	// we clear its contents to save memory.
	else if (displayhost == host || resetdisplay)
		displayhost.clear();

	// If we are just resetting the display host then we don't need to
	// do anything else.
	if (!changehost)
		return;

	realhost = host;
	this->InvalidateCache();
}

bool User::ChangeIdent(const std::string& newident)
{
	if (this->ident == newident)
		return true;

	FOREACH_MOD(OnChangeIdent, (this,newident));

	this->ident.assign(newident, 0, ServerInstance->Config->Limits.IdentMax);
	this->InvalidateCache();

	return true;
}

/*
 * Sets a user's connection class.
 * If the class name is provided, it will be used. Otherwise, the class will be guessed using host/ip/ident/etc.
 * NOTE: If the <ALLOW> or <DENY> tag specifies an ip, and this user resolves,
 * then their ip will be taken as 'priority' anyway, so for example,
 * <connect allow="127.0.0.1"> will match joe!bloggs@localhost
 */
void LocalUser::SetClass(const std::string &explicit_name)
{
	ConnectClass *found = NULL;

	ServerInstance->Logs.Log("CONNECTCLASS", LOG_DEBUG, "Setting connect class for UID %s", this->uuid.c_str());

	if (!explicit_name.empty())
	{
		for (ServerConfig::ClassVector::const_iterator i = ServerInstance->Config->Classes.begin(); i != ServerInstance->Config->Classes.end(); ++i)
		{
			ConnectClass* c = *i;

			if (explicit_name == c->name)
			{
				ServerInstance->Logs.Log("CONNECTCLASS", LOG_DEBUG, "Explicitly set to %s", explicit_name.c_str());
				found = c;
			}
		}
	}
	else
	{
		for (ServerConfig::ClassVector::const_iterator i = ServerInstance->Config->Classes.begin(); i != ServerInstance->Config->Classes.end(); ++i)
		{
			ConnectClass* c = *i;
			ServerInstance->Logs.Log("CONNECTCLASS", LOG_DEBUG, "Checking %s", c->GetName().c_str());

			ModResult MOD_RESULT;
			FIRST_MOD_RESULT(OnSetConnectClass, MOD_RESULT, (this,c));
			if (MOD_RESULT == MOD_RES_DENY)
				continue;
			if (MOD_RESULT == MOD_RES_ALLOW)
			{
				ServerInstance->Logs.Log("CONNECTCLASS", LOG_DEBUG, "Class forced by module to %s", c->GetName().c_str());
				found = c;
				break;
			}

			if (c->type == CC_NAMED)
				continue;

			bool regdone = (registered != REG_NONE);
			if (c->config->getBool("registered", regdone) != regdone)
				continue;

			/* check if host matches.. */
			if (!InspIRCd::MatchCIDR(this->GetIPString(), c->GetHost(), NULL) &&
			    !InspIRCd::MatchCIDR(this->GetRealHost(), c->GetHost(), NULL))
			{
				ServerInstance->Logs.Log("CONNECTCLASS", LOG_DEBUG, "No host match (for %s)", c->GetHost().c_str());
				continue;
			}

			/*
			 * deny change if change will take class over the limit check it HERE, not after we found a matching class,
			 * because we should attempt to find another class if this one doesn't match us. -- w00t
			 */
			if (c->limit && (c->GetReferenceCount() >= c->limit))
			{
				ServerInstance->Logs.Log("CONNECTCLASS", LOG_DEBUG, "OOPS: Connect class limit (%lu) hit, denying", c->limit);
				continue;
			}

			/* if it requires a port ... */
			if (!c->ports.empty())
			{
				/* and our port doesn't match, fail. */
				if (!c->ports.count(this->server_sa.port()))
				{
					ServerInstance->Logs.Log("CONNECTCLASS", LOG_DEBUG, "Requires a different port, skipping");
					continue;
				}
			}

			if (regdone && !c->config->getString("password").empty())
			{
				if (!ServerInstance->PassCompare(this, c->config->getString("password"), password, c->config->getString("hash")))
				{
					ServerInstance->Logs.Log("CONNECTCLASS", LOG_DEBUG, "Bad password, skipping");
					continue;
				}
			}

			/* we stop at the first class that meets ALL critera. */
			found = c;
			break;
		}
	}

	/*
	 * Okay, assuming we found a class that matches.. switch us into that class, keeping refcounts up to date.
	 */
	if (found)
	{
		MyClass = found;
	}
}

void User::PurgeEmptyChannels()
{
	// firstly decrement the count on each channel
	for (User::ChanList::iterator i = this->chans.begin(); i != this->chans.end(); )
	{
		Channel* c = (*i)->chan;
		++i;
		c->DelUser(this);
	}
}

void User::WriteNotice(const std::string& text)
{
	LocalUser* const localuser = IS_LOCAL(this);
	if (!localuser)
		return;

	ClientProtocol::Messages::Privmsg msg(ClientProtocol::Messages::Privmsg::nocopy, ServerInstance->FakeClient, localuser, text, MSG_NOTICE);
	localuser->Send(ServerInstance->GetRFCEvents().privmsg, msg);
}

const std::string& FakeUser::GetFullHost()
{
	if (!ServerInstance->Config->HideServer.empty())
		return ServerInstance->Config->HideServer;
	return server->GetName();
}

const std::string& FakeUser::GetFullRealHost()
{
	if (!ServerInstance->Config->HideServer.empty())
		return ServerInstance->Config->HideServer;
	return server->GetName();
}

ConnectClass::ConnectClass(ConfigTag* tag, char t, const std::string& mask)
	: config(tag), type(t), fakelag(true), name("unnamed"), registration_timeout(0), host(mask),
	pingtime(0), softsendqmax(0), hardsendqmax(0), recvqmax(0),
	penaltythreshold(0), commandrate(0), maxlocal(0), maxglobal(0), maxconnwarn(true), maxchans(20),
	limit(0), resolvehostnames(true)
{
}

ConnectClass::ConnectClass(ConfigTag* tag, char t, const std::string& mask, const ConnectClass& parent)
{
	Update(&parent);
	name = "unnamed";
	type = t;
	host = mask;

	// Connect classes can inherit from each other but this is problematic for modules which can't use
	// ConnectClass::Update so we build a hybrid tag containing all of the values set on this class as
	// well as the parent class.
	ConfigItems* items = NULL;
	config = ConfigTag::create(tag->tag, tag->src_name, tag->src_line, items);

	const ConfigItems& parentkeys = parent.config->getItems();
	for (ConfigItems::const_iterator piter = parentkeys.begin(); piter != parentkeys.end(); ++piter)
	{
		// The class name and parent name are not inherited
		if (stdalgo::string::equalsci(piter->first, "name") || stdalgo::string::equalsci(piter->first, "parent"))
			continue;

		// Store the item in the config tag. If this item also
		// exists in the child it will be overwritten.
		(*items)[piter->first] = piter->second;
	}

	const ConfigItems& childkeys = tag->getItems();
	for (ConfigItems::const_iterator citer = childkeys.begin(); citer != childkeys.end(); ++citer)
	{
		// This will overwrite the parent value if present.
		(*items)[citer->first] = citer->second;
	}
}

void ConnectClass::Update(const ConnectClass* src)
{
	config = src->config;
	type = src->type;
	fakelag = src->fakelag;
	name = src->name;
	registration_timeout = src->registration_timeout;
	host = src->host;
	pingtime = src->pingtime;
	softsendqmax = src->softsendqmax;
	hardsendqmax = src->hardsendqmax;
	recvqmax = src->recvqmax;
	penaltythreshold = src->penaltythreshold;
	commandrate = src->commandrate;
	maxlocal = src->maxlocal;
	maxglobal = src->maxglobal;
	maxconnwarn = src->maxconnwarn;
	maxchans = src->maxchans;
	limit = src->limit;
	resolvehostnames = src->resolvehostnames;
	ports = src->ports;
}<|MERGE_RESOLUTION|>--- conflicted
+++ resolved
@@ -442,7 +442,7 @@
 	oper = NULL;
 
 	// Remove the user from the oper list
-	stdalgo::vector::swaperase(ServerInstance->Users->all_opers, this);
+	stdalgo::vector::swaperase(ServerInstance->Users.all_opers, this);
 
 	// If the user is quitting we shouldn't remove any modes as it results in
 	// mode messages being broadcast across the network.
@@ -461,14 +461,7 @@
 
 	ServerInstance->Modes.Process(this, NULL, this, changelist);
 
-<<<<<<< HEAD
-	// Remove the user from the oper list
-	stdalgo::vector::swaperase(ServerInstance->Users.all_opers, this);
-
 	ModeHandler* opermh = ServerInstance->Modes.FindMode('o', MODETYPE_USER);
-=======
-	ModeHandler* opermh = ServerInstance->Modes->FindMode('o', MODETYPE_USER);
->>>>>>> 541c461c
 	if (opermh)
 		this->SetMode(opermh, false);
 	FOREACH_MOD(OnPostDeoper, (this));
