/*
 * InspIRCd -- Internet Relay Chat Daemon
 *
 *   Copyright (C) 2021 Herman <GermanAizek@yandex.ru>
 *   Copyright (C) 2019 linuxdaemon <linuxdaemon.irc@gmail.com>
 *   Copyright (C) 2018 systocrat <systocrat@outlook.com>
 *   Copyright (C) 2018 Dylan Frank <b00mx0r@aureus.pw>
 *   Copyright (C) 2013, 2016-2021 Sadie Powell <sadie@witchery.services>
 *   Copyright (C) 2013 Daniel Vassdal <shutter@canternet.org>
 *   Copyright (C) 2013 ChrisTX <xpipe@hotmail.de>
 *   Copyright (C) 2013 Adam <Adam@anope.org>
 *   Copyright (C) 2012-2016, 2018 Attila Molnar <attilamolnar@hush.com>
 *   Copyright (C) 2012, 2019 Robby <robby@chatbelgie.be>
 *   Copyright (C) 2012 DjSlash <djslash@djslash.org>
 *   Copyright (C) 2011 jackmcbarn <jackmcbarn@inspircd.org>
 *   Copyright (C) 2009-2010 Daniel De Graaf <danieldg@inspircd.org>
 *   Copyright (C) 2009 Uli Schlachter <psychon@inspircd.org>
 *   Copyright (C) 2008 Thomas Stagner <aquanight@inspircd.org>
 *   Copyright (C) 2008 John Brooks <special@inspircd.org>
 *   Copyright (C) 2007, 2009 Dennis Friis <peavey@inspircd.org>
 *   Copyright (C) 2006-2009 Robin Burchell <robin+git@viroteck.net>
 *   Copyright (C) 2004, 2006-2009 Craig Edwards <brain@inspircd.org>
 *
 * This file is part of InspIRCd.  InspIRCd is free software: you can
 * redistribute it and/or modify it under the terms of the GNU General Public
 * License as published by the Free Software Foundation, version 2.
 *
 * This program is distributed in the hope that it will be useful, but WITHOUT
 * ANY WARRANTY; without even the implied warranty of MERCHANTABILITY or FITNESS
 * FOR A PARTICULAR PURPOSE.  See the GNU General Public License for more
 * details.
 *
 * You should have received a copy of the GNU General Public License
 * along with this program.  If not, see <http://www.gnu.org/licenses/>.
 */


#include "inspircd.h"
#include "xline.h"

ClientProtocol::MessageList LocalUser::sendmsglist;

bool User::IsNoticeMaskSet(unsigned char sm)
{
	if (!isalpha(sm))
		return false;
	return (snomasks[sm-65]);
}

bool User::IsModeSet(unsigned char m) const
{
	ModeHandler* mh = ServerInstance->Modes.FindMode(m, MODETYPE_USER);
	return (mh && modes[mh->GetId()]);
}

std::string User::GetModeLetters(bool includeparams) const
{
	std::string ret(1, '+');
	std::string params;

	for (unsigned char i = 'A'; i <= 'z'; i++)
	{
		const ModeHandler* const mh = ServerInstance->Modes.FindMode(i, MODETYPE_USER);
		if ((!mh) || (!IsModeSet(mh)))
			continue;

		ret.push_back(mh->GetModeChar());
		if ((includeparams) && (mh->NeedsParam(true)))
		{
			const std::string val = mh->GetUserParameter(this);
			if (!val.empty())
				params.append(1, ' ').append(val);
		}
	}

	ret += params;
	return ret;
}

User::User(const std::string& uid, Server* srv, Type type)
	: age(ServerInstance->Time())
	, uuid(uid)
	, server(srv)
	, registered(REG_NONE)
	, quitting(false)
	, usertype(type)
{
	client_sa.sa.sa_family = AF_UNSPEC;

	ServerInstance->Logs.Log("USERS", LOG_DEBUG, "New UUID for user: %s", uuid.c_str());

	if (srv->IsService())
		ServerInstance->Users.all_services.push_back(this);

	// Do not insert FakeUsers into the uuidlist so FindUUID() won't return them which is the desired behavior
	if (type != User::TYPE_SERVER)
	{
		if (!ServerInstance->Users.uuidlist.emplace(uuid, this).second)
			throw CoreException("Duplicate UUID in User constructor: " + uuid);
	}
}

LocalUser::LocalUser(int myfd, irc::sockets::sockaddrs* client, irc::sockets::sockaddrs* servaddr)
	: User(ServerInstance->UIDGen.GetUID(), ServerInstance->FakeClient->server, User::TYPE_LOCAL)
	, eh(this)
	, quitting_sendq(false)
	, lastping(true)
	, exempt(false)
{
	signon = ServerInstance->Time();
	// The user's default nick is their UUID
	nick = uuid;
	ident = uuid;
	eh.SetFd(myfd);
	memcpy(&client_sa, client, sizeof(irc::sockets::sockaddrs));
	memcpy(&server_sa, servaddr, sizeof(irc::sockets::sockaddrs));
	ChangeRealHost(GetIPString(), true);
}

LocalUser::LocalUser(int myfd, const std::string& uid, Serializable::Data& data)
	: User(uid, ServerInstance->FakeClient->server, User::TYPE_LOCAL)
	, eh(this)
{
	eh.SetFd(myfd);
	Deserialize(data);
}

const std::string& User::MakeHost()
{
	if (!this->cached_makehost.empty())
		return this->cached_makehost;

	this->cached_makehost = ident + "@" + GetRealHost();
	return this->cached_makehost;
}

const std::string& User::MakeHostIP()
{
	if (!this->cached_hostip.empty())
		return this->cached_hostip;

	this->cached_hostip = ident + "@" + this->GetIPString();
	return this->cached_hostip;
}

const std::string& User::GetFullHost()
{
	if (!this->cached_fullhost.empty())
		return this->cached_fullhost;

	this->cached_fullhost = nick + "!" + ident + "@" + GetDisplayedHost();
	return this->cached_fullhost;
}

const std::string& User::GetFullRealHost()
{
	if (!this->cached_fullrealhost.empty())
		return this->cached_fullrealhost;

	this->cached_fullrealhost = nick + "!" + ident + "@" + GetRealHost();
	return this->cached_fullrealhost;
}

bool User::HasModePermission(const ModeHandler* mh) const
{
	return true;
}

bool LocalUser::HasModePermission(const ModeHandler* mh) const
{
	if (!this->IsOper())
		return false;

	const unsigned char mode = mh->GetModeChar();
	if (!ModeParser::IsModeChar(mode))
		return false;

	return ((mh->GetModeType() == MODETYPE_USER ? oper->AllowedUserModes : oper->AllowedChanModes))[(mode - 'A')];

}
/*
 * users on remote servers can completely bypass all permissions based checks.
 * This prevents desyncs when one server has different type/class tags to another.
 * That having been said, this does open things up to the possibility of source changes
 * allowing remote kills, etc - but if they have access to the src, they most likely have
 * access to the conf - so it's an end to a means either way.
 */
bool User::HasCommandPermission(const std::string&)
{
	return true;
}

bool LocalUser::HasCommandPermission(const std::string& command)
{
	// are they even an oper at all?
	if (!this->IsOper())
	{
		return false;
	}

	return oper->AllowedOperCommands.Contains(command);
}

bool User::HasPrivPermission(const std::string& privstr)
{
	return true;
}

bool LocalUser::HasPrivPermission(const std::string& privstr)
{
	if (!this->IsOper())
		return false;

	return oper->AllowedPrivs.Contains(privstr);
}

bool User::HasSnomaskPermission(char chr) const
{
	return true;
}

bool LocalUser::HasSnomaskPermission(char chr) const
{
	if (!this->IsOper() || !ModeParser::IsModeChar(chr))
		return false;

	return this->oper->AllowedSnomasks[chr - 'A'];
}

void UserIOHandler::OnDataReady()
{
	if (user->quitting)
		return;

	if (recvq.length() > user->GetClass()->GetRecvqMax() && !user->HasPrivPermission("users/flood/increased-buffers"))
	{
		ServerInstance->Users.QuitUser(user, "RecvQ exceeded");
		ServerInstance->SNO.WriteToSnoMask('a', "User %s RecvQ of %zu exceeds connect class maximum of %lu",
			user->nick.c_str(), recvq.length(), user->GetClass()->GetRecvqMax());
		return;
	}

	unsigned long sendqmax = ULONG_MAX;
	if (!user->HasPrivPermission("users/flood/increased-buffers"))
		sendqmax = user->GetClass()->GetSendqSoftMax();

	unsigned long penaltymax = ULONG_MAX;
	if (!user->HasPrivPermission("users/flood/no-fakelag"))
		penaltymax = user->GetClass()->GetPenaltyThreshold() * 1000;

	// The cleaned message sent by the user or empty if not found yet.
	std::string line;

	// The position of the most \n character or npos if not found yet.
	std::string::size_type eolpos;

	// The position within the recvq of the current character.
	std::string::size_type qpos;

	while (user->CommandFloodPenalty < penaltymax && GetSendQSize() < sendqmax)
	{
		// Check the newly received data for an EOL.
		eolpos = recvq.find('\n', checked_until);
		if (eolpos == std::string::npos)
		{
			checked_until = recvq.length();
			return;
		}

		// We've found a line! Clean it up and move it to the line buffer.
		line.reserve(eolpos);
		for (qpos = 0; qpos < eolpos; ++qpos)
		{
			char c = recvq[qpos];
			switch (c)
			{
				case '\0':
					c = ' ';
					break;
				case '\r':
					continue;
			}

			line.push_back(c);
		}

		// just found a newline. Terminate the string, and pull it out of recvq
		recvq.erase(0, eolpos + 1);
		checked_until = 0;

		// TODO should this be moved to when it was inserted in recvq?
		ServerInstance->stats.Recv += qpos;
		user->bytes_in += qpos;
		user->cmds_in++;

		ServerInstance->Parser.ProcessBuffer(user, line);
		if (user->quitting)
			return;

		// clear() does not reclaim memory associated with the string, so our .reserve() call is safe
		line.clear();
	}

	if (user->CommandFloodPenalty >= penaltymax && !user->GetClass()->fakelag)
		ServerInstance->Users.QuitUser(user, "Excess Flood");
}

void UserIOHandler::AddWriteBuf(const std::string &data)
{
	if (user->quitting_sendq)
		return;
	if (!user->quitting && GetSendQSize() + data.length() > user->GetClass()->GetSendqHardMax() &&
		!user->HasPrivPermission("users/flood/increased-buffers"))
	{
		user->quitting_sendq = true;
		ServerInstance->GlobalCulls.AddSQItem(user);
		return;
	}

	// We still want to append data to the sendq of a quitting user,
	// e.g. their ERROR message that says 'closing link'

	WriteData(data);
}

bool UserIOHandler::OnSetLocalEndPoint(const irc::sockets::sockaddrs& ep)
{
	memcpy(&user->server_sa, &ep, sizeof(irc::sockets::sockaddrs));
	return true;
}

bool UserIOHandler::OnSetRemoteEndPoint(const irc::sockets::sockaddrs& ep)
{
	user->SetClientIP(ep);
	return !user->quitting;
}

void UserIOHandler::OnError(BufferedSocketError sockerr)
{
	ServerInstance->Users.QuitUser(user, GetError());
}

Cullable::Result User::Cull()
{
	if (!quitting)
		ServerInstance->Users.QuitUser(this, "Culled without QuitUser");

	if (client_sa.family() != AF_UNSPEC)
		ServerInstance->Users.RemoveCloneCounts(this);

	if (server->IsService())
		stdalgo::erase(ServerInstance->Users.all_services, this);

	return Extensible::Cull();
}

Cullable::Result LocalUser::Cull()
{
	eh.Cull();
	return User::Cull();
}

Cullable::Result FakeUser::Cull()
{
	// Fake users don't quit, they just get culled.
	quitting = true;
	// Fake users are not inserted into UserManager::clientlist or uuidlist, so we don't need to modify those here
	return User::Cull();
}

void User::Oper(std::shared_ptr<OperInfo> info)
{
	ModeHandler* opermh = ServerInstance->Modes.FindMode('o', MODETYPE_USER);
	if (opermh)
	{
		if (this->IsModeSet(opermh))
			this->UnOper();
		this->SetMode(opermh, true);
	}
	this->oper = info;

	LocalUser* localuser = IS_LOCAL(this);
	if (localuser)
	{
		Modes::ChangeList changelist;
		changelist.push_add(opermh);
		ClientProtocol::Events::Mode modemsg(ServerInstance->FakeClient, NULL, localuser, changelist);
		localuser->Send(modemsg);
	}

	FOREACH_MOD(OnOper, (this, info->name));

	std::string opername;
	if (info->oper_block)
		opername = info->oper_block->getString("name");

	ServerInstance->SNO.WriteToSnoMask('o', "%s (%s) is now a server operator of type %s (using oper '%s')",
		nick.c_str(), MakeHost().c_str(), oper->name.c_str(), opername.c_str());
	this->WriteNumeric(RPL_YOUAREOPER, InspIRCd::Format("You are now %s %s", strchr("aeiouAEIOU", oper->name[0]) ? "an" : "a", oper->name.c_str()));

	ServerInstance->Users.all_opers.push_back(this);

	// Expand permissions from config for faster lookup
	if (localuser)
		oper->init();

	FOREACH_MOD(OnPostOper, (this, oper->name, opername));
}

namespace
{
	void ParseModeList(std::bitset<64>& modeset, std::shared_ptr<ConfigTag> tag, const std::string& field)
	{
		for (const auto& chr : tag->getString(field))
		{
			if (chr == '*')
				modeset.set();
			else if (ModeParser::IsModeChar(chr))
				modeset.set(chr - 'A');
			else
				ServerInstance->Logs.Log("CONFIG", LOG_DEFAULT, "'%c' is not a valid value for <class:%s>, ignoring...", chr, field.c_str());
		}
	}
}

void OperInfo::init()
{
	AllowedOperCommands.Clear();
	AllowedPrivs.Clear();
	AllowedUserModes.reset();
	AllowedChanModes.reset();
	AllowedSnomasks.reset();
	AllowedUserModes['o' - 'A'] = true; // Call me paranoid if you want.

	for (const auto& tag : class_blocks)
	{
		AllowedOperCommands.AddList(tag->getString("commands"));
		AllowedPrivs.AddList(tag->getString("privs"));
		ParseModeList(AllowedChanModes, tag, "chanmodes");
		ParseModeList(AllowedUserModes, tag, "usermodes");
		ParseModeList(AllowedSnomasks, tag, "snomasks");
	}
}

void User::UnOper()
{
	if (!this->IsOper())
		return;

	/*
	 * unset their oper type (what IS_OPER checks).
	 * note, order is important - this must come before modes as -o attempts
	 * to call UnOper. -- w00t
	 */
	oper = NULL;

	// Remove the user from the oper list
	stdalgo::vector::swaperase(ServerInstance->Users.all_opers, this);

	// If the user is quitting we shouldn't remove any modes as it results in
	// mode messages being broadcast across the network.
	if (quitting)
		return;

	/* Remove all oper only modes from the user when the deoper - Bug #466*/
	Modes::ChangeList changelist;
	for (const auto& [_, mh] : ServerInstance->Modes.GetModes(MODETYPE_USER))
	{
		if (mh->NeedsOper())
			changelist.push_remove(mh);
	}

	ServerInstance->Modes.Process(this, NULL, this, changelist);

	ModeHandler* opermh = ServerInstance->Modes.FindMode('o', MODETYPE_USER);
	if (opermh)
		this->SetMode(opermh, false);
	FOREACH_MOD(OnPostDeoper, (this));
}

/*
 * Check class restrictions
 */
void LocalUser::CheckClass(bool clone_count)
{
	std::shared_ptr<ConnectClass> a = GetClass();

	if (!a)
	{
		ServerInstance->Users.QuitUser(this, "Access denied by configuration");
		return;
	}
	else if (a->type == CC_DENY)
	{
		ServerInstance->Users.QuitUser(this, a->config->getString("reason", "Unauthorised connection", 1));
		return;
	}
	else if (clone_count)
	{
		const UserManager::CloneCounts& clonecounts = ServerInstance->Users.GetCloneCounts(this);
		if ((a->GetMaxLocal()) && (clonecounts.local > a->GetMaxLocal()))
		{
			ServerInstance->Users.QuitUser(this, "No more connections allowed from your host via this connect class (local)");
			if (a->maxconnwarn)
			{
				ServerInstance->SNO.WriteToSnoMask('a', "WARNING: maximum local connections for the %s class (%ld) exceeded by %s",
					a->name.c_str(), a->GetMaxLocal(), this->GetIPString().c_str());
			}
			return;
		}
		else if ((a->GetMaxGlobal()) && (clonecounts.global > a->GetMaxGlobal()))
		{
			ServerInstance->Users.QuitUser(this, "No more connections allowed from your host via this connect class (global)");
			if (a->maxconnwarn)
			{
				ServerInstance->SNO.WriteToSnoMask('a', "WARNING: maximum global connections for the %s class (%ld) exceeded by %s",
				a->name.c_str(), a->GetMaxGlobal(), this->GetIPString().c_str());
			}
			return;
		}
	}

	this->nextping = ServerInstance->Time() + a->GetPingTime();
}

bool LocalUser::CheckLines(bool doZline)
{
	const char* check[] = { "G" , "K", (doZline) ? "Z" : NULL, NULL };

	if (!this->exempt)
	{
		for (int n = 0; check[n]; ++n)
		{
			XLine *r = ServerInstance->XLines->MatchesLine(check[n], this);

			if (r)
			{
				r->Apply(this);
				return true;
			}
		}
	}

	return false;
}

void LocalUser::FullConnect()
{
	ServerInstance->stats.Connects++;
	this->idle_lastmsg = ServerInstance->Time();

	/*
	 * You may be thinking "wtf, we checked this in User::AddClient!" - and yes, we did, BUT.
	 * At the time AddClient is called, we don't have a resolved host, by here we probably do - which
	 * may put the user into a totally separate class with different restrictions! so we *must* check again.
	 * Don't remove this! -- w00t
	 */
	connectclass = NULL;
	SetClass();
	CheckClass();
	CheckLines();

	if (quitting)
		return;

	/*
	 * We don't set REG_ALL until triggering OnUserConnect, so some module events don't spew out stuff
	 * for a user that doesn't exist yet.
	 */
	FOREACH_MOD(OnUserConnect, (this));

	/* Now registered */
	if (ServerInstance->Users.unregistered_count)
		ServerInstance->Users.unregistered_count--;
	this->registered = REG_ALL;

	FOREACH_MOD(OnPostConnect, (this));

	ServerInstance->SNO.WriteToSnoMask('c',"Client connecting on port %d (class %s): %s (%s) [%s]",
		this->server_sa.port(), this->GetClass()->name.c_str(), GetFullRealHost().c_str(), this->GetIPString().c_str(), this->GetRealName().c_str());
	ServerInstance->Logs.Log("BANCACHE", LOG_DEBUG, "BanCache: Adding NEGATIVE hit for " + this->GetIPString());
	ServerInstance->BanCache.AddHit(this->GetIPString(), "", "");
	// reset the flood penalty (which could have been raised due to things like auto +x)
	CommandFloodPenalty = 0;
}

void User::InvalidateCache()
{
	/* Invalidate cache */
	cachedip.clear();
	cached_fullhost.clear();
	cached_hostip.clear();
	cached_makehost.clear();
	cached_fullrealhost.clear();
}

bool User::ChangeNick(const std::string& newnick, time_t newts)
{
	if (quitting)
	{
		ServerInstance->Logs.Log("USERS", LOG_DEFAULT, "ERROR: Attempted to change nick of a quitting user: " + this->nick);
		return false;
	}

	User* const InUse = ServerInstance->Users.FindNick(newnick);
	if (InUse == this)
	{
		// case change, don't need to check campers
		// and, if it's identical including case, we can leave right now
		// We also don't update the nick TS if it's a case change, either
		if (newnick == nick)
			return true;
	}
	else
	{
		/*
		 * Uh oh.. if the nickname is in use, and it's not in use by the person using it (doh) --
		 * then we have a potential collide. Check whether someone else is camping on the nick
		 * (i.e. connect -> send NICK, don't send USER.) If they are camping, force-change the
		 * camper to their UID, and allow the incoming nick change.
		 *
		 * If the guy using the nick is already using it, tell the incoming nick change to gtfo,
		 * because the nick is already (rightfully) in use. -- w00t
		 */
		if (InUse)
		{
			if (InUse->registered != REG_ALL)
			{
				/* force the camper to their UUID, and ask them to re-send a NICK. */
				LocalUser* const localuser = static_cast<LocalUser*>(InUse);
				localuser->OverruleNick();
			}
			else
			{
				/* No camping, tell the incoming user  to stop trying to change nick ;p */
				this->WriteNumeric(ERR_NICKNAMEINUSE, newnick, "Nickname is already in use.");
				return false;
			}
		}

		age = newts ? newts : ServerInstance->Time();
	}

	if (this->registered == REG_ALL)
	{
		ClientProtocol::Messages::Nick nickmsg(this, newnick);
		ClientProtocol::Event nickevent(ServerInstance->GetRFCEvents().nick, nickmsg);
		this->WriteCommonRaw(nickevent, true);
	}
	const std::string oldnick = nick;
	nick = newnick;

	InvalidateCache();
	ServerInstance->Users.clientlist.erase(oldnick);
	ServerInstance->Users.clientlist[newnick] = this;

	if (registered == REG_ALL)
		FOREACH_MOD(OnUserPostNick, (this,oldnick));

	return true;
}

void LocalUser::OverruleNick()
{
	{
		ClientProtocol::Messages::Nick nickmsg(this, this->uuid);
		this->Send(ServerInstance->GetRFCEvents().nick, nickmsg);
	}
	this->WriteNumeric(ERR_NICKNAMEINUSE, this->nick, "Nickname overruled.");

	// Clear the bit before calling ChangeNick() to make it NOT run the OnUserPostNick() hook
	this->registered &= ~REG_NICK;
	this->ChangeNick(this->uuid);
}

const std::string& User::GetIPString()
{
	if (cachedip.empty())
	{
		cachedip = client_sa.addr();
		/* IP addresses starting with a : on irc are a Bad Thing (tm) */
		if (cachedip[0] == ':')
			cachedip.insert(cachedip.begin(),1,'0');
	}

	return cachedip;
}

const std::string& User::GetHost(bool uncloak) const
{
	return uncloak ? GetRealHost() : GetDisplayedHost();
}

const std::string& User::GetDisplayedHost() const
{
	return displayhost.empty() ? realhost : displayhost;
}

const std::string& User::GetRealHost() const
{
	return realhost;
}

const std::string& User::GetRealName() const
{
	return realname;
}

irc::sockets::cidr_mask User::GetCIDRMask()
{
	unsigned char range = 0;
	switch (client_sa.family())
	{
		case AF_INET6:
			range = ServerInstance->Config->c_ipv6_range;
			break;
		case AF_INET:
			range = ServerInstance->Config->c_ipv4_range;
			break;
	}
	return irc::sockets::cidr_mask(client_sa, range);
}

bool User::SetClientIP(const std::string& address)
{
	irc::sockets::sockaddrs sa;
	if (!irc::sockets::aptosa(address, client_sa.port(), sa))
		return false;

	User::SetClientIP(sa);
	return true;
}

void User::SetClientIP(const irc::sockets::sockaddrs& sa)
{
	const std::string oldip(GetIPString());
	memcpy(&client_sa, &sa, sizeof(irc::sockets::sockaddrs));
	this->InvalidateCache();

	// If the users hostname was their IP then update it.
	if (GetRealHost() == oldip)
		ChangeRealHost(GetIPString(), false);
	if (GetDisplayedHost() == oldip)
		ChangeDisplayedHost(GetIPString());
}

bool LocalUser::SetClientIP(const std::string& address)
{
	irc::sockets::sockaddrs sa;
	if (!irc::sockets::aptosa(address, client_sa.port(), sa))
		return false;

	LocalUser::SetClientIP(sa);
	return true;
}

void LocalUser::SetClientIP(const irc::sockets::sockaddrs& sa)
{
	if (sa == client_sa)
		return;

	ServerInstance->Users.RemoveCloneCounts(this);
	User::SetClientIP(sa);
	ServerInstance->Users.AddClone(this);

	// Recheck the connect class.
	this->connectclass = NULL;
	this->SetClass();
	this->CheckClass();

	if (!quitting)
		FOREACH_MOD(OnSetUserIP, (this));
}

void LocalUser::Write(const ClientProtocol::SerializedMessage& text)
{
	if (!SocketEngine::BoundsCheckFd(&eh))
		return;

	if (ServerInstance->Config->RawLog)
	{
		if (text.empty())
			return;

		std::string::size_type nlpos = text.find_first_of("\r\n", 0, 2);
		if (nlpos == std::string::npos)
			nlpos = text.length(); // TODO is this ok, test it

		ServerInstance->Logs.Log("USEROUTPUT", LOG_RAWIO, "C[%s] O %.*s", uuid.c_str(), static_cast<int>(nlpos), text.c_str());
	}

	eh.AddWriteBuf(text);

	const size_t bytessent = text.length() + 2;
	ServerInstance->stats.Sent += bytessent;
	this->bytes_out += bytessent;
	this->cmds_out++;
}

void LocalUser::Send(ClientProtocol::Event& protoev)
{
	if (!serializer)
	{
		ServerInstance->Logs.Log("USERS", LOG_DEBUG, "BUG: LocalUser::Send() called on %s who does not have a serializer!",
			GetFullRealHost().c_str());
		return;
	}

	// In the most common case a static LocalUser field, sendmsglist, is passed to the event to be
	// populated. The list is cleared before returning.
	// To handle re-enters, if sendmsglist is non-empty upon entering the method then a temporary
	// list is used instead of the static one.
	if (sendmsglist.empty())
	{
		Send(protoev, sendmsglist);
		sendmsglist.clear();
	}
	else
	{
		ClientProtocol::MessageList msglist;
		Send(protoev, msglist);
	}
}

void LocalUser::Send(ClientProtocol::Event& protoev, ClientProtocol::MessageList& msglist)
{
	// Modules can personalize the messages sent per user for the event
	protoev.GetMessagesForUser(this, msglist);
	for (ClientProtocol::MessageList::const_iterator i = msglist.begin(); i != msglist.end(); ++i)
	{
		ClientProtocol::Message& curr = **i;
		ModResult res;
		FIRST_MOD_RESULT(OnUserWrite, res, (this, curr));
		if (res != MOD_RES_DENY)
			Write(serializer->SerializeForUser(this, curr));
	}
}

void User::WriteNumeric(const Numeric::Numeric& numeric)
{
	LocalUser* const localuser = IS_LOCAL(this);
	if (!localuser)
		return;

	ModResult MOD_RESULT;

	FIRST_MOD_RESULT(OnNumeric, MOD_RESULT, (this, numeric));

	if (MOD_RESULT == MOD_RES_DENY)
		return;

	ClientProtocol::Messages::Numeric numericmsg(numeric, localuser);
	localuser->Send(ServerInstance->GetRFCEvents().numeric, numericmsg);
}

void User::WriteRemoteNotice(const std::string& text)
{
	ServerInstance->PI->SendMessage(this, text, MSG_NOTICE);
}

void LocalUser::WriteRemoteNotice(const std::string& text)
{
	WriteNotice(text);
}

namespace
{
	class WriteCommonRawHandler : public User::ForEachNeighborHandler
	{
		ClientProtocol::Event& ev;

		void Execute(LocalUser* user) override
		{
			user->Send(ev);
		}

	 public:
		WriteCommonRawHandler(ClientProtocol::Event& protoev)
			: ev(protoev)
		{
		}
	};
}

void User::WriteCommonRaw(ClientProtocol::Event& protoev, bool include_self)
{
	WriteCommonRawHandler handler(protoev);
	ForEachNeighbor(handler, include_self);
}

uint64_t User::ForEachNeighbor(ForEachNeighborHandler& handler, bool include_self)
{
	// The basic logic for visiting the neighbors of a user is to iterate the channel list of the user
	// and visit all users on those channels. Because two users may share more than one common channel,
	// we must skip users that we have already visited.
	// To do this, we make use of a global counter and an integral 'already_sent' field in LocalUser.
	// The global counter is incremented every time we do something for each neighbor of a user. Then,
	// before visiting a member we examine user->already_sent. If it's equal to the current counter, we
	// skip the member. Otherwise, we set it to the current counter and visit the member.

	// Ask modules to build a list of exceptions.
	// Mods may also exclude entire channels by erasing them from include_chans.
	IncludeChanList include_chans(chans.begin(), chans.end());
	std::map<User*, bool> exceptions;
	exceptions[this] = include_self;
	FOREACH_MOD(OnBuildNeighborList, (this, include_chans, exceptions));

	// Get next id, guaranteed to differ from the already_sent field of all users
	const uint64_t newid = ServerInstance->Users.NextAlreadySentId();

	// Handle exceptions first
	for (std::map<User*, bool>::const_iterator i = exceptions.begin(); i != exceptions.end(); ++i)
	{
		LocalUser* curr = IS_LOCAL(i->first);
		if (curr)
		{
			// Mark as visited to ensure we won't visit again if there is a common channel
			curr->already_sent = newid;
			// Always treat quitting users as excluded
			if ((i->second) && (!curr->quitting))
				handler.Execute(curr);
		}
	}

	// Now consider the real neighbors
	for (const auto* memb : include_chans)
	{
		for (const auto& [user, _] : memb->chan->GetUsers())
		{
			LocalUser* curr = IS_LOCAL(user);
			// User not yet visited?
			if ((curr) && (curr->already_sent != newid))
			{
				// Mark as visited and execute function
				curr->already_sent = newid;
				handler.Execute(curr);
			}
		}
	}

	return newid;
}

void User::WriteRemoteNumeric(const Numeric::Numeric& numeric)
{
	WriteNumeric(numeric);
}

/* return 0 or 1 depending if users u and u2 share one or more common channels
 * (used by QUIT, NICK etc which arent channel specific notices)
 *
 * The old algorithm in 1.0 for this was relatively inefficient, iterating over
 * the first users channels then the second users channels within the outer loop,
 * therefore it was a maximum of x*y iterations (upon returning 0 and checking
 * all possible iterations). However this new function instead checks against the
 * channel's userlist in the inner loop which is a std::map<User*,User*>
 * and saves us time as we already know what pointer value we are after.
 * Don't quote me on the maths as i am not a mathematician or computer scientist,
 * but i believe this algorithm is now x+(log y) maximum iterations instead.
 */
bool User::SharesChannelWith(User *other)
{
	for (const auto* memb : chans)
	{
		if (memb->chan->HasUser(other))
			return true;
	}
	return false;
}

bool User::ChangeRealName(const std::string& real)
{
	if (!this->realname.compare(real))
		return true;

	if (IS_LOCAL(this))
	{
		ModResult MOD_RESULT;
		FIRST_MOD_RESULT(OnPreChangeRealName, MOD_RESULT, (IS_LOCAL(this), real));
		if (MOD_RESULT == MOD_RES_DENY)
			return false;
	}
	FOREACH_MOD(OnChangeRealName, (this, real));
	this->realname.assign(real, 0, ServerInstance->Config->Limits.MaxReal);

	return true;
}

bool User::ChangeDisplayedHost(const std::string& shost)
{
	if (GetDisplayedHost() == shost)
		return true;

	LocalUser* luser = IS_LOCAL(this);
	if (luser)
	{
		ModResult MOD_RESULT;
		FIRST_MOD_RESULT(OnPreChangeHost, MOD_RESULT, (luser, shost));
		if (MOD_RESULT == MOD_RES_DENY)
			return false;
	}

	FOREACH_MOD(OnChangeHost, (this,shost));

	if (realhost == shost)
		this->displayhost.clear();
	else
		this->displayhost.assign(shost, 0, ServerInstance->Config->Limits.MaxHost);

	this->InvalidateCache();

	if (IS_LOCAL(this) && this->registered != REG_NONE)
		this->WriteNumeric(RPL_YOURDISPLAYEDHOST, this->GetDisplayedHost(), "is now your displayed host");

	return true;
}

void User::ChangeRealHost(const std::string& host, bool resetdisplay)
{
	// If the real host is the new host and we are not resetting the
	// display host then we have nothing to do.
	const bool changehost = (realhost != host);
	if (!changehost && !resetdisplay)
		return;

	// If the displayhost is not set and we are not resetting it then
	// we need to copy it to the displayhost field.
	if (displayhost.empty() && !resetdisplay)
		displayhost = realhost;

	// If the displayhost is the new host or we are resetting it then
	// we clear its contents to save memory.
	else if (displayhost == host || resetdisplay)
		displayhost.clear();

	// If we are just resetting the display host then we don't need to
	// do anything else.
	if (!changehost)
		return;

	// Don't call the OnChangeRealHost event when initialising a user.
	const bool initializing = realhost.empty();
	if (!initializing)
		FOREACH_MOD(OnChangeRealHost, (this, host));

	realhost = host;
	this->InvalidateCache();

	// Don't call the OnPostChangeRealHost event when initialising a user.
	if (!this->quitting && !initializing)
		FOREACH_MOD(OnPostChangeRealHost, (this));
}

bool User::ChangeIdent(const std::string& newident)
{
	if (this->ident == newident)
		return true;

	FOREACH_MOD(OnChangeIdent, (this,newident));

	this->ident.assign(newident, 0, ServerInstance->Config->Limits.MaxUser);
	this->InvalidateCache();

	return true;
}

/*
 * Sets a user's connection class.
 * If the class name is provided, it will be used. Otherwise, the class will be guessed using host/ip/ident/etc.
 * NOTE: If the <ALLOW> or <DENY> tag specifies an ip, and this user resolves,
 * then their ip will be taken as 'priority' anyway, so for example,
 * <connect allow="127.0.0.1"> will match joe!bloggs@localhost
 */
void LocalUser::SetClass(const std::string &explicit_name)
{
	ServerInstance->Logs.Log("CONNECTCLASS", LOG_DEBUG, "Setting connect class for %s (%s) ...",
		this->uuid.c_str(), this->GetFullRealHost().c_str());

	std::shared_ptr<ConnectClass> found;
	if (!explicit_name.empty())
	{
		for (const auto& c : ServerInstance->Config->Classes)
		{
			if (explicit_name == c->name)
			{
				ServerInstance->Logs.Log("CONNECTCLASS", LOG_DEBUG, "Connect class explicitly set to %s",
					explicit_name.c_str());
				found = c;
			}
		}
	}
	else
	{
		for (const auto& c : ServerInstance->Config->Classes)
		{
			ServerInstance->Logs.Log("CONNECTCLASS", LOG_DEBUG, "Checking the %s connect class ...",
					c->GetName().c_str());

			ModResult MOD_RESULT;
			FIRST_MOD_RESULT(OnSetConnectClass, MOD_RESULT, (this,c));
			if (MOD_RESULT == MOD_RES_DENY)
				continue;

			if (MOD_RESULT == MOD_RES_ALLOW)
			{
				ServerInstance->Logs.Log("CONNECTCLASS", LOG_DEBUG, "The %s connect class was explicitly chosen by a module",
					c->GetName().c_str());
				found = c;
				break;
			}

			if (c->type == CC_NAMED)
			{
				ServerInstance->Logs.Log("CONNECTCLASS", LOG_DEBUG, "The %s connect class is not suitable as neither <connect:allow> nor <connect:deny> are set",
						c->GetName().c_str());
				continue;
			}

			bool regdone = (registered != REG_NONE);
			if (c->config->getBool("registered", regdone) != regdone)
			{
				ServerInstance->Logs.Log("CONNECTCLASS", LOG_DEBUG, "The %s connect class is not suitable as it requires that the user is %s",
						c->GetName().c_str(), regdone ? "not fully connected" : "fully connected");
				continue;
			}

			bool hostmatches = false;
			for (const auto& host : c->GetHosts())
			{
				if (InspIRCd::MatchCIDR(this->GetIPString(), host) || InspIRCd::MatchCIDR(this->GetRealHost(), host))
				{
					hostmatches = true;
					break;
				}
			}
			if (!hostmatches)
			{
				const std::string hosts = stdalgo::string::join(c->GetHosts());
				ServerInstance->Logs.Log("CONNECTCLASS", LOG_DEBUG, "The %s connect class is not suitable as neither the host (%s) nor the IP (%s) matches %s",
					c->GetName().c_str(), this->GetRealHost().c_str(), this->GetIPString().c_str(), hosts.c_str());
				continue;
			}

			/*
			 * deny change if change will take class over the limit check it HERE, not after we found a matching class,
			 * because we should attempt to find another class if this one doesn't match us. -- w00t
			 */
			if (c->limit && (c.use_count() >= static_cast<long>(c->limit)))
			{
				// HACK: using use_count() is awful and should be removed before v4 is released.
				ServerInstance->Logs.Log("CONNECTCLASS", LOG_DEBUG, "The %s connect class is not suitable as it has reached its user limit (%lu)",
						c->GetName().c_str(), c->limit);
				continue;
			}

			/* if it requires a port and our port doesn't match, fail */
			if (!c->ports.empty() && !c->ports.count(this->server_sa.port()))
			{
				ServerInstance->Logs.Log("CONNECTCLASS", LOG_DEBUG, "The %s connect class is not suitable as the connection port (%d) is not any of %s",
					c->GetName().c_str(), this->server_sa.port(), stdalgo::string::join(c->ports).c_str());
				continue;
			}

			if (regdone && !c->password.empty() && !ServerInstance->PassCompare(this, c->password, password, c->passwordhash))
			{
				ServerInstance->Logs.Log("CONNECTCLASS", LOG_DEBUG, "The %s connect class is not suitable as requires a password and %s",
					c->GetName().c_str(), password.empty() ? "one was not provided" : "the provided password was incorrect");
				continue;
			}

			/* we stop at the first class that meets ALL criteria. */
			ServerInstance->Logs.Log("CONNECTCLASS", LOG_DEBUG, "The %s connect class is suitable for %s (%s)",
				c->GetName().c_str(), this->uuid.c_str(), this->GetFullRealHost().c_str());
			found = c;
			break;
		}
	}

	/*
	 * Okay, assuming we found a class that matches.. switch us into that class, keeping refcounts up to date.
	 */
	if (found)
	{
		connectclass = found;
	}
}

void User::PurgeEmptyChannels()
{
	// firstly decrement the count on each channel
	for (User::ChanList::iterator i = this->chans.begin(); i != this->chans.end(); )
	{
		Channel* c = (*i)->chan;
		++i;
		c->DelUser(this);
	}
}

void User::WriteNotice(const std::string& text)
{
	LocalUser* const localuser = IS_LOCAL(this);
	if (!localuser)
		return;

	ClientProtocol::Messages::Privmsg msg(ClientProtocol::Messages::Privmsg::nocopy, ServerInstance->FakeClient, localuser, text, MSG_NOTICE);
	localuser->Send(ServerInstance->GetRFCEvents().privmsg, msg);
}

const std::string& FakeUser::GetFullHost()
{
	return server->GetPublicName();
}

const std::string& FakeUser::GetFullRealHost()
{
	return server->GetPublicName();
}

ConnectClass::ConnectClass(std::shared_ptr<ConfigTag> tag, char t, const std::vector<std::string>& masks)
	: config(tag)
	, host(mask)
	, name("unnamed")
	, type(t)
<<<<<<< HEAD
	, name("unnamed")
	, hosts(masks)
{
}

ConnectClass::ConnectClass(std::shared_ptr<ConfigTag> tag, char t, const std::vector<std::string>& masks, std::shared_ptr<ConnectClass> parent)
{
	Update(parent);
=======
	, fakelag(true)
	, maxconnwarn(true)
	, resolvehostnames(true)
	, uniqueusername(false)
	, maxchans(0)
	, penaltythreshold(0)
	, pingtime(0)
	, registration_timeout(0)
	, commandrate(0)
	, hardsendqmax(0)
	, limit(0)
	, maxglobal(0)
	, maxlocal(0)
	, recvqmax(0)
	, softsendqmax(0)
{
	irc::spacesepstream hoststream(host);
	for (std::string hostentry; hoststream.GetToken(hostentry); )
		hosts.push_back(hostentry);
}

ConnectClass::ConnectClass(ConfigTag* tag, char t, const std::string& mask, const ConnectClass& parent)
{
	Update(&parent);
>>>>>>> 04747342
	name = "unnamed";
	type = t;
	hosts = masks;

	// Connect classes can inherit from each other but this is problematic for modules which can't use
	// ConnectClass::Update so we build a hybrid tag containing all of the values set on this class as
	// well as the parent class.
	config = std::make_shared<ConfigTag>(tag->name, tag->source);
	for (const auto& [key, value] : parent->config->GetItems())
	{
		// The class name and parent name are not inherited
		if (stdalgo::string::equalsci(key, "name") || stdalgo::string::equalsci(key, "parent"))
			continue;

		// Store the item in the config tag. If this item also
		// exists in the child it will be overwritten.
		config->GetItems()[key] = value;
	}

	for (const auto& [key, value] : tag->GetItems())
	{
		// This will overwrite the parent value if present.
		config->GetItems()[key] = value;
	}
}

void ConnectClass::Update(const std::shared_ptr<ConnectClass> src)
{
	config = src->config;
<<<<<<< HEAD
	type = src->type;
	fakelag = src->fakelag;
	name = src->name;
	registration_timeout = src->registration_timeout;
=======
	host = src->host;
>>>>>>> 04747342
	hosts = src->hosts;
	name = src->name;
	password = src->password;
	passwordhash = src->passwordhash;
	ports = src->ports;
	type = src->type;
	fakelag = src->fakelag;
	maxconnwarn = src->maxconnwarn;
	resolvehostnames = src->resolvehostnames;
	uniqueusername = src->uniqueusername;
	maxchans = src->maxchans;
	penaltythreshold = src->penaltythreshold;
	pingtime = src->pingtime;
	registration_timeout = src->registration_timeout;
	commandrate = src->commandrate;
	hardsendqmax = src->hardsendqmax;
	limit = src->limit;
	maxglobal = src->maxglobal;
	maxlocal = src->maxlocal;
	recvqmax = src->recvqmax;
	softsendqmax = src->softsendqmax;
}<|MERGE_RESOLUTION|>--- conflicted
+++ resolved
@@ -1218,44 +1218,19 @@
 
 ConnectClass::ConnectClass(std::shared_ptr<ConfigTag> tag, char t, const std::vector<std::string>& masks)
 	: config(tag)
-	, host(mask)
+	, hosts(masks)
 	, name("unnamed")
 	, type(t)
-<<<<<<< HEAD
-	, name("unnamed")
-	, hosts(masks)
-{
-}
-
-ConnectClass::ConnectClass(std::shared_ptr<ConfigTag> tag, char t, const std::vector<std::string>& masks, std::shared_ptr<ConnectClass> parent)
-{
-	Update(parent);
-=======
 	, fakelag(true)
 	, maxconnwarn(true)
 	, resolvehostnames(true)
 	, uniqueusername(false)
-	, maxchans(0)
-	, penaltythreshold(0)
-	, pingtime(0)
-	, registration_timeout(0)
-	, commandrate(0)
-	, hardsendqmax(0)
-	, limit(0)
-	, maxglobal(0)
-	, maxlocal(0)
-	, recvqmax(0)
-	, softsendqmax(0)
-{
-	irc::spacesepstream hoststream(host);
-	for (std::string hostentry; hoststream.GetToken(hostentry); )
-		hosts.push_back(hostentry);
-}
-
-ConnectClass::ConnectClass(ConfigTag* tag, char t, const std::string& mask, const ConnectClass& parent)
-{
-	Update(&parent);
->>>>>>> 04747342
+{
+}
+
+ConnectClass::ConnectClass(std::shared_ptr<ConfigTag> tag, char t, const std::vector<std::string>& masks, std::shared_ptr<ConnectClass> parent)
+{
+	Update(parent);
 	name = "unnamed";
 	type = t;
 	hosts = masks;
@@ -1284,34 +1259,26 @@
 
 void ConnectClass::Update(const std::shared_ptr<ConnectClass> src)
 {
+	commandrate = src->commandrate;
 	config = src->config;
-<<<<<<< HEAD
-	type = src->type;
 	fakelag = src->fakelag;
-	name = src->name;
-	registration_timeout = src->registration_timeout;
-=======
-	host = src->host;
->>>>>>> 04747342
+	hardsendqmax = src->hardsendqmax;
 	hosts = src->hosts;
+	limit = src->limit;
+	maxchans = src->maxchans;
+	maxconnwarn = src->maxconnwarn;
+	maxglobal = src->maxglobal;
+	maxlocal = src->maxlocal;
 	name = src->name;
 	password = src->password;
 	passwordhash = src->passwordhash;
-	ports = src->ports;
-	type = src->type;
-	fakelag = src->fakelag;
-	maxconnwarn = src->maxconnwarn;
-	resolvehostnames = src->resolvehostnames;
-	uniqueusername = src->uniqueusername;
-	maxchans = src->maxchans;
 	penaltythreshold = src->penaltythreshold;
 	pingtime = src->pingtime;
+	ports = src->ports;
+	recvqmax = src->recvqmax;
 	registration_timeout = src->registration_timeout;
-	commandrate = src->commandrate;
-	hardsendqmax = src->hardsendqmax;
-	limit = src->limit;
-	maxglobal = src->maxglobal;
-	maxlocal = src->maxlocal;
-	recvqmax = src->recvqmax;
+	resolvehostnames = src->resolvehostnames;
 	softsendqmax = src->softsendqmax;
+	type = src->type;
+	uniqueusername = src->uniqueusername;
 }