--- conflicted
+++ resolved
@@ -456,25 +456,9 @@
 	// Remove the user from the oper list
 	stdalgo::vector::swaperase(ServerInstance->Users->all_opers, this);
 
-<<<<<<< HEAD
 	ModeHandler* opermh = ServerInstance->Modes->FindMode('o', MODETYPE_USER);
 	this->SetMode(opermh, false);
-=======
-	this->modes[UM_OPERATOR] = 0;
-	FOREACH_MOD(I_OnPostDeoper, OnPostDeoper(this));
-}
-
-/* adds or updates an entry in the whowas list */
-void User::AddToWhoWas()
-{
-	Module* whowas = ServerInstance->Modules->Find("cmd_whowas.so");
-	if (whowas)
-	{
-		WhowasRequest req(NULL, whowas, WhowasRequest::WHOWAS_ADD);
-		req.user = this;
-		req.Send();
-	}
->>>>>>> dd3b11b3
+	FOREACH_MOD(OnPostDeoper, (this));
 }
 
 /*
