/*
 * InspIRCd -- Internet Relay Chat Daemon
 *
 *   Copyright (C) 2019 Matt Schatz <genius3000@g3k.solutions>
 *   Copyright (C) 2017 B00mX0r <b00mx0r@aureus.pw>
 *   Copyright (C) 2016-2019, 2021-2022 Sadie Powell <sadie@witchery.services>
 *   Copyright (C) 2012-2016, 2018 Attila Molnar <attilamolnar@hush.com>
 *   Copyright (C) 2012, 2019 Robby <robby@chatbelgie.be>
 *   Copyright (C) 2012 Shawn Smith <ShawnSmith0828@gmail.com>
 *   Copyright (C) 2009-2010 Daniel De Graaf <danieldg@inspircd.org>
 *   Copyright (C) 2008 Thomas Stagner <aquanight@inspircd.org>
 *   Copyright (C) 2008 Robin Burchell <robin+git@viroteck.net>
 *   Copyright (C) 2007 Dennis Friis <peavey@inspircd.org>
 *   Copyright (C) 2006-2008 Craig Edwards <brain@inspircd.org>
 *
 * This file is part of InspIRCd.  InspIRCd is free software: you can
 * redistribute it and/or modify it under the terms of the GNU General Public
 * License as published by the Free Software Foundation, version 2.
 *
 * This program is distributed in the hope that it will be useful, but WITHOUT
 * ANY WARRANTY; without even the implied warranty of MERCHANTABILITY or FITNESS
 * FOR A PARTICULAR PURPOSE.  See the GNU General Public License for more
 * details.
 *
 * You should have received a copy of the GNU General Public License
 * along with this program.  If not, see <http://www.gnu.org/licenses/>.
 */


#include "inspircd.h"
#include "clientprotocolevent.h"
#include "numerichelper.h"

ModeHandler::ModeHandler(Module* Creator, const std::string& Name, char modeletter, ParamSpec Params, ModeType type, Class mclass)
	: ServiceProvider(Creator, Name, SERVICE_MODE)
	, modeid(ModeParser::MODEID_MAX)
	, parameters_taken(Params)
	, mode(ServerInstance->Config->ConfValue("modes")->getCharacter(Name, modeletter))
	, m_type(type)
	, type_id(mclass)
{
}

Cullable::Result ModeHandler::Cull()
{
	if (ServerInstance)
		ServerInstance->Modes.DelMode(this);
	return Cullable::Cull();
}

bool ModeHandler::NeedsParam(bool adding) const
{
	switch (parameters_taken)
	{
		case PARAM_ALWAYS:
			return true;
		case PARAM_SETONLY:
			return adding;
		case PARAM_NONE:
			break;
	}
	return false;
}

std::string ModeHandler::GetUserParameter(const User* user) const
{
	return "";
}

ModResult ModeHandler::AccessCheck(User*, Channel*, Modes::Change&)
{
	return MOD_RES_PASSTHRU;
}

bool ModeHandler::OnModeChange(User*, User*, Channel*, Modes::Change&)
{
	return false;
}

void ModeHandler::DisplayList(User*, Channel*)
{
}

void ModeHandler::DisplayEmptyList(User*, Channel*)
{
}

void ModeHandler::OnParameterMissing(User* user, User* dest, Channel* channel)
{
	std::string message = INSP_FORMAT("You must specify a parameter for the {} mode.", name);
	if (!syntax.empty())
		message.append(INSP_FORMAT(" Syntax: {}.", syntax));

	if (channel)
		user->WriteNumeric(Numerics::InvalidModeParameter(channel, this, "*", message));
	else
		user->WriteNumeric(Numerics::InvalidModeParameter(dest, this, "*", message));
}

void ModeHandler::OnParameterInvalid(User* user, Channel* targetchannel, User* targetuser, const std::string& parameter)
{
	if (targetchannel)
		user->WriteNumeric(Numerics::InvalidModeParameter(targetchannel, this, "*"));
	else
		user->WriteNumeric(Numerics::InvalidModeParameter(targetuser, this, "*"));
}

bool ModeHandler::ResolveModeConflict(const std::string& theirs, const std::string& ours, Channel*)
{
	return (theirs < ours);
}

void ModeHandler::RegisterService()
{
	ServerInstance->Modes.AddMode(this);
	ServerInstance->Modules.AddReferent((GetModeType() == MODETYPE_CHANNEL ? "mode/" : "umode/") + name, this);
}

bool SimpleUserMode::OnModeChange(User* source, User* dest, Channel* channel, Modes::Change& change)
{
	/* We're either trying to add a mode we already have or
		remove a mode we don't have, deny. */
	if (dest->IsModeSet(this) == change.adding)
		return false;

	/* adding will be either true or false, depending on if we
		are adding or removing the mode, since we already checked
		to make sure we aren't adding a mode we have or that we
		aren't removing a mode we don't have, we don't have to do any
		other checks here to see if it's true or false, just add or
		remove the mode */
	dest->SetMode(this, change.adding);

	return true;
}

bool SimpleChannelMode::OnModeChange(User* source, User* dest, Channel* channel, Modes::Change& change)
{
	/* We're either trying to add a mode we already have or
		remove a mode we don't have, deny. */
	if (channel->IsModeSet(this) == change.adding)
		return false;

	/* adding will be either true or false, depending on if we
		are adding or removing the mode, since we already checked
		to make sure we aren't adding a mode we have or that we
		aren't removing a mode we don't have, we don't have to do any
		other checks here to see if it's true or false, just add or
		remove the mode */
	channel->SetMode(this, change.adding);

	return true;
}

ModeWatcher::ModeWatcher(Module* Creator, const std::string& modename, ModeType type)
	: mode(modename)
	, m_type(type)
	, creator(Creator)
{
	ServerInstance->Modes.AddModeWatcher(this);
}

ModeWatcher::~ModeWatcher()
{
	ServerInstance->Modes.DelModeWatcher(this);
}

bool ModeWatcher::BeforeMode(User*, User*, Channel*, Modes::Change&)
{
	return true;
}

void ModeWatcher::AfterMode(User*, User*, Channel*, const Modes::Change&)
{
}

PrefixMode::PrefixMode(Module* Creator, const std::string& Name, char ModeLetter, Rank PrefixRank, char PrefixChar)
	: ModeHandler(Creator, Name, ModeLetter, PARAM_ALWAYS, MODETYPE_CHANNEL, MC_PREFIX)
	, prefix(PrefixChar)
	, prefixrank(PrefixRank)
{
	list = true;
	syntax = "<nick>";
}

ModResult PrefixMode::AccessCheck(User* src, Channel*, Modes::Change& change)
{
	if (!change.adding && src->nick == change.param && selfremove)
		return MOD_RES_ALLOW;
	return MOD_RES_PASSTHRU;
}

bool PrefixMode::OnModeChange(User* source, User*, Channel* chan, Modes::Change& change)
{
	User* target;
	if (IS_LOCAL(source))
		target = ServerInstance->Users.FindNick(change.param);
	else
		target = ServerInstance->Users.Find(change.param);

	if (!target)
	{
		source->WriteNumeric(Numerics::NoSuchNick(change.param));
		return false;
	}

	Membership* memb = chan->GetUser(target);
	if (!memb)
<<<<<<< HEAD
		return false;
=======
	{
		source->WriteNumeric(ERR_USERNOTINCHANNEL, target->nick, chan->name, "They are not on that channel");
		return MODEACTION_DENY;
	}
>>>>>>> 1c014f72

	change.param = target->nick;
	return memb->SetPrefix(this, change.adding);
}

void PrefixMode::Update(ModeHandler::Rank rank, ModeHandler::Rank setrank, ModeHandler::Rank unsetrank, bool selfrm)
{
	prefixrank = rank;
	ranktoset = setrank;
	ranktounset = unsetrank;
	selfremove = selfrm;
}

bool ParamModeBase::OnModeChange(User* source, User*, Channel* chan, Modes::Change& change)
{
	if (change.adding)
	{
		if (chan->GetModeParameter(this) == change.param)
			return false;

		if (!OnSet(source, chan, change.param))
			return false;

		chan->SetMode(this, true);

		// Handler might have changed the parameter internally
		change.param.clear();
		this->GetParameter(chan, change.param);
	}
	else
	{
		if (!chan->IsModeSet(this))
			return false;
		this->OnUnsetInternal(source, chan);
		chan->SetMode(this, false);
	}
	return true;
}

bool ModeParser::TryMode(User* user, User* targetuser, Channel* chan, Modes::Change& mcitem, bool SkipACL)
{
	ModeType type = chan ? MODETYPE_CHANNEL : MODETYPE_USER;

	ModeHandler* mh = mcitem.mh;
	const bool needs_param = mh->NeedsParam(mcitem.adding);

	// crop mode parameter size to MODE_PARAM_MAX characters
	if (mcitem.param.length() > MODE_PARAM_MAX && mcitem.adding)
		mcitem.param.erase(MODE_PARAM_MAX);

	ModResult MOD_RESULT;
	FIRST_MOD_RESULT(OnRawMode, MOD_RESULT, (user, chan, mcitem));

	if (IS_LOCAL(user) && (MOD_RESULT == MOD_RES_DENY))
		return false;

	const char modechar = mh->GetModeChar();

	if (chan && !SkipACL && (MOD_RESULT != MOD_RES_ALLOW))
	{
		MOD_RESULT = mh->AccessCheck(user, chan, mcitem);

		if (MOD_RESULT == MOD_RES_DENY)
			return false;
		if (MOD_RESULT == MOD_RES_PASSTHRU)
		{
			ModeHandler::Rank neededrank = mh->GetLevelRequired(mcitem.adding);
			ModeHandler::Rank ourrank = chan->GetPrefixValue(user);
			if (ourrank < neededrank)
			{
				user->WriteNumeric(Numerics::ChannelPrivilegesNeeded(chan, neededrank, INSP_FORMAT("{} channel mode {} ({})",
					mcitem.adding ? "set" : "unset", mh->GetModeChar(), mh->name)));
				return false;
			}
		}
	}

	// Ask mode watchers whether this mode change is OK
	for (const auto& [_, mw] : insp::equal_range(modewatchermap, mh->name))
	{
		if (mw->GetModeType() == type)
		{
			if (!mw->BeforeMode(user, targetuser, chan, mcitem))
				return false;

			// A module whacked the parameter completely, and there was one. Abort.
			if ((needs_param) && (mcitem.param.empty()))
				return false;
		}
	}

	if ((chan || (!chan && mcitem.adding)) && IS_LOCAL(user) && mh->NeedsOper() && !user->HasModePermission(mh))
	{
		/* It's an oper only mode, and they don't have access to it. */
		if (user->IsOper())
		{
			user->WriteNumeric(ERR_NOPRIVILEGES, INSP_FORMAT("Permission Denied - Oper type {} does not have access to {} {} mode {}",
				user->oper->GetType(), mcitem.adding ? "set" : "unset", type == MODETYPE_CHANNEL ? "channel" : "user", modechar));
		}
		else
		{
			user->WriteNumeric(ERR_NOPRIVILEGES, INSP_FORMAT("Permission Denied - Only operators may {} {} mode {}",
				mcitem.adding ? "set" : "unset", type == MODETYPE_CHANNEL ? "channel" : "user", modechar));
		}
		return false;
	}

	/* Call the handler for the mode */
	if (!mh->OnModeChange(user, targetuser, chan, mcitem))
		return false;

	if ((needs_param) && (mcitem.param.empty()))
		return false;

	for (const auto& [_, mw] : insp::equal_range(modewatchermap, mh->name))
	{
		if (mw->GetModeType() == type)
			mw->AfterMode(user, targetuser, chan, mcitem);
	}

	return true;
}

void ModeParser::ModeParamsToChangeList(User* user, ModeType type, const std::vector<std::string>& parameters, Modes::ChangeList& changelist, size_t beginindex, size_t endindex)
{
	if (endindex > parameters.size())
		endindex = parameters.size();

	bool adding = true;
	size_t param_at = beginindex+1;

	for (const auto modechar : parameters[beginindex])
	{
		if (modechar == '+' || modechar == '-')
		{
			adding = (modechar == '+');
			continue;
		}

		ModeHandler* mh = this->FindMode(modechar, type);
		if (!mh)
		{
			/* No mode handler? Unknown mode character then. */
			int numeric = (type == MODETYPE_CHANNEL ? ERR_UNKNOWNMODE : ERR_UNKNOWNSNOMASK);
			const char* typestr = (type == MODETYPE_CHANNEL ? "channel" : "user");
			user->WriteNumeric(numeric, modechar, INSP_FORMAT("is not a recognised {} mode.", typestr));
			continue;
		}

		std::string parameter;
		if ((mh->NeedsParam(adding)) && (param_at < endindex))
			parameter = parameters[param_at++];

		changelist.push(mh, adding, parameter);
	}
}

static bool IsModeParamValid(User* user, Channel* targetchannel, User* targetuser, const Modes::Change& item)
{
	// An empty parameter is never acceptable
	if (item.param.empty())
	{
		item.mh->OnParameterMissing(user, targetuser, targetchannel);
		return false;
	}

	// The parameter cannot begin with a ':' character or contain a space
	if ((item.param[0] == ':') || (item.param.find(' ') != std::string::npos))
	{
		item.mh->OnParameterInvalid(user, targetchannel, targetuser, item.param);
		return false;
	}

	return true;
}

// Returns true if we should apply a merged mode, false if we should skip it
static bool ShouldApplyMergedMode(Channel* chan, const Modes::Change& item)
{
	ModeHandler* mh = item.mh;
	if ((!chan) || (!chan->IsModeSet(mh)) || (mh->IsListMode()))
		// Mode not set here or merge is not applicable, apply the incoming mode
		return true;

	// Mode handler decides
	const std::string ours = chan->GetModeParameter(mh);
	return mh->ResolveModeConflict(item.param, ours, chan);
}

void ModeParser::Process(User* user, Channel* targetchannel, User* targetuser, Modes::ChangeList& changelist, ModeProcessFlag flags)
{
	// Call ProcessSingle until the entire list is processed, but at least once to ensure
	// LastParse and LastChangeList are cleared
	size_t processed = 0;
	do
	{
		processed += ProcessSingle(user, targetchannel, targetuser, changelist, flags, processed);
	}
	while (processed < changelist.size());
}

size_t ModeParser::ProcessSingle(User* user, Channel* targetchannel, User* targetuser, Modes::ChangeList& changelist, ModeProcessFlag flags, size_t beginindex)
{
	LastChangeList.clear();

	size_t modes_processed = 0;
	Modes::ChangeList::List& list = changelist.getlist();

	for (auto& item : insp::iterator_range(list.begin() + beginindex, list.end()))
	{
		modes_processed++;
		ModeHandler* mh = item.mh;

		// If a mode change has been given for a mode that does not exist then reject
		// it. This can happen when core_reloadmodule attempts to restore a mode that
		// no longer exists.
		if (!mh)
			continue;

		// If the mode is supposed to have a parameter then we first take a look at item.param
		// and, if we were asked to, also handle mode merges now
		if (mh->NeedsParam(item.adding))
		{
			// Skip the mode if the parameter does not pass basic validation
			if (!IsModeParamValid(user, targetchannel, targetuser, item))
				continue;

			// If this is a merge and we won we don't apply this mode
			if ((flags & MODE_MERGE) && (!ShouldApplyMergedMode(targetchannel, item)))
				continue;
		}

		if (!TryMode(user, targetuser, targetchannel, item, (!(flags & MODE_CHECKACCESS))))
			continue;

		LastChangeList.push(mh, item.adding, item.param);

		if (LastChangeList.size() >= ServerInstance->Config->Limits.MaxModes)
		{
			/* mode sequence is getting too long */
			break;
		}
	}

	if (!LastChangeList.empty())
	{
		ClientProtocol::Events::Mode modeevent(user, targetchannel, targetuser, LastChangeList);
		if (targetchannel)
		{
			targetchannel->Write(modeevent);
		}
		else
		{
			LocalUser* localtarget = IS_LOCAL(targetuser);
			if (localtarget)
				localtarget->Send(modeevent);
		}

		FOREACH_MOD(OnMode, (user, targetuser, targetchannel, LastChangeList, flags));
	}

	return modes_processed;
}

void ModeParser::ShowListModeList(User* user, Channel* chan, ModeHandler* mh)
{
	{
		Modes::Change modechange(mh, true, "");
		ModResult MOD_RESULT;
		FIRST_MOD_RESULT(OnRawMode, MOD_RESULT, (user, chan, modechange));
		if (MOD_RESULT == MOD_RES_DENY)
			return;

		bool display = true;

		// Ask mode watchers whether it's OK to show the list
		for (const auto& [_, mw] : insp::equal_range(modewatchermap, mh->name))
		{
			if (mw->GetModeType() == MODETYPE_CHANNEL)
			{
				if (!mw->BeforeMode(user, nullptr, chan, modechange))
				{
					// A mode watcher doesn't want us to show the list
					display = false;
					break;
				}
			}
		}

		if (display)
			mh->DisplayList(user, chan);
		else
			mh->DisplayEmptyList(user, chan);
	}
}

void ModeParser::CleanMask(std::string& mask)
{
	auto pos_of_pling    = mask.find_first_of('!');
	auto pos_of_at       = mask.find_first_of('@',  pos_of_pling == std::string::npos ? 0 : pos_of_pling);
	auto pos_of_hostchar = mask.find_first_of(":.", pos_of_at    == std::string::npos ? 0 : pos_of_at);

	if (pos_of_pling == mask.length()-1 || pos_of_at == mask.length()-1)
	{
		// Malformed mask; needs * after the ! or @.
		mask.append("*");
	}

	if (pos_of_pling == 0 || pos_of_at == 0)
	{
		// Malformed mask; needs * before the ! or @.
		mask.insert(0, "*");
	}

	if (pos_of_pling == std::string::npos && pos_of_at == std::string::npos)
	{
		if (pos_of_hostchar == std::string::npos)
			mask.append("!*@*"); // The mask looks like "nick".
		else
			mask.insert(0, "*!*@"); // The mask looks like "host".
	}
	else if (pos_of_pling == std::string::npos && pos_of_at != std::string::npos)
	{
		// The mask looks like "user@host".
		mask.insert(0, "*!");

	}
	else if (pos_of_pling != std::string::npos && pos_of_at == std::string::npos)
	{
		// The mask looks like "nick!user".
		mask.append("@*");
	}
	else if (pos_of_at-pos_of_pling == 1)
	{
		// The mask looks like "nick!@host".
		mask.insert(pos_of_at, "*");
	}
}

ModeHandler::Id ModeParser::AllocateModeId(ModeHandler* mh)
{
	for (ModeHandler::Id i = 0; i != MODEID_MAX; ++i)
	{
		if (!modehandlersbyid[mh->GetModeType()][i])
			return i;
	}

	throw ModuleException(mh->creator, "Out of mode ids");
}

void ModeParser::AddMode(ModeHandler* mh)
{
	if (!ModeParser::IsModeChar(mh->GetModeChar()))
		throw ModuleException(mh->creator, INSP_FORMAT("Mode letter for {} is invalid: {}", mh->name, mh->GetModeChar()));

	/* A mode prefix of ',' is not acceptable, it would fuck up server to server.
	 * A mode prefix of ':' will fuck up both server to server, and client to server.
	 * A mode prefix of '#' will mess up /whois and /privmsg
	 */
	PrefixMode* pm = mh->IsPrefixMode();
	if (pm)
	{
		if ((pm->GetPrefix() > 126) || (pm->GetPrefix() == ',') || (pm->GetPrefix() == ':') || ServerInstance->Channels.IsPrefix(pm->GetPrefix()))
			throw ModuleException(mh->creator, INSP_FORMAT("Mode prefix for {} is invalid: {}", mh->name, pm->GetPrefix()));

		PrefixMode* otherpm = FindPrefix(pm->GetPrefix());
		if (otherpm)
		{
			throw ModuleException(mh->creator, INSP_FORMAT("Mode prefix for {} already used by {} from {}: {}",
				mh->name, otherpm->name, otherpm->creator->ModuleFile, pm->GetPrefix()));
		}
	}

	ModeHandler*& slot = modehandlers[mh->GetModeType()][ModeParser::GetModeIndex(mh->GetModeChar())];
	if (slot)
	{
		throw ModuleException(mh->creator, INSP_FORMAT("Mode letter for {} already used by {} from {}: {}",
			mh->name, slot->name, slot->creator->ModuleFile, mh->GetModeChar()));
	}

	// The mode needs an id if it is either a user mode, a simple mode (flag) or a parameter mode.
	// Otherwise (for listmodes and prefix modes) the id remains MODEID_MAX, which is invalid.
	ModeHandler::Id modeid = MODEID_MAX;
	if ((mh->GetModeType() == MODETYPE_USER) || (mh->IsParameterMode()) || (!mh->IsListMode()))
		modeid = AllocateModeId(mh);

	std::pair<ModeHandlerMap::iterator, bool> res = modehandlersbyname[mh->GetModeType()].emplace(mh->name, mh);
	if (!res.second)
	{
		ModeHandler* othermh = res.first->second;
		throw ModuleException(mh->creator, INSP_FORMAT("Mode name {} already used by {} from {}",
			mh->name, othermh->GetModeChar(), othermh->creator->ModuleFile));
	}

	// Everything is fine, add the mode

	// If we allocated an id for this mode then save it and put the mode handler into the slot
	if (modeid != MODEID_MAX)
	{
		mh->modeid = modeid;
		modehandlersbyid[mh->GetModeType()][modeid] = mh;
	}

	slot = mh;
	if (pm)
		mhlist.prefix.push_back(pm);
	else if (mh->IsListModeBase())
		mhlist.list.push_back(mh->IsListModeBase());
}

bool ModeParser::DelMode(ModeHandler* mh)
{
	if (!ModeParser::IsModeChar(mh->GetModeChar()))
		return false;

	ModeHandlerMap& mhmap = modehandlersbyname[mh->GetModeType()];
	ModeHandlerMap::iterator mhmapit = mhmap.find(mh->name);
	if ((mhmapit == mhmap.end()) || (mhmapit->second != mh))
		return false;

	ModeHandler*& slot = modehandlers[mh->GetModeType()][ModeParser::GetModeIndex(mh->GetModeChar())];
	if (slot != mh)
		return false;

	/* Note: We can't stack here, as we have modes potentially being removed across many different channels.
	 * To stack here we have to make the algorithm slower. Discuss.
	 */
	switch (mh->GetModeType())
	{
		case MODETYPE_USER:
		{
			const UserMap& users = ServerInstance->Users.GetUsers();
			for (UserMap::const_iterator i = users.begin(); i != users.end(); )
			{
				User* user = i->second;
				++i;
				mh->RemoveMode(user);
			}
		}
		break;
		case MODETYPE_CHANNEL:
		{
			const ChannelMap& chans = ServerInstance->Channels.GetChans();
			for (ChannelMap::const_iterator i = chans.begin(); i != chans.end(); )
			{
				// The channel may not be in the hash after RemoveMode(), see m_permchannels
				Channel* chan = i->second;
				++i;

				Modes::ChangeList changelist;
				mh->RemoveMode(chan, changelist);
				this->Process(ServerInstance->FakeClient, chan, nullptr, changelist, MODE_LOCALONLY);
			}
		}
		break;
	}

	mhmap.erase(mhmapit);
	if (mh->GetId() != MODEID_MAX)
		modehandlersbyid[mh->GetModeType()][mh->GetId()] = nullptr;
	slot = nullptr;
	if (mh->IsPrefixMode())
		mhlist.prefix.erase(std::find(mhlist.prefix.begin(), mhlist.prefix.end(), mh->IsPrefixMode()));
	else if (mh->IsListModeBase())
		mhlist.list.erase(std::find(mhlist.list.begin(), mhlist.list.end(), mh->IsListModeBase()));
	return true;
}

ModeHandler* ModeParser::FindMode(const std::string& modename, ModeType mt)
{
	ModeHandlerMap& mhmap = modehandlersbyname[mt];
	ModeHandlerMap::const_iterator it = mhmap.find(modename);
	if (it != mhmap.end())
		return it->second;

	return nullptr;
}

ModeHandler* ModeParser::FindMode(unsigned char modeletter, ModeType mt)
{
	if (!ModeParser::IsModeChar(modeletter))
		return nullptr;

	return modehandlers[mt][ModeParser::GetModeIndex(modeletter)];
}

PrefixMode* ModeParser::FindPrefixMode(unsigned char modeletter)
{
	ModeHandler* mh = FindMode(modeletter, MODETYPE_CHANNEL);
	if (!mh)
		return nullptr;
	return mh->IsPrefixMode();
}


PrefixMode* ModeParser::FindNearestPrefixMode(ModeHandler::Rank rank) const
{
	PrefixMode* pm = nullptr;
	for (auto* thispm : GetPrefixModes())
	{
		if (thispm->GetPrefixRank() < rank)
			continue; // Not ranked high enough.

		// Is it lower than the last checked mode?
		if (!pm || thispm->GetPrefixRank() < pm->GetPrefixRank())
			pm = thispm;

	}
	return pm;
}

PrefixMode* ModeParser::FindPrefix(unsigned char pfxletter) const
{
	for (auto* pm : GetPrefixModes())
	{
		if (pm->GetPrefix() == pfxletter)
			return pm;
	}
	return nullptr;
}

void ModeParser::AddModeWatcher(ModeWatcher* mw)
{
	modewatchermap.emplace(mw->GetModeName(), mw);
}

bool ModeParser::DelModeWatcher(ModeWatcher* mw)
{
	std::pair<ModeWatcherMap::iterator, ModeWatcherMap::iterator> itpair = modewatchermap.equal_range(mw->GetModeName());
	for (ModeWatcherMap::iterator i = itpair.first; i != itpair.second; ++i)
	{
		if (i->second == mw)
		{
			modewatchermap.erase(i);
			return true;
		}
	}

	return false;
}

void ModeHandler::RemoveMode(User* user)
{
	// Remove the mode if it's set on the user
	if (user->IsModeSet(this))
	{
		Modes::ChangeList changelist;
		changelist.push_remove(this);
		ServerInstance->Modes.Process(ServerInstance->FakeClient, nullptr, user, changelist, ModeParser::MODE_LOCALONLY);
	}
}

void ModeHandler::RemoveMode(Channel* channel, Modes::ChangeList& changelist)
{
	if (channel->IsModeSet(this))
	{
		if (this->NeedsParam(false))
			// Removing this mode requires a parameter
			changelist.push_remove(this, channel->GetModeParameter(this));
		else
			changelist.push_remove(this);
	}
}

void PrefixMode::RemoveMode(Channel* chan, Modes::ChangeList& changelist)
{
	for (const auto& [user, memb] : chan->GetUsers())
	{
		if (memb->HasMode(this))
			changelist.push_remove(this, user->nick);
	}
}

bool ModeParser::IsModeChar(char chr)
{
	return ((chr >= '0' && chr <= '9') || (chr >= 'A' && chr <= 'Z') || (chr >= 'a' && chr <= 'z'));
}

size_t ModeParser::GetModeIndex(char chr)
{
	// Bitset layout:
	//   0123456789                 = 10 [0-9]
	//   ABCDEFGHIJKLMNOPQRSTUVWXYZ = 26 [10-35]
	//   abcdefghijklmnopqrstuvwxyz = 26 [36-61]
	if (chr >= '0' && chr <= '9')
		return chr - '0';

	if (chr >= 'A' && chr <= 'Z')
		return chr - 'A' + 10; // [0-9] = 10

	if (chr >= 'a' && chr <= 'z')
		return chr - 'a' + 36; // [0-9]+[A-Z] = 10+26 = 36

	return ModeParser::MODEID_MAX;
}

ModeParser::ModeParser()
{
	/* Clear mode handler list */
	memset(modehandlers, 0, sizeof(modehandlers));
	memset(modehandlersbyid, 0, sizeof(modehandlersbyid));
}<|MERGE_RESOLUTION|>--- conflicted
+++ resolved
@@ -206,14 +206,10 @@
 
 	Membership* memb = chan->GetUser(target);
 	if (!memb)
-<<<<<<< HEAD
-		return false;
-=======
 	{
 		source->WriteNumeric(ERR_USERNOTINCHANNEL, target->nick, chan->name, "They are not on that channel");
-		return MODEACTION_DENY;
-	}
->>>>>>> 1c014f72
+		return false;
+	}
 
 	change.param = target->nick;
 	return memb->SetPrefix(this, change.adding);
