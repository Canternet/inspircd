/*
 * InspIRCd -- Internet Relay Chat Daemon
 *
 *   Copyright (C) 2018 linuxdaemon <linuxdaemon.irc@gmail.com>
 *   Copyright (C) 2013-2014, 2016-2021 Sadie Powell <sadie@witchery.services>
 *   Copyright (C) 2013 ChrisTX <xpipe@hotmail.de>
 *   Copyright (C) 2012-2014 Attila Molnar <attilamolnar@hush.com>
 *   Copyright (C) 2012 Robby <robby@chatbelgie.be>
 *   Copyright (C) 2010 Craig Edwards <brain@inspircd.org>
 *   Copyright (C) 2009-2010 Daniel De Graaf <danieldg@inspircd.org>
 *
 * This file is part of InspIRCd.  InspIRCd is free software: you can
 * redistribute it and/or modify it under the terms of the GNU General Public
 * License as published by the Free Software Foundation, version 2.
 *
 * This program is distributed in the hope that it will be useful, but WITHOUT
 * ANY WARRANTY; without even the implied warranty of MERCHANTABILITY or FITNESS
 * FOR A PARTICULAR PURPOSE.  See the GNU General Public License for more
 * details.
 *
 * You should have received a copy of the GNU General Public License
 * along with this program.  If not, see <http://www.gnu.org/licenses/>.
 */


#include <filesystem>
#include <fstream>

#include "inspircd.h"
#include "configparser.h"

enum ParseFlags
{
	// Executable includes are disabled.
	FLAG_NO_EXEC = 2,

	// All includes are disabled.
	FLAG_NO_INC = 4,

	// &env.FOO; is disabled.
	FLAG_NO_ENV = 8,

	// It's okay if an include doesn't exist.
	FLAG_MISSING_OKAY = 16
};

struct Parser final
{
	ParseStack& stack;
	int flags;
	FilePtr file;
	FilePosition current;
	FilePosition last_tag;
	std::shared_ptr<ConfigTag> tag;
	int ungot;
	std::string mandatory_tag;

	Parser(ParseStack& me, int myflags, FilePtr conf, const std::string& name, const std::string& mandatorytag)
		: stack(me)
		, flags(myflags)
		, file(std::move(conf))
		, current(name, 1, 0)
		, last_tag(name, 0, 0)
		, ungot(-1)
		, mandatory_tag(mandatorytag)
	{
	}

	int next(bool eof_ok = false)
	{
		if (ungot != -1)
		{
			int ch = ungot;
			ungot = -1;
			return ch;
		}
		int ch = fgetc(file.get());
		if (ch == EOF && !eof_ok)
		{
			throw CoreException("Unexpected end-of-file");
		}
		else if (ch == '\n')
		{
			current.line++;
			current.column = 1;
		}
		else
		{
			current.column++;
		}
		return ch;
	}

	void unget(int ch)
	{
		if (ungot != -1)
			throw CoreException("INTERNAL ERROR: cannot unget twice");
		ungot = ch;
	}

	void comment()
	{
		while (1)
		{
			int ch = next();
			if (ch == '\n')
				return;
		}
	}

	bool wordchar(char ch)
	{
		return isalnum(ch)
			|| ch == '-'
			|| ch == '.'
			|| ch == '_';
	}

	void nextword(std::string& rv)
	{
		int ch = next();
		while (isspace(ch))
			ch = next();
		while (wordchar(ch))
		{
			rv.push_back(ch);
			ch = next();
		}
		unget(ch);
	}

	bool kv()
	{
		std::string key;
		nextword(key);
		int ch = next();
		if (ch == '>' && key.empty())
		{
			return false;
		}
		else if (ch == '#' && key.empty())
		{
			comment();
			return true;
		}
		else if (ch != '=')
		{
			throw CoreException("Invalid character " + std::string(1, ch) + " in key (" + key + ")");
		}

		std::string value;
		ch = next();
		if (ch != '"')
		{
			throw CoreException("Invalid character in value of <" + tag->name + ":" + key + ">");
		}
		while (1)
		{
			ch = next();
			if (ch == '&')
			{
				std::string varname;
				while (1)
				{
					ch = next();
					if (wordchar(ch) || (varname.empty() && ch == '#'))
						varname.push_back(ch);
					else if (ch == ';')
						break;
					else
					{
						stack.errstr << "Invalid XML entity name in value of <" + tag->name + ":" + key + ">\n"
							<< "To include an ampersand or quote, use &amp; or &quot;\n";
						throw CoreException("Parse error");
					}
				}
				if (varname.empty())
					throw CoreException("Empty XML entity reference");
				else if (varname[0] == '#' && (varname.size() == 1 || (varname.size() == 2 && varname[1] == 'x')))
					throw CoreException("Empty numeric character reference");
				else if (varname[0] == '#')
				{
					const char* cvarname = varname.c_str();
					char* endptr;
					unsigned long lvalue;
					if (cvarname[1] == 'x')
						lvalue = strtoul(cvarname + 2, &endptr, 16);
					else
						lvalue = strtoul(cvarname + 1, &endptr, 10);
					if (*endptr != '\0' || lvalue > 255)
						throw CoreException("Invalid numeric character reference '&" + varname + ";'");
					value.push_back(static_cast<char>(lvalue));
				}
				else if (varname.compare(0, 4, "env.") == 0)
				{
					if (flags & FLAG_NO_ENV)
						throw CoreException("XML environment entity reference in file included with noenv=\"yes\"");

					const char* envstr = getenv(varname.c_str() + 4);
					if (!envstr)
						throw CoreException("Undefined XML environment entity reference '&" + varname + ";'");

					value.append(envstr);
				}
				else
				{
					insp::flat_map<std::string, std::string>::iterator var = stack.vars.find(varname);
					if (var == stack.vars.end())
						throw CoreException("Undefined XML entity reference '&" + varname + ";'");
					value.append(var->second);
				}
			}
			else if (ch == '"')
				break;
			else if (ch != '\r')
				value.push_back(ch);
		}

		if (!tag->GetItems().insert({key, value}).second)
			throw CoreException("Duplicate key '" + key + "' found");
		return true;
	}

	void dotag()
	{
		last_tag = current;
		std::string name;
		nextword(name);

		int spc = next();
		if (spc == '>')
			unget(spc);
		else if (!isspace(spc))
			throw CoreException("Invalid character in tag name");

		if (name.empty())
			throw CoreException("Empty tag name");

		tag = std::make_shared<ConfigTag>(name, last_tag);
		while (kv())
		{
			// Do nothing here (silences a GCC warning).
		}

		if (name == mandatory_tag)
		{
			// Found the mandatory tag
			mandatory_tag.clear();
		}

		if (stdalgo::string::equalsci(name, "include"))
		{
			stack.DoInclude(tag, flags);
		}
		else if (stdalgo::string::equalsci(name, "files"))
		{
			for (const auto& [key, value] : tag->GetItems())
				stack.DoReadFile(key, value, flags, false);
		}
		else if (stdalgo::string::equalsci(name, "execfiles"))
		{
			for (const auto& [key, value] : tag->GetItems())
				stack.DoReadFile(key, value, flags, true);
		}
		else if (stdalgo::string::equalsci(name, "define"))
		{
			std::string varname = tag->getString("name");
			std::string value = tag->getString("value");
			if (varname.empty())
				throw CoreException("Variable definition must include variable name");
			stack.vars[varname] = value;
		}
		else
		{
			stack.output.emplace(name, tag);
		}
		// this is not a leak; shared_ptr takes care of the delete
		tag = NULL;
	}

	bool outer_parse()
	{
		try
		{
			while (1)
			{
				int ch = next(true);
				switch (ch)
				{
					case EOF:
						// this is the one place where an EOF is not an error
						if (!mandatory_tag.empty())
							throw CoreException("Mandatory tag \"" + mandatory_tag + "\" not found");
						return true;
					case '#':
						comment();
						break;
					case '<':
						dotag();
						break;
					case ' ':
					case '\r':
					case '\t':
					case '\n':
						break;
					case 0xFE:
					case 0xFF:
						stack.errstr << "Do not save your files as UTF-16 or UTF-32, use UTF-8!\n";
						[[fallthrough]];
					default:
						throw CoreException("Syntax error - start of tag expected");
				}
			}
		}
		catch (CoreException& err)
		{
			stack.errstr << err.GetReason() << " at " << current.str();
			if (tag)
				stack.errstr << " (inside tag " << tag->name << " at line " << tag->source.line << ")\n";
			else
				stack.errstr << " (last tag was on line " << last_tag.line << ")\n";
		}
		return false;
	}
};

FilePosition::FilePosition(const std::string& Name, unsigned long Line, unsigned long Column)
	: name(Name)
	, line(Line)
	, column(Column)
{
}

std::string FilePosition::str() const
{
	return name + ":" + ConvToStr(line) + ":" + ConvToStr(column);
}

void ParseStack::DoInclude(std::shared_ptr<ConfigTag> tag, int flags)
{
	if (flags & FLAG_NO_INC)
		throw CoreException("Invalid <include> tag in file included with noinclude=\"yes\"");

	std::string mandatorytag;
	tag->readString("mandatorytag", mandatorytag);

	std::string name;
	if (tag->readString("file", name))
	{
		if (tag->getBool("noinclude", false))
			flags |= FLAG_NO_INC;

		if (tag->getBool("noexec", false))
			flags |= FLAG_NO_EXEC;

		if (tag->getBool("noenv", false))
			flags |= FLAG_NO_ENV;

		if (tag->getBool("missingokay", false))
			flags |= FLAG_MISSING_OKAY;
		else
			flags &= ~FLAG_MISSING_OKAY;

		if (!ParseFile(ServerInstance->Config->Paths.PrependConfig(name), flags, mandatorytag))
			throw CoreException("Included");
	}
	else if (tag->readString("directory", name))
	{
		if (tag->getBool("noinclude", false))
			flags |= FLAG_NO_INC;
		if (tag->getBool("noexec", false))
			flags |= FLAG_NO_EXEC;
		if (tag->getBool("noenv", false))
			flags |= FLAG_NO_ENV;

		const std::string includedir = ServerInstance->Config->Paths.PrependConfig(name);
		try
		{
			for (const auto& entry : std::filesystem::directory_iterator(includedir))
			{
				if (!entry.is_regular_file())
					continue;

				const std::string path = entry.path().string();
				if (!InspIRCd::Match(path, "*.conf"))
					continue;

				if (!ParseFile(path, flags, mandatorytag))
					throw CoreException("Included");
			}
		}
		catch (const std::filesystem::filesystem_error& err)
		{
			throw CoreException("Unable to read directory for include " + includedir + ": " + err.what());
		}
	}

	else if (tag->readString("executable", name))
	{
		if (flags & FLAG_NO_EXEC)
			throw CoreException("Invalid <include:executable> tag in file included with noexec=\"yes\"");
		if (tag->getBool("noinclude", false))
			flags |= FLAG_NO_INC;
		if (tag->getBool("noexec", true))
			flags |= FLAG_NO_EXEC;
		if (tag->getBool("noenv", true))
			flags |= FLAG_NO_ENV;

		if (!ParseFile(name, flags, mandatorytag, true))
			throw CoreException("Included");
	}
}

FilePtr ParseStack::DoOpenFile(const std::string& name, bool isexec)
{
	ServerInstance->Logs.Log("CONFIG", LOG_DEBUG, "Opening %s: %s",
		isexec ? "file" : "executable", name.c_str());

	if (isexec)
		return FilePtr(popen(name.c_str(), "r"), pclose);
	else
		return FilePtr(fopen(name.c_str(), "r"), fclose);
}

void ParseStack::DoReadFile(const std::string& key, const std::string& name, int flags, bool exec)
{
	if (flags & FLAG_NO_INC)
		throw CoreException("Invalid <files> tag in file included with noinclude=\"yes\"");
	if (exec && (flags & FLAG_NO_EXEC))
		throw CoreException("Invalid <execfiles> tag in file included with noexec=\"yes\"");

	std::string path = name;
	if (!exec)
		path = ServerInstance->Config->Paths.PrependConfig(name);

	auto file = DoOpenFile(path, exec);
	if (!file)
	{
		throw CoreException(InspIRCd::Format("Could not read \"%s\" for %s: %s",
			path.c_str(), key.c_str(), strerror(errno)));
	}

	file_cache& cache = FilesOutput[key];
	cache.clear();

	char linebuf[5120];
	while (fgets(linebuf, sizeof(linebuf), file.get()))
	{
		size_t len = strlen(linebuf);
		if (len)
		{
			if (linebuf[len-1] == '\n')
				len--;
			cache.push_back(std::string(linebuf, len));
		}
	}
}

ParseStack::ParseStack(ServerConfig* conf)
	: output(conf->config_data)
	, FilesOutput(conf->Files)
	, errstr(conf->errstr)
{
	vars = {
		// Special character escapes.
		{ "newline", "\n" },
		{ "nl",      "\n" },

		// XML escapes.
		{ "amp",  "&"  },
		{ "apos", "'"  },
		{ "gt",   ">"  },
		{ "lt",   "<"  },
		{ "quot", "\"" },

		// Directories that were set at build time.
		{ "dir.config",  INSPIRCD_CONFIG_PATH  },
		{ "dir.data",    INSPIRCD_DATA_PATH    },
		{ "dir.log",     INSPIRCD_LOG_PATH     },
		{ "dir.module",  INSPIRCD_MODULE_PATH  },
		{ "dir.runtime", INSPIRCD_RUNTIME_PATH },

		// IRC formatting codes.
		{ "irc.bold",          "\x02" },
		{ "irc.color",         "\x03" },
		{ "irc.colour",        "\x03" },
		{ "irc.italic",        "\x1D" },
		{ "irc.monospace",     "\x11" },
		{ "irc.reset",         "\x0F" },
		{ "irc.reverse",       "\x16" },
		{ "irc.strikethrough", "\x1E" },
		{ "irc.underline",     "\x1F" },
	};
}

bool ParseStack::ParseFile(const std::string& path, int flags, const std::string& mandatory_tag, bool isexec)
{
	if (stdalgo::isin(reading, path))
		throw CoreException((isexec ? "Executable " : "File ") + path + " is included recursively (looped inclusion)");

	/* It's not already included, add it to the list of files we've loaded */

	FilePtr file = DoOpenFile(path, isexec);
	if (!file)
	{
		if (flags & FLAG_MISSING_OKAY)
			return true;

		throw CoreException(InspIRCd::Format("Could not read \"%s\" for include: %s",
			path.c_str(), strerror(errno)));
	}

	reading.push_back(path);
	Parser p(*this, flags, std::move(file), path, mandatory_tag);
	bool ok = p.outer_parse();
	reading.pop_back();
	return ok;
}

bool ConfigTag::readString(const std::string& key, std::string& value, bool allow_lf) const
{
	for (const auto& [ikey, ivalue] : items)
	{
		if (!stdalgo::string::equalsci(ikey, key))
			continue;

		value = ivalue;
		if (!allow_lf && (value.find('\n') != std::string::npos))
		{
			ServerInstance->Logs.Log("CONFIG", LOG_DEFAULT, "Value of <" + name + ":" + key + "> at " + source.str() +
				" contains a linefeed, and linefeeds in this value are not permitted -- stripped to spaces.");

			for (auto& chr : value)
			{
				if (chr == '\n')
					chr = ' ';
			}
		}
		return true;
	}
	return false;
}

std::string ConfigTag::getString(const std::string& key, const std::string& def, const std::function<bool(const std::string&)>& validator) const
{
	std::string res;
	if (!readString(key, res))
		return def;

	if (!validator(res))
	{
		ServerInstance->Logs.Log("CONFIG", LOG_DEFAULT, "WARNING: The value of <%s:%s> is not valid; value set to %s.",
			name.c_str(), key.c_str(), def.c_str());
		return def;
	}
	return res;
}

std::string ConfigTag::getString(const std::string& key, const std::string& def, size_t minlen, size_t maxlen) const
{
	std::string res;
	if (!readString(key, res))
		return def;

	if (res.length() < minlen || res.length() > maxlen)
	{
		ServerInstance->Logs.Log("CONFIG", LOG_DEFAULT, "WARNING: The length of <%s:%s> is not between %ld and %ld; value set to %s.",
			name.c_str(), key.c_str(), minlen, maxlen, def.c_str());
		return def;
	}
	return res;
}

namespace
{
	/** Check for an invalid magnitude specifier. If one is found a warning is logged and the
	 * value is corrected (set to \p def).
	 * @param tag The tag name; used in the warning message.
	 * @param key The key name; used in the warning message.
	 * @param val The full value set in the config as a string.
	 * @param num The value to verify and modify if needed.
	 * @param def The default value, \p res will be set to this if \p tail does not contain a.
	 *            valid magnitude specifier.
	 * @param tail The location in the config value at which the magnifier is located.
	 */
	template <typename Numeric>
	void CheckMagnitude(const std::string& tag, const std::string& key, const std::string& val, Numeric& num, Numeric def, const char* tail)
	{
		// If this is NULL then no magnitude specifier was given.
		if (!*tail)
			return;

		switch (toupper(*tail))
		{
			case 'K':
				num *= 1024;
				return;

			case 'M':
				num *= 1024 * 1024;
				return;

			case 'G':
				num *= 1024 * 1024 * 1024;
				return;
		}

		const std::string message = "WARNING: <" + tag + ":" + key + "> value of " + val + " contains an invalid magnitude specifier '"
			+ tail + "'; value set to " + ConvToStr(def) + ".";
		ServerInstance->Logs.Log("CONFIG", LOG_DEFAULT, message);
		num = def;
	}

	/** Check for an out of range value. If the value falls outside the boundaries a warning is
	 * logged and the value is corrected (set to \p def).
	 * @param tag The tag name; used in the warning message.
	 * @param key The key name; used in the warning message.
	 * @param num The value to verify and modify if needed.
	 * @param def The default value, \p res will be set to this if (min <= res <= max) doesn't hold true.
	 * @param min Minimum accepted value for \p res.
	 * @param max Maximum accepted value for \p res.
	 */
	template <typename Numeric>
	void CheckRange(const std::string& tag, const std::string& key, Numeric& num, Numeric def, Numeric min, Numeric max)
	{
		if (num >= min && num <= max)
			return;

		const std::string message = "WARNING: <" + tag + ":" + key + "> value of " + ConvToStr(num) + " is not between "
			+ ConvToStr(min) + " and " + ConvToStr(max) + "; value set to " + ConvToStr(def) + ".";
		ServerInstance->Logs.Log("CONFIG", LOG_DEFAULT, message);
		num = def;
	}
}

long ConfigTag::getInt(const std::string& key, long def, long min, long max) const
{
	std::string result;
	if(!readString(key, result) || result.empty())
		return def;

	const char* res_cstr = result.c_str();
	char* res_tail = NULL;
	long res = strtol(res_cstr, &res_tail, 0);
	if (res_tail == res_cstr)
		return def;

	CheckMagnitude(key, key, result, res, def, res_tail);
	CheckRange(key, key, res, def, min, max);
	return res;
}

unsigned long ConfigTag::getUInt(const std::string& key, unsigned long def, unsigned long min, unsigned long max) const
{
	std::string result;
	if (!readString(key, result) || result.empty())
		return def;

	const char* res_cstr = result.c_str();
	char* res_tail = NULL;
	unsigned long res = strtoul(res_cstr, &res_tail, 0);
	if (res_tail == res_cstr)
		return def;

	CheckMagnitude(key, key, result, res, def, res_tail);
	CheckRange(key, key, res, def, min, max);
	return res;
}

unsigned long ConfigTag::getDuration(const std::string& key, unsigned long def, unsigned long min, unsigned long max) const
{
	std::string duration;
	if (!readString(key, duration) || duration.empty())
		return def;

	unsigned long ret;
	if (!InspIRCd::Duration(duration, ret))
	{
		ServerInstance->Logs.Log("CONFIG", LOG_DEFAULT, "Value of <" + name + ":" + key + "> at " + source.str() +
			" is not a duration; value set to " + ConvToStr(def) + ".");
		return def;
	}

	CheckRange(name, key, ret, def, min, max);
	return ret;
}

double ConfigTag::getFloat(const std::string& key, double def, double min, double max) const
{
	std::string result;
	if (!readString(key, result))
		return def;

	double res = strtod(result.c_str(), NULL);
	CheckRange(name, key, res, def, min, max);
	return res;
}

bool ConfigTag::getBool(const std::string& key, bool def) const
{
	std::string result;
	if(!readString(key, result) || result.empty())
		return def;

	if (stdalgo::string::equalsci(result, "yes") || stdalgo::string::equalsci(result, "true") || stdalgo::string::equalsci(result, "on"))
		return true;

	if (stdalgo::string::equalsci(result, "no") || stdalgo::string::equalsci(result, "false") || stdalgo::string::equalsci(result, "off"))
		return false;

	ServerInstance->Logs.Log("CONFIG", LOG_DEFAULT, "Value of <" + name + ":" + key + "> at " + source.str() +
		" is not valid, ignoring");
	return def;
}

<<<<<<< HEAD
ConfigTag::ConfigTag(const std::string& Name, const FilePosition& Source)
	: name(Name)
	, source(Source)
=======
unsigned char ConfigTag::getCharacter(const std::string &key, unsigned char def)
{
	std::string result;
	if (!readString(key, result) || result.size() != 1)
		return def;

	return result[0];
}


std::string ConfigTag::getTagLocation()
{
	return src_name + ":" + ConvToStr(src_line);
}

ConfigTag* ConfigTag::create(const std::string& Tag, const std::string& file, int line, ConfigItems*& Items)
{
	ConfigTag* rv = new ConfigTag(Tag, file, line);
	Items = &rv->items;
	return rv;
}

ConfigTag::ConfigTag(const std::string& Tag, const std::string& file, int line)
	: tag(Tag), src_name(file), src_line(line)
>>>>>>> 97363d8c
{
}

OperInfo::OperInfo(const std::string& Name)
	: name(Name)
{
}

std::string OperInfo::getConfig(const std::string& key)
{
	std::string rv;
	if (type_block)
		type_block->readString(key, rv);
	if (oper_block)
		oper_block->readString(key, rv);
	return rv;
}<|MERGE_RESOLUTION|>--- conflicted
+++ resolved
@@ -713,36 +713,18 @@
 	return def;
 }
 
-<<<<<<< HEAD
+unsigned char ConfigTag::getCharacter(const std::string &key, unsigned char def) const
+{
+	std::string result;
+	if (!readString(key, result) || result.size() != 1)
+		return def;
+
+	return result[0];
+}
+
 ConfigTag::ConfigTag(const std::string& Name, const FilePosition& Source)
 	: name(Name)
 	, source(Source)
-=======
-unsigned char ConfigTag::getCharacter(const std::string &key, unsigned char def)
-{
-	std::string result;
-	if (!readString(key, result) || result.size() != 1)
-		return def;
-
-	return result[0];
-}
-
-
-std::string ConfigTag::getTagLocation()
-{
-	return src_name + ":" + ConvToStr(src_line);
-}
-
-ConfigTag* ConfigTag::create(const std::string& Tag, const std::string& file, int line, ConfigItems*& Items)
-{
-	ConfigTag* rv = new ConfigTag(Tag, file, line);
-	Items = &rv->items;
-	return rv;
-}
-
-ConfigTag::ConfigTag(const std::string& Tag, const std::string& file, int line)
-	: tag(Tag), src_name(file), src_line(line)
->>>>>>> 97363d8c
 {
 }
 
