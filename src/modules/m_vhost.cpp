--- conflicted
+++ resolved
@@ -90,7 +90,7 @@
 
  public:
 	ModuleVHost()
-		: Module(VF_VENDOR, "Provides masking of user hostnames via the VHOST command")
+		: Module(VF_VENDOR, "Allows the server administrator to define accounts which can grant a custom virtual host.")
 		, cmd(this)
 	{
 	}
@@ -127,14 +127,6 @@
 
 		cmd.vhosts.swap(newhosts);
 	}
-<<<<<<< HEAD
-=======
-
-	Version GetVersion() CXX11_OVERRIDE
-	{
-		return Version("Allows the server administrator to define accounts which can grant a custom virtual host.", VF_VENDOR);
-	}
->>>>>>> c5680d64
 };
 
 MODULE_INIT(ModuleVHost)