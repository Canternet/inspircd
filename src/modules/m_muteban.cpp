/*
 * InspIRCd -- Internet Relay Chat Daemon
 *
 *   Copyright (C) 2009 Daniel De Graaf <danieldg@inspircd.org>
 *   Copyright (C) 2008 Robin Burchell <robin+git@viroteck.net>
 *
 * This file is part of InspIRCd.  InspIRCd is free software: you can
 * redistribute it and/or modify it under the terms of the GNU General Public
 * License as published by the Free Software Foundation, version 2.
 *
 * This program is distributed in the hope that it will be useful, but WITHOUT
 * ANY WARRANTY; without even the implied warranty of MERCHANTABILITY or FITNESS
 * FOR A PARTICULAR PURPOSE.  See the GNU General Public License for more
 * details.
 *
 * You should have received a copy of the GNU General Public License
 * along with this program.  If not, see <http://www.gnu.org/licenses/>.
 */


#include "inspircd.h"

class ModuleQuietBan : public Module
{
 private:
	bool notifyuser;

 public:
<<<<<<< HEAD
	Version GetVersion() override
=======
	void ReadConfig(ConfigStatus& status) CXX11_OVERRIDE
	{
		ConfigTag* tag = ServerInstance->Config->ConfValue("muteban");
		notifyuser = tag->getBool("notifyuser", true);
	}

	Version GetVersion() CXX11_OVERRIDE
>>>>>>> 104ae687
	{
		return Version("Implements extban +b m: - mute bans",VF_OPTCOMMON|VF_VENDOR);
	}

	ModResult OnUserPreMessage(User* user, const MessageTarget& target, MessageDetails& details) override
	{
		if (!IS_LOCAL(user) || target.type != MessageTarget::TYPE_CHANNEL)
			return MOD_RES_PASSTHRU;

		Channel* chan = target.Get<Channel>();
		if (chan->GetExtBanStatus(user, 'm') == MOD_RES_DENY && chan->GetPrefixValue(user) < VOICE_VALUE)
		{
			if (!notifyuser)
			{
				details.echo_original = true;
				return MOD_RES_DENY;
			}

			user->WriteNumeric(ERR_CANNOTSENDTOCHAN, chan->name, "Cannot send to channel (you're muted)");
			return MOD_RES_DENY;
		}

		return MOD_RES_PASSTHRU;
	}

	void On005Numeric(std::map<std::string, std::string>& tokens) override
	{
		tokens["EXTBAN"].push_back('m');
	}
};

MODULE_INIT(ModuleQuietBan)<|MERGE_RESOLUTION|>--- conflicted
+++ resolved
@@ -26,17 +26,13 @@
 	bool notifyuser;
 
  public:
-<<<<<<< HEAD
-	Version GetVersion() override
-=======
-	void ReadConfig(ConfigStatus& status) CXX11_OVERRIDE
+	void ReadConfig(ConfigStatus& status) override
 	{
 		ConfigTag* tag = ServerInstance->Config->ConfValue("muteban");
 		notifyuser = tag->getBool("notifyuser", true);
 	}
 
-	Version GetVersion() CXX11_OVERRIDE
->>>>>>> 104ae687
+	Version GetVersion() override
 	{
 		return Version("Implements extban +b m: - mute bans",VF_OPTCOMMON|VF_VENDOR);
 	}
