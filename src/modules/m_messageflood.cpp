/*
 * InspIRCd -- Internet Relay Chat Daemon
 *
 *   Copyright (C) 2013, 2017-2019 Sadie Powell <sadie@witchery.services>
 *   Copyright (C) 2012-2014, 2016 Attila Molnar <attilamolnar@hush.com>
 *   Copyright (C) 2012, 2019 Robby <robby@chatbelgie.be>
 *   Copyright (C) 2009 Daniel De Graaf <danieldg@inspircd.org>
 *   Copyright (C) 2007-2008 Robin Burchell <robin+git@viroteck.net>
 *   Copyright (C) 2007 John Brooks <special@inspircd.org>
 *   Copyright (C) 2007 Dennis Friis <peavey@inspircd.org>
 *   Copyright (C) 2006, 2008, 2010 Craig Edwards <brain@inspircd.org>
 *
 * This file is part of InspIRCd.  InspIRCd is free software: you can
 * redistribute it and/or modify it under the terms of the GNU General Public
 * License as published by the Free Software Foundation, version 2.
 *
 * This program is distributed in the hope that it will be useful, but WITHOUT
 * ANY WARRANTY; without even the implied warranty of MERCHANTABILITY or FITNESS
 * FOR A PARTICULAR PURPOSE.  See the GNU General Public License for more
 * details.
 *
 * You should have received a copy of the GNU General Public License
 * along with this program.  If not, see <http://www.gnu.org/licenses/>.
 */


#include "inspircd.h"
#include "modules/ctctags.h"
#include "modules/exemption.h"

/** Holds flood settings and state for mode +f
 */
class floodsettings
{
 public:
	bool ban;
	unsigned int secs;
	unsigned int lines;
	time_t reset;
	insp::flat_map<User*, double> counters;

	floodsettings(bool a, unsigned int b, unsigned int c)
		: ban(a)
		, secs(b)
		, lines(c)
	{
		reset = ServerInstance->Time() + secs;
	}

	bool addmessage(User* who, double weight)
	{
		if (ServerInstance->Time() > reset)
		{
			counters.clear();
			reset = ServerInstance->Time() + secs;
		}

		counters[who] += weight;
		return (counters[who] >= this->lines);
	}

	void clear(User* who)
	{
		counters.erase(who);
	}
};

/** Handles channel mode +f
 */
class MsgFlood : public ParamMode<MsgFlood, SimpleExtItem<floodsettings> >
{
 public:
	MsgFlood(Module* Creator)
		: ParamMode<MsgFlood, SimpleExtItem<floodsettings> >(Creator, "flood", 'f')
	{
		syntax = "[*]<messages>:<seconds>";
	}

	ModeAction OnSet(User* source, Channel* channel, std::string& parameter) override
	{
		std::string::size_type colon = parameter.find(':');
		if ((colon == std::string::npos) || (parameter.find('-') != std::string::npos))
		{
			source->WriteNumeric(Numerics::InvalidModeParameter(channel, this, parameter));
			return MODEACTION_DENY;
		}

		/* Set up the flood parameters for this channel */
		bool ban = (parameter[0] == '*');
		unsigned int nlines = ConvToNum<unsigned int>(parameter.substr(ban ? 1 : 0, ban ? colon-1 : colon));
		unsigned int nsecs = ConvToNum<unsigned int>(parameter.substr(colon+1));

		if ((nlines<2) || (nsecs<1))
		{
			source->WriteNumeric(Numerics::InvalidModeParameter(channel, this, parameter));
			return MODEACTION_DENY;
		}

		ext.set(channel, new floodsettings(ban, nsecs, nlines));
		return MODEACTION_ALLOW;
	}

	void SerializeParam(Channel* chan, const floodsettings* fs, std::string& out)
	{
		if (fs->ban)
			out.push_back('*');
		out.append(ConvToStr(fs->lines)).push_back(':');
		out.append(ConvToStr(fs->secs));
	}
};

class ModuleMsgFlood
	: public Module
	, public CTCTags::EventListener
{
private:
	CheckExemption::EventProvider exemptionprov;
	MsgFlood mf;
	double notice;
	double privmsg;
	double tagmsg;

 public:
	ModuleMsgFlood()
		: Module(VF_VENDOR, "Provides channel mode +f, message flood protection")
		, CTCTags::EventListener(this)
		, exemptionprov(this)
		, mf(this)
	{
	}

	void ReadConfig(ConfigStatus&) override
	{
		ConfigTag* tag = ServerInstance->Config->ConfValue("messageflood");
		notice = tag->getFloat("notice", 1.0);
		privmsg = tag->getFloat("privmsg", 1.0);
		tagmsg = tag->getFloat("tagmsg", 0.2);
	}

	ModResult HandleMessage(User* user, const MessageTarget& target, double weight)
	{
		if (target.type != MessageTarget::TYPE_CHANNEL)
			return MOD_RES_PASSTHRU;

		Channel* dest = target.Get<Channel>();
		if ((!IS_LOCAL(user)) || !dest->IsModeSet(mf))
			return MOD_RES_PASSTHRU;

		ModResult res = CheckExemption::Call(exemptionprov, user, dest, "flood");
		if (res == MOD_RES_ALLOW)
			return MOD_RES_PASSTHRU;

		floodsettings *f = mf.ext.get(dest);
		if (f)
		{
			if (f->addmessage(user, weight))
			{
				/* Youre outttta here! */
				f->clear(user);
				if (f->ban)
				{
					Modes::ChangeList changelist;
					changelist.push_add(ServerInstance->Modes.FindMode('b', MODETYPE_CHANNEL), "*!*@" + user->GetDisplayedHost());
					ServerInstance->Modes.Process(ServerInstance->FakeClient, dest, NULL, changelist);
				}

				const std::string kickMessage = "Channel flood triggered (trigger is " + ConvToStr(f->lines) +
					" lines in " + ConvToStr(f->secs) + " secs)";

				dest->KickUser(ServerInstance->FakeClient, user, kickMessage);

				return MOD_RES_DENY;
			}
		}

		return MOD_RES_PASSTHRU;
	}

	ModResult OnUserPreMessage(User* user, const MessageTarget& target, MessageDetails& details) override
	{
		return HandleMessage(user, target, (details.type == MSG_PRIVMSG ? privmsg : notice));
	}

	ModResult OnUserPreTagMessage(User* user, const MessageTarget& target, CTCTags::TagMessageDetails& details) override
	{
		return HandleMessage(user, target, tagmsg);
	}

	void Prioritize() override
	{
		// we want to be after all modules that might deny the message (e.g. m_muteban, m_noctcp, m_blockcolor, etc.)
<<<<<<< HEAD
		ServerInstance->Modules.SetPriority(this, I_OnUserPreMessage, PRIORITY_LAST);
=======
		ServerInstance->Modules->SetPriority(this, I_OnUserPreMessage, PRIORITY_LAST);
	}

	Version GetVersion() CXX11_OVERRIDE
	{
		return Version("Adds channel mode f (flood) which helps protect against spammers which mass-message channels.", VF_VENDOR);
>>>>>>> c5680d64
	}
};

MODULE_INIT(ModuleMsgFlood)<|MERGE_RESOLUTION|>--- conflicted
+++ resolved
@@ -122,7 +122,7 @@
 
  public:
 	ModuleMsgFlood()
-		: Module(VF_VENDOR, "Provides channel mode +f, message flood protection")
+		: Module(VF_VENDOR, "Adds channel mode f (flood) which helps protect against spammers which mass-message channels.")
 		, CTCTags::EventListener(this)
 		, exemptionprov(this)
 		, mf(this)
@@ -189,16 +189,7 @@
 	void Prioritize() override
 	{
 		// we want to be after all modules that might deny the message (e.g. m_muteban, m_noctcp, m_blockcolor, etc.)
-<<<<<<< HEAD
 		ServerInstance->Modules.SetPriority(this, I_OnUserPreMessage, PRIORITY_LAST);
-=======
-		ServerInstance->Modules->SetPriority(this, I_OnUserPreMessage, PRIORITY_LAST);
-	}
-
-	Version GetVersion() CXX11_OVERRIDE
-	{
-		return Version("Adds channel mode f (flood) which helps protect against spammers which mass-message channels.", VF_VENDOR);
->>>>>>> c5680d64
 	}
 };
 
