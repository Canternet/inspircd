/*
 * InspIRCd -- Internet Relay Chat Daemon
 *
 *   Copyright (C) 2018 linuxdaemon <linuxdaemon.irc@gmail.com>
 *   Copyright (C) 2013, 2018 Sadie Powell <sadie@witchery.services>
 *   Copyright (C) 2012-2013, 2016 Attila Molnar <attilamolnar@hush.com>
 *   Copyright (C) 2012, 2019 Robby <robby@chatbelgie.be>
 *   Copyright (C) 2009 Daniel De Graaf <danieldg@inspircd.org>
 *   Copyright (C) 2007-2008, 2010 Craig Edwards <brain@inspircd.org>
 *   Copyright (C) 2007-2008 Robin Burchell <robin+git@viroteck.net>
 *   Copyright (C) 2007 Dennis Friis <peavey@inspircd.org>
 *
 * This file is part of InspIRCd.  InspIRCd is free software: you can
 * redistribute it and/or modify it under the terms of the GNU General Public
 * License as published by the Free Software Foundation, version 2.
 *
 * This program is distributed in the hope that it will be useful, but WITHOUT
 * ANY WARRANTY; without even the implied warranty of MERCHANTABILITY or FITNESS
 * FOR A PARTICULAR PURPOSE.  See the GNU General Public License for more
 * details.
 *
 * You should have received a copy of the GNU General Public License
 * along with this program.  If not, see <http://www.gnu.org/licenses/>.
 */


#include "inspircd.h"
#include "modules/account.h"
#include "modules/isupport.h"

typedef std::vector<std::string> AllowList;

class ModuleSecureList
	: public Module
	, public ISupport::EventListener
{
 private:
	AllowList allowlist;
	bool exemptregistered;
	unsigned int WaitTime;

 public:
	ModuleSecureList()
		: Module(VF_VENDOR, "Disallows the LIST command for recently connected clients to hinder spam bots")
		, ISupport::EventListener(this)
	{
<<<<<<< HEAD
=======
		return Version("Prevents users from using the /LIST command until a predefined period has passed.", VF_VENDOR);
>>>>>>> c5680d64
	}


	void ReadConfig(ConfigStatus& status) override
	{
		AllowList newallows;

		ConfigTagList tags = ServerInstance->Config->ConfTags("securehost");
		for (ConfigIter i = tags.first; i != tags.second; ++i)
		{
			std::string host = i->second->getString("exception");
			if (host.empty())
				throw ModuleException("<securehost:exception> is a required field at " + i->second->getTagLocation());
			newallows.push_back(host);
		}

		ConfigTag* tag = ServerInstance->Config->ConfValue("securelist");

		exemptregistered = tag->getBool("exemptregistered");
		WaitTime = tag->getDuration("waittime", 60, 1);
		allowlist.swap(newallows);
	}


	/*
	 * OnPreCommand()
	 *   Intercept the LIST command.
	 */
	ModResult OnPreCommand(std::string& command, CommandBase::Params& parameters, LocalUser* user, bool validated) override
	{
		/* If the command doesnt appear to be valid, we dont want to mess with it. */
		if (!validated)
			return MOD_RES_PASSTHRU;

		if ((command == "LIST") && (ServerInstance->Time() < (user->signon+WaitTime)) && (!user->IsOper()))
		{
			/* Normally wouldnt be allowed here, are they exempt? */
			for (std::vector<std::string>::iterator x = allowlist.begin(); x != allowlist.end(); x++)
				if (InspIRCd::Match(user->MakeHost(), *x, ascii_case_insensitive_map))
					return MOD_RES_PASSTHRU;

			const AccountExtItem* ext = GetAccountExtItem();
			if (exemptregistered && ext && ext->get(user))
				return MOD_RES_PASSTHRU;

			/* Not exempt, BOOK EM DANNO! */
			user->WriteNotice("*** You cannot list within the first " + ConvToStr(WaitTime) + " seconds of connecting. Please try again later.");
			/* Some clients (e.g. mIRC, various java chat applets) muck up if they don't
			 * receive these numerics whenever they send LIST, so give them an empty LIST to mull over.
			 */
			user->WriteNumeric(RPL_LISTSTART, "Channel", "Users Name");
			user->WriteNumeric(RPL_LISTEND, "End of channel list.");
			return MOD_RES_DENY;
		}
		return MOD_RES_PASSTHRU;
	}

	void OnBuildISupport(ISupport::TokenMap& tokens) override
	{
		tokens["SECURELIST"];
	}
};

MODULE_INIT(ModuleSecureList)<|MERGE_RESOLUTION|>--- conflicted
+++ resolved
@@ -41,13 +41,9 @@
 
  public:
 	ModuleSecureList()
-		: Module(VF_VENDOR, "Disallows the LIST command for recently connected clients to hinder spam bots")
+		: Module(VF_VENDOR, "Prevents users from using the /LIST command until a predefined period has passed.")
 		, ISupport::EventListener(this)
 	{
-<<<<<<< HEAD
-=======
-		return Version("Prevents users from using the /LIST command until a predefined period has passed.", VF_VENDOR);
->>>>>>> c5680d64
 	}
 
 
