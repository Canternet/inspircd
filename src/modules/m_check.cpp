/*
 * InspIRCd -- Internet Relay Chat Daemon
 *
 *   Copyright (C) 2020 Matt Schatz <genius3000@g3k.solutions>
 *   Copyright (C) 2013-2016 Attila Molnar <attilamolnar@hush.com>
 *   Copyright (C) 2013, 2017-2021 Sadie Powell <sadie@witchery.services>
 *   Copyright (C) 2012, 2019 Robby <robby@chatbelgie.be>
 *   Copyright (C) 2010 Craig Edwards <brain@inspircd.org>
 *   Copyright (C) 2009-2010 Daniel De Graaf <danieldg@inspircd.org>
 *   Copyright (C) 2009 Uli Schlachter <psychon@inspircd.org>
 *   Copyright (C) 2007 Dennis Friis <peavey@inspircd.org>
 *   Copyright (C) 2006-2008 Robin Burchell <robin+git@viroteck.net>
 *
 * This file is part of InspIRCd.  InspIRCd is free software: you can
 * reditargchanstribute it and/or modify it under the terms of the GNU General Public
 * License as published by the Free Software Foundation, version 2.
 *
 * This program is distributed in the hope that it will be useful, but WITHOUT
 * ANY WARRANTY; without even the implied warranty of MERCHANTABILITY or FITNESS
 * FOR A PARTICULAR PURPOSE.  See the GNU General Public License for more
 * details.
 *
 * You should have received a copy of the GNU General Public License
 * along with this program.  If not, see <http://www.gnu.org/licenses/>.
 */


#include "inspircd.h"
#include "listmode.h"

enum
{
	RPL_CHECK = 802
};

class CheckContext
{
 private:
	User* const user;
	const std::string& target;

	std::string FormatTime(time_t ts)
	{
		std::string timestr(InspIRCd::TimeString(ts, "%Y-%m-%d %H:%M:%S UTC (", true));
		timestr.append(ConvToStr(ts));
		timestr.push_back(')');
		return timestr;
	}

 public:
	CheckContext(User* u, const std::string& targetstr)
		: user(u)
		, target(targetstr)
	{
		Write("START", target);
	}

	~CheckContext()
	{
		Write("END", target);
	}

	void Write(const std::string& type, const std::string& text)
	{
		user->WriteRemoteNumeric(RPL_CHECK, type, text);
	}

	void Write(const std::string& type, time_t ts)
	{
		user->WriteRemoteNumeric(RPL_CHECK, type, FormatTime(ts));
	}

	User* GetUser() const { return user; }

	void DumpListMode(ListModeBase* mode, Channel* chan)
	{
		const ListModeBase::ModeList* list = mode->GetList(chan);
		if (!list)
			return;

		for (const auto& entry : *list)
		{
			CheckContext::List listmode(*this, "listmode");
			listmode.Add(ConvToStr(mode->GetModeChar()));
			listmode.Add(entry.mask);
			listmode.Add(entry.setter);
			listmode.Add(FormatTime(entry.time));
			listmode.Flush();
		}
	}

	void DumpExt(Extensible* ext)
	{
		CheckContext::List extlist(*this, "metadata");
		for (const auto& [item, obj] : ext->GetExtList())
		{
			const std::string value = item->ToHuman(ext, obj);
			if (!value.empty())
				Write("meta:" + item->name, value);
			else if (!item->name.empty())
				extlist.Add(item->name);
		}

		extlist.Flush();
	}

	class List : public Numeric::GenericBuilder<' ', false, Numeric::WriteRemoteNumericSink>
	{
	 public:
		List(CheckContext& context, const char* checktype)
			: Numeric::GenericBuilder<' ', false, Numeric::WriteRemoteNumericSink>(Numeric::WriteRemoteNumericSink(context.GetUser()), RPL_CHECK, false, (IS_LOCAL(context.GetUser()) ? context.GetUser()->nick.length() : ServerInstance->Config->Limits.MaxNick) + strlen(checktype) + 1)
		{
			GetNumeric().push(checktype).push(std::string());
		}
	};
};

class CommandCheck : public Command
{
	UserModeReference snomaskmode;

	std::string GetSnomasks(User* user)
	{
		std::string ret;
		if (snomaskmode)
			ret = snomaskmode->GetUserParameter(user);

		if (ret.empty())
			ret = "+";
		return ret;
	}

	static std::string GetAllowedOperOnlyModes(LocalUser* user, ModeType modetype)
	{
		std::string ret;
		for (const auto& [_, mh] : ServerInstance->Modes.GetModes(modetype))
		{
			if ((mh->NeedsOper()) && (user->HasModePermission(mh)))
				ret.push_back(mh->GetModeChar());
		}
		return ret;
	}

	static std::string GetAllowedOperOnlySnomasks(LocalUser* user)
	{
		std::string ret;
		for (unsigned char sno = 'A'; sno <= 'z'; ++sno)
			if (ServerInstance->SNO.IsSnomaskUsable(sno) && user->HasSnomaskPermission(sno))
				ret.push_back(sno);
		return ret;
	}

 public:
	CommandCheck(Module* parent)
		: Command(parent,"CHECK", 1)
		, snomaskmode(parent, "snomask")
	{
		access_needed = CmdAccess::OPERATOR;
		syntax = { "<nick>|<ipmask>|<hostmask>|<channel> [<servername>]" };
	}

	CmdResult Handle(User* user, const Params& parameters) override
	{
		if (parameters.size() > 1 && !irc::equals(parameters[1], ServerInstance->Config->ServerName))
<<<<<<< HEAD
			return CmdResult::SUCCESS;

		User* targetuser = ServerInstance->Users.Find(parameters[0]);
		Channel* targchan = ServerInstance->Channels.Find(parameters[0]);
=======
			return CMD_SUCCESS;

		User *targetuser;
		Channel *targetchan;

		targetuser = ServerInstance->FindNick(parameters[0]);
		targetchan = ServerInstance->FindChan(parameters[0]);
>>>>>>> ea9a72c5

		/*
		 * Syntax of a /check reply:
		 *  :server.name 802 target START <target>
		 *  :server.name 802 target <field> :<value>
		 *  :server.name 802 target END <target>
		 */

		// Constructor sends START, destructor sends END
		CheckContext context(user, parameters[0]);

		if (targetuser)
		{
			LocalUser* localtarget = IS_LOCAL(targetuser);
			/* /check on a user */
			context.Write("nuh", targetuser->GetFullHost());
			context.Write("realnuh", targetuser->GetFullRealHost());
			context.Write("realname", targetuser->GetRealName());
			context.Write("modes", targetuser->GetModeLetters());
			context.Write("snomasks", GetSnomasks(targetuser));
			context.Write("server", targetuser->server->GetName());
			context.Write("uid", targetuser->uuid);
			context.Write("signon", targetuser->signon);
			context.Write("nickts", targetuser->age);
			if (localtarget)
				context.Write("lastmsg", localtarget->idle_lastmsg);

			if (targetuser->IsAway())
			{
				/* user is away */
				context.Write("awaytime", targetuser->awaytime);
				context.Write("awaymsg", targetuser->awaymsg);
			}

			if (targetuser->IsOper())
			{
				/* user is an oper of type ____ */
<<<<<<< HEAD
				context.Write("opertype", targetuser->oper->name);
				if (loctarg)
				{
					context.Write("chanmodeperms", GetAllowedOperOnlyModes(loctarg, MODETYPE_CHANNEL));
					context.Write("usermodeperms", GetAllowedOperOnlyModes(loctarg, MODETYPE_USER));
					context.Write("snomaskperms", GetAllowedOperOnlySnomasks(loctarg));
					context.Write("commandperms", targetuser->oper->AllowedOperCommands.ToString());
					context.Write("permissions", targetuser->oper->AllowedPrivs.ToString());
=======
				context.Write("opertype", oper->name);
				if (localtarget)
				{
					context.Write("chanmodeperms", GetAllowedOperOnlyModes(localtarget, MODETYPE_CHANNEL));
					context.Write("usermodeperms", GetAllowedOperOnlyModes(localtarget, MODETYPE_USER));
					context.Write("snomaskperms", GetAllowedOperOnlySnomasks(localtarget));
					context.Write("commandperms", oper->AllowedOperCommands.ToString());
					context.Write("permissions", oper->AllowedPrivs.ToString());
>>>>>>> ea9a72c5
				}
			}

			if (localtarget)
			{
				context.Write("clientaddr", localtarget->client_sa.str());
				context.Write("serveraddr", localtarget->server_sa.str());

				std::string classname = localtarget->GetClass()->name;
				if (!classname.empty())
					context.Write("connectclass", classname);

				context.Write("exempt", localtarget->exempt ? "yes" : "no");
			}
			else
				context.Write("onip", targetuser->GetIPString());

			CheckContext::List chanlist(context, "onchans");
			for (const auto* memb : targetuser->chans)
				chanlist.Add(memb->GetAllPrefixChars() + memb->chan->name);
			chanlist.Flush();

			context.DumpExt(targetuser);
		}
		else if (targetchan)
		{
			/* /check on a channel */
			context.Write("createdat", targetchan->age);

			if (!targetchan->topic.empty())
			{
				/* there is a topic, assume topic related information exists */
				context.Write("topic", targetchan->topic);
				context.Write("topic_setby", targetchan->setby);
				context.Write("topic_setat", targetchan->topicset);
			}

			context.Write("modes", targetchan->ChanModes(true));
			context.Write("membercount", ConvToStr(targetchan->GetUserCounter()));

<<<<<<< HEAD
			for (const auto& [u, memb] : targchan->GetUsers())
=======
			/* now the ugly bit, spool current members of a channel. :| */

			const Channel::MemberMap& ulist = targetchan->GetUsers();

			/* note that unlike /names, we do NOT check +i vs in the channel */
			for (Channel::MemberMap::const_iterator i = ulist.begin(); i != ulist.end(); ++i)
>>>>>>> ea9a72c5
			{
				/*
				 * Unlike Asuka, I define a clone as coming from the same host. --w00t
				 */
				const UserManager::CloneCounts& clonecount = ServerInstance->Users.GetCloneCounts(u);
				context.Write("member", InspIRCd::Format("%u %s%s (%s)", clonecount.global,
					memb->GetAllPrefixChars().c_str(), u->GetFullHost().c_str(),
					u->GetRealName().c_str()));
			}

<<<<<<< HEAD
			for (const auto& lm : ServerInstance->Modes.GetListModes())
				context.DumpListMode(lm, targchan);
=======
			const ModeParser::ListModeList& listmodes = ServerInstance->Modes->GetListModes();
			for (ModeParser::ListModeList::const_iterator i = listmodes.begin(); i != listmodes.end(); ++i)
				context.DumpListMode(*i, targetchan);
>>>>>>> ea9a72c5

			context.DumpExt(targetchan);
		}
		else
		{
			/*  /check on an IP address, or something that doesn't exist */
			size_t x = 0;

			/* hostname or other */
			for (const auto& [_, u] : ServerInstance->Users.GetUsers())
			{
				if (InspIRCd::Match(u->GetRealHost(), parameters[0], ascii_case_insensitive_map) || InspIRCd::Match(u->GetDisplayedHost(), parameters[0], ascii_case_insensitive_map))
				{
					/* host or vhost matches mask */
					context.Write("match", ConvToStr(++x) + " " + u->GetFullRealHost() + " " + u->GetIPString() + " " + u->GetRealName());
				}
				/* IP address */
				else if (InspIRCd::MatchCIDR(u->GetIPString(), parameters[0]))
				{
					/* same IP. */
					context.Write("match", ConvToStr(++x) + " " + u->GetFullRealHost() + " " + u->GetIPString() + " " + u->GetRealName());
				}
			}

			context.Write("matches", ConvToStr(x));
		}

		// END is sent by the CheckContext destructor
		return CmdResult::SUCCESS;
	}

	RouteDescriptor GetRouting(User* user, const Params& parameters) override
	{
		if ((parameters.size() > 1) && (parameters[1].find('.') != std::string::npos))
			return ROUTE_OPT_UCAST(parameters[1]);
		return ROUTE_LOCALONLY;
	}
};

class ModuleCheck : public Module
{
 private:
	CommandCheck cmd;

 public:
	ModuleCheck()
		: Module(VF_VENDOR | VF_OPTCOMMON, "Adds the /CHECK command which allows server operators to look up details about a channel, user, IP address, or hostname.")
		, cmd(this)
	{
	}
};

MODULE_INIT(ModuleCheck)<|MERGE_RESOLUTION|>--- conflicted
+++ resolved
@@ -162,20 +162,10 @@
 	CmdResult Handle(User* user, const Params& parameters) override
 	{
 		if (parameters.size() > 1 && !irc::equals(parameters[1], ServerInstance->Config->ServerName))
-<<<<<<< HEAD
 			return CmdResult::SUCCESS;
 
-		User* targetuser = ServerInstance->Users.Find(parameters[0]);
-		Channel* targchan = ServerInstance->Channels.Find(parameters[0]);
-=======
-			return CMD_SUCCESS;
-
-		User *targetuser;
-		Channel *targetchan;
-
-		targetuser = ServerInstance->FindNick(parameters[0]);
-		targetchan = ServerInstance->FindChan(parameters[0]);
->>>>>>> ea9a72c5
+		User* targetuser = ServerInstance->Users.FindNick(parameters[0]);
+		Channel* targetchan = ServerInstance->Channels.Find(parameters[0]);
 
 		/*
 		 * Syntax of a /check reply:
@@ -213,25 +203,14 @@
 			if (targetuser->IsOper())
 			{
 				/* user is an oper of type ____ */
-<<<<<<< HEAD
 				context.Write("opertype", targetuser->oper->name);
-				if (loctarg)
-				{
-					context.Write("chanmodeperms", GetAllowedOperOnlyModes(loctarg, MODETYPE_CHANNEL));
-					context.Write("usermodeperms", GetAllowedOperOnlyModes(loctarg, MODETYPE_USER));
-					context.Write("snomaskperms", GetAllowedOperOnlySnomasks(loctarg));
-					context.Write("commandperms", targetuser->oper->AllowedOperCommands.ToString());
-					context.Write("permissions", targetuser->oper->AllowedPrivs.ToString());
-=======
-				context.Write("opertype", oper->name);
 				if (localtarget)
 				{
 					context.Write("chanmodeperms", GetAllowedOperOnlyModes(localtarget, MODETYPE_CHANNEL));
 					context.Write("usermodeperms", GetAllowedOperOnlyModes(localtarget, MODETYPE_USER));
 					context.Write("snomaskperms", GetAllowedOperOnlySnomasks(localtarget));
-					context.Write("commandperms", oper->AllowedOperCommands.ToString());
-					context.Write("permissions", oper->AllowedPrivs.ToString());
->>>>>>> ea9a72c5
+					context.Write("commandperms", targetuser->oper->AllowedOperCommands.ToString());
+					context.Write("permissions", targetuser->oper->AllowedPrivs.ToString());
 				}
 			}
 
@@ -272,16 +251,7 @@
 			context.Write("modes", targetchan->ChanModes(true));
 			context.Write("membercount", ConvToStr(targetchan->GetUserCounter()));
 
-<<<<<<< HEAD
-			for (const auto& [u, memb] : targchan->GetUsers())
-=======
-			/* now the ugly bit, spool current members of a channel. :| */
-
-			const Channel::MemberMap& ulist = targetchan->GetUsers();
-
-			/* note that unlike /names, we do NOT check +i vs in the channel */
-			for (Channel::MemberMap::const_iterator i = ulist.begin(); i != ulist.end(); ++i)
->>>>>>> ea9a72c5
+			for (const auto& [u, memb] : targetchan->GetUsers())
 			{
 				/*
 				 * Unlike Asuka, I define a clone as coming from the same host. --w00t
@@ -292,14 +262,8 @@
 					u->GetRealName().c_str()));
 			}
 
-<<<<<<< HEAD
 			for (const auto& lm : ServerInstance->Modes.GetListModes())
-				context.DumpListMode(lm, targchan);
-=======
-			const ModeParser::ListModeList& listmodes = ServerInstance->Modes->GetListModes();
-			for (ModeParser::ListModeList::const_iterator i = listmodes.begin(); i != listmodes.end(); ++i)
-				context.DumpListMode(*i, targetchan);
->>>>>>> ea9a72c5
+				context.DumpListMode(lm, targetchan);
 
 			context.DumpExt(targetchan);
 		}
