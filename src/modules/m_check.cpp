--- conflicted
+++ resolved
@@ -324,13 +324,9 @@
 
  public:
 	ModuleCheck()
-		: Module(VF_VENDOR | VF_OPTCOMMON, "Provides the CHECK command to view user, channel, IP address or hostname information")
+		: Module(VF_VENDOR | VF_OPTCOMMON, "Adds the /CHECK command which allows server operators to look up details about a channel, user, IP address, or hostname.")
 		, cmd(this)
 	{
-<<<<<<< HEAD
-=======
-		return Version("Adds the /CHECK command which allows server operators to look up details about a channel, user, IP address, or hostname.", VF_VENDOR|VF_OPTCOMMON);
->>>>>>> c5680d64
 	}
 };
 
