--- conflicted
+++ resolved
@@ -54,7 +54,7 @@
 
  public:
 	ModuleInviteException()
-		: Module(VF_VENDOR, "Provides channel mode +I, invite exceptions")
+		: Module(VF_VENDOR, "Adds channel mode I (invex) which allows channel operators to exempt user masks from the i (inviteonly) channel mode.")
 		, ISupport::EventListener(this)
 		, ie(this)
 	{
@@ -94,14 +94,6 @@
 		ie.DoRehash();
 		invite_bypass_key = ServerInstance->Config->ConfValue("inviteexception")->getBool("bypasskey", true);
 	}
-<<<<<<< HEAD
-=======
-
-	Version GetVersion() CXX11_OVERRIDE
-	{
-		return Version("Adds channel mode I (invex) which allows channel operators to exempt user masks from the i (inviteonly) channel mode.", VF_VENDOR);
-	}
->>>>>>> c5680d64
 };
 
 MODULE_INIT(ModuleInviteException)