/*
 * InspIRCd -- Internet Relay Chat Daemon
 *
 *   Copyright (C) 2019 Robby <robby@chatbelgie.be>
 *   Copyright (C) 2017-2018 Sadie Powell <sadie@witchery.services>
 *   Copyright (C) 2016 Attila Molnar <attilamolnar@hush.com>
 *
 * This file is part of InspIRCd.  InspIRCd is free software: you can
 * redistribute it and/or modify it under the terms of the GNU General Public
 * License as published by the Free Software Foundation, version 2.
 *
 * This program is distributed in the hope that it will be useful, but WITHOUT
 * ANY WARRANTY; without even the implied warranty of MERCHANTABILITY or FITNESS
 * FOR A PARTICULAR PURPOSE.  See the GNU General Public License for more
 * details.
 *
 * You should have received a copy of the GNU General Public License
 * along with this program.  If not, see <http://www.gnu.org/licenses/>.
 */


#include "inspircd.h"
#include "modules/away.h"
#include "modules/isupport.h"

#define INSPIRCD_MONITOR_MANAGER_ONLY
#include "m_monitor.cpp"

enum
{
	RPL_GONEAWAY = 598,
	RPL_NOTAWAY = 599,
	RPL_LOGON = 600,
	RPL_LOGOFF = 601,
	RPL_WATCHOFF = 602,
	RPL_WATCHSTAT = 603,
	RPL_NOWON = 604,
	RPL_NOWOFF = 605,
	RPL_WATCHLIST = 606,
	RPL_ENDOFWATCHLIST = 607,
	// RPL_CLEARWATCH = 608, // unused
	RPL_NOWISAWAY = 609,
	ERR_TOOMANYWATCH = 512,
	ERR_INVALIDWATCHNICK = 942
};

class CommandWatch final
	: public SplitCommand
{
	// Additional penalty for /WATCH commands that request a list from the server
	static constexpr unsigned int ListPenalty = 4000;

	IRCv3::Monitor::Manager& manager;

	static void SendOnlineOffline(LocalUser* user, const std::string& nick, bool show_offline = true)
	{
		User* target = ServerInstance->Users.FindNick(nick, true);
		if (target)
		{
			// The away state should only be sent if the client requests away notifications for a nick but 2.0 always sends them so we do that too
			if (target->IsAway())
				user->WriteNumeric(RPL_NOWISAWAY, target->nick, target->GetDisplayedHost(), target->GetDisplayedHost(), target->awaytime, "is away");
			else
				user->WriteNumeric(RPL_NOWON, target->nick, target->GetDisplayedHost(), target->GetDisplayedHost(), target->nickchanged, "is online");
		}
		else if (show_offline)
			user->WriteNumeric(RPL_NOWOFF, nick, "*", "*", "0", "is offline");
	}

	void HandlePlus(LocalUser* user, const std::string& nick)
	{
		IRCv3::Monitor::Manager::WatchResult result = manager.Watch(user, nick, maxwatch);
		if (result == IRCv3::Monitor::Manager::WR_TOOMANY)
		{
			// List is full, send error numeric
			user->WriteNumeric(ERR_TOOMANYWATCH, nick, "Too many WATCH entries");
			return;
		}
		else if (result == IRCv3::Monitor::Manager::WR_INVALIDNICK)
		{
			user->WriteNumeric(ERR_INVALIDWATCHNICK, nick, "Invalid nickname");
			return;
		}
		else if (result != IRCv3::Monitor::Manager::WR_OK)
			return;

		SendOnlineOffline(user, nick);
	}

	void HandleMinus(LocalUser* user, const std::string& nick)
	{
		if (!manager.Unwatch(user, nick))
			return;

		User* target = ServerInstance->Users.FindNick(nick, true);
		if (target)
			user->WriteNumeric(RPL_WATCHOFF, target->nick, target->GetDisplayedHost(), target->GetDisplayedHost(), target->nickchanged, "stopped watching");
		else
			user->WriteNumeric(RPL_WATCHOFF, nick, "*", "*", "0", "stopped watching");
	}

	void HandleList(LocalUser* user, bool show_offline)
	{
		user->CommandFloodPenalty += ListPenalty;
		for (const auto* entry : manager.GetWatched(user))
			SendOnlineOffline(user, entry->GetNick(), show_offline);
		user->WriteNumeric(RPL_ENDOFWATCHLIST, "End of WATCH list");
	}

	void HandleStats(LocalUser* user)
	{
		user->CommandFloodPenalty += ListPenalty;

		// Do not show how many clients are watching this nick, it's pointless
		const IRCv3::Monitor::WatchedList& list = manager.GetWatched(user);
		user->WriteNumeric(RPL_WATCHSTAT, INSP_FORMAT("You have {} and are on 0 WATCH entries", list.size()));

		Numeric::Builder<' '> out(user, RPL_WATCHLIST);
		for (const auto* entry : list)
			out.Add(entry->GetNick());
		out.Flush();
		user->WriteNumeric(RPL_ENDOFWATCHLIST, "End of WATCH S");
	}

public:
	unsigned long maxwatch;

	CommandWatch(Module* mod, IRCv3::Monitor::Manager& managerref)
		: SplitCommand(mod, "WATCH")
		, manager(managerref)
	{
		syntax = { "C", "L", "l", "S", "(+|-)<nick> [(+|-)<nick>]+" };
	}

	CmdResult HandleLocal(LocalUser* user, const Params& parameters) override
	{
		if (parameters.empty())
		{
			HandleList(user, false);
			return CmdResult::SUCCESS;
		}

		bool watch_l_done = false;
		bool watch_s_done = false;

		for (const auto& token : parameters)
		{
			char subcmd = toupper(token[0]);
			if (subcmd == '+')
			{
				HandlePlus(user, token.substr(1));
			}
			else if (subcmd == '-')
			{
				HandleMinus(user, token.substr(1));
			}
			else if (subcmd == 'C')
			{
				manager.UnwatchAll(user);
			}
			else if ((subcmd == 'L') && (!watch_l_done))
			{
				watch_l_done = true;
				// WATCH L requests a full list with online and offline nicks
				// WATCH l requests a list with only online nicks
				HandleList(user, (token[0] == 'L'));
			}
			else if ((subcmd == 'S') && (!watch_s_done))
			{
				watch_s_done = true;
				HandleStats(user);
			}
		}
		return CmdResult::SUCCESS;
	}
};

class ModuleWatch final
	: public Module
	, public Away::EventListener
	, public ISupport::EventListener
{
private:
	IRCv3::Monitor::Manager manager;
	CommandWatch cmd;

	void SendAlert(User* user, const std::string& nick, unsigned int numeric, const char* numerictext, time_t shownts)
	{
		const IRCv3::Monitor::WatcherList* list = manager.GetWatcherList(nick);
		if (!list)
			return;

		Numeric::Numeric num(numeric);
		num.push(nick).push(user->GetDisplayedUser()).push(user->GetDisplayedHost()).push(ConvToStr(shownts)).push(numerictext);
		for (const auto& curr : *list)
			curr->WriteNumeric(num);
	}

	void Online(User* user)
	{
<<<<<<< HEAD
		SendAlert(user, user->nick, RPL_LOGON, "arrived online", user->nickchanged);
=======
		SendAlert(user, user->nick, RPL_LOGON, "arrived online", user->age);
		if (!user->awaymsg.empty())
			OnUserAway(user);
>>>>>>> 7aceb1ee
	}

	void Offline(User* user, const std::string& nick)
	{
		SendAlert(user, nick, RPL_LOGOFF, "went offline", user->nickchanged);
	}

public:
	ModuleWatch()
		: Module(VF_VENDOR, "Adds the /WATCH command which allows users to find out when their friends are connected to the server.")
		, Away::EventListener(this)
		, ISupport::EventListener(this)
		, manager(this, "watch")
		, cmd(this, manager)
	{
	}

	void ReadConfig(ConfigStatus& status) override
	{
		const auto& tag = ServerInstance->Config->ConfValue("watch");
		cmd.maxwatch = tag->getNum<unsigned long>("maxwatch", 30, 1);
	}

	void OnPostConnect(User* user) override
	{
		Online(user);
	}

	void OnUserPostNick(User* user, const std::string& oldnick) override
	{
		// Detect and ignore nickname case change
		if (ServerInstance->Users.FindNick(oldnick) == user)
			return;

		Offline(user, oldnick);
		Online(user);
	}

	void OnUserQuit(User* user, const std::string& message, const std::string& oper_message) override
	{
		LocalUser* localuser = IS_LOCAL(user);
		if (localuser)
			manager.UnwatchAll(localuser);
		Offline(user, user->nick);
	}

	void OnUserAway(User* user) override
	{
		SendAlert(user, user->nick, RPL_GONEAWAY, user->awaymsg.c_str(), user->awaytime);
	}

	void OnUserBack(User* user, const std::string& message) override
	{
		SendAlert(user, user->nick, RPL_NOTAWAY, "is no longer away", ServerInstance->Time());
	}

	void OnBuildISupport(ISupport::TokenMap& tokens) override
	{
		tokens["WATCH"] = ConvToStr(cmd.maxwatch);
	}
};

MODULE_INIT(ModuleWatch)<|MERGE_RESOLUTION|>--- conflicted
+++ resolved
@@ -198,13 +198,9 @@
 
 	void Online(User* user)
 	{
-<<<<<<< HEAD
 		SendAlert(user, user->nick, RPL_LOGON, "arrived online", user->nickchanged);
-=======
-		SendAlert(user, user->nick, RPL_LOGON, "arrived online", user->age);
 		if (!user->awaymsg.empty())
 			OnUserAway(user);
->>>>>>> 7aceb1ee
 	}
 
 	void Offline(User* user, const std::string& nick)
