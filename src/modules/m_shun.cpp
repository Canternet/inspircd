--- conflicted
+++ resolved
@@ -161,10 +161,6 @@
 
 	bool IsShunned(LocalUser* user)
 	{
-		// Exempt the user from shuns if they are an oper and affectopers is disabled.
-		if (!affectopers && user->IsOper())
-			return false;
-
 		// Exempt the user from shuns if they are an oper with the servers/ignore-shun privilege.
 		if (user->HasPrivPermission("servers/ignore-shun"))
 			return false;
@@ -227,15 +223,7 @@
 		if (validated || !IsShunned(user))
 			return MOD_RES_PASSTHRU;
 
-<<<<<<< HEAD
-		// Exempt the user from shuns if they have the servers/ignore-shun privilege.
-		if (user->HasPrivPermission("servers/ignore-shun"))
-			return MOD_RES_PASSTHRU;
-
-		if (ServerInstance->XLines->MatchesLine("SHUN", user) && !ShunEnabledCommands.count(command))
-=======
 		if (!ShunEnabledCommands.count(command))
->>>>>>> 7d597daf
 		{
 			if (NotifyOfShun)
 				user->WriteNotice("*** Command " + command + " not processed, as you have been blocked from issuing commands (SHUN)");
