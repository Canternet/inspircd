--- conflicted
+++ resolved
@@ -121,13 +121,9 @@
 
  public:
 	ModuleSajoin()
-		: Module(VF_VENDOR | VF_OPTCOMMON, "Provides the SAJOIN command, allows opers to force-join users to channels")
+		: Module(VF_VENDOR | VF_OPTCOMMON, "Adds the /SAJOIN command which allows server operators to force users to join one or more channels.")
 		, cmd(this)
 	{
-<<<<<<< HEAD
-=======
-		return Version("Adds the /SAJOIN command which allows server operators to force users to join one or more channels.", VF_OPTCOMMON | VF_VENDOR);
->>>>>>> c5680d64
 	}
 };
 
