/*
 * InspIRCd -- Internet Relay Chat Daemon
 *
 *   Copyright (C) 2013, 2017 Sadie Powell <sadie@witchery.services>
 *   Copyright (C) 2012-2013, 2016 Attila Molnar <attilamolnar@hush.com>
 *   Copyright (C) 2012, 2019 Robby <robby@chatbelgie.be>
 *   Copyright (C) 2010 Craig Edwards <brain@inspircd.org>
 *   Copyright (C) 2009-2010 Daniel De Graaf <danieldg@inspircd.org>
 *   Copyright (C) 2009 Matt Smith <dz@inspircd.org>
 *   Copyright (C) 2008 Robin Burchell <robin+git@viroteck.net>
 *
 * This file is part of InspIRCd.  InspIRCd is free software: you can
 * redistribute it and/or modify it under the terms of the GNU General Public
 * License as published by the Free Software Foundation, version 2.
 *
 * This program is distributed in the hope that it will be useful, but WITHOUT
 * ANY WARRANTY; without even the implied warranty of MERCHANTABILITY or FITNESS
 * FOR A PARTICULAR PURPOSE.  See the GNU General Public License for more
 * details.
 *
 * You should have received a copy of the GNU General Public License
 * along with this program.  If not, see <http://www.gnu.org/licenses/>.
 */


#include "inspircd.h"
#include "modules/isupport.h"

class ModuleAllowInvite
	: public Module
	, public ISupport::EventListener
{
 private:
	SimpleChannelModeHandler ni;

 public:
	ModuleAllowInvite()
		: Module(VF_VENDOR, "Provides channel mode +A to allow /INVITE freely on a channel, and extban 'A' to deny specific users it")
		, ISupport::EventListener(this)
		, ni(this, "allowinvite", 'A')
	{
	}

	void OnBuildISupport(ISupport::TokenMap& tokens) override
	{
		tokens["EXTBAN"].push_back('A');
	}

	ModResult OnUserPreInvite(User* user,User* dest,Channel* channel, time_t timeout) override
	{
		if (IS_LOCAL(user))
		{
			ModResult res = channel->GetExtBanStatus(user, 'A');
			if (res == MOD_RES_DENY)
			{
				// Matching extban, explicitly deny /invite
				user->WriteNumeric(ERR_CHANOPRIVSNEEDED, channel->name, "You are banned from using INVITE");
				return res;
			}
			if (channel->IsModeSet(ni) || res == MOD_RES_ALLOW)
			{
				// Explicitly allow /invite
				return MOD_RES_ALLOW;
			}
		}

		return MOD_RES_PASSTHRU;
	}
<<<<<<< HEAD
=======

	Version GetVersion() CXX11_OVERRIDE
	{
		return Version("Adds channel mode A (allowinvite) which allows unprivileged users to use the /INVITE command and extended ban A which bans specific masks from using the /INVITE command.", VF_VENDOR);
	}
>>>>>>> c5680d64
};

MODULE_INIT(ModuleAllowInvite)<|MERGE_RESOLUTION|>--- conflicted
+++ resolved
@@ -35,7 +35,7 @@
 
  public:
 	ModuleAllowInvite()
-		: Module(VF_VENDOR, "Provides channel mode +A to allow /INVITE freely on a channel, and extban 'A' to deny specific users it")
+		: Module(VF_VENDOR, "Adds channel mode A (allowinvite) which allows unprivileged users to use the /INVITE command and extended ban A which bans specific masks from using the /INVITE command.")
 		, ISupport::EventListener(this)
 		, ni(this, "allowinvite", 'A')
 	{
@@ -66,14 +66,6 @@
 
 		return MOD_RES_PASSTHRU;
 	}
-<<<<<<< HEAD
-=======
-
-	Version GetVersion() CXX11_OVERRIDE
-	{
-		return Version("Adds channel mode A (allowinvite) which allows unprivileged users to use the /INVITE command and extended ban A which bans specific masks from using the /INVITE command.", VF_VENDOR);
-	}
->>>>>>> c5680d64
 };
 
 MODULE_INIT(ModuleAllowInvite)