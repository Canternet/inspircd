/*
 * InspIRCd -- Internet Relay Chat Daemon
 *
 *   Copyright (C) 2013-2014 Attila Molnar <attilamolnar@hush.com>
 *   Copyright (C) 2013, 2017-2018 Sadie Powell <sadie@witchery.services>
 *   Copyright (C) 2012, 2019 Robby <robby@chatbelgie.be>
 *   Copyright (C) 2010 Daniel De Graaf <danieldg@inspircd.org>
 *
 * This file is part of InspIRCd.  InspIRCd is free software: you can
 * redistribute it and/or modify it under the terms of the GNU General Public
 * License as published by the Free Software Foundation, version 2.
 *
 * This program is distributed in the hope that it will be useful, but WITHOUT
 * ANY WARRANTY; without even the implied warranty of MERCHANTABILITY or FITNESS
 * FOR A PARTICULAR PURPOSE.  See the GNU General Public License for more
 * details.
 *
 * You should have received a copy of the GNU General Public License
 * along with this program.  If not, see <http://www.gnu.org/licenses/>.
 */


#include "inspircd.h"

class CustomPrefixMode : public PrefixMode
{
 public:
	reference<ConfigTag> tag;

	CustomPrefixMode(Module* parent, const std::string& Name, char Letter, char Prefix, ConfigTag* Tag)
		: PrefixMode(parent, Name, Letter, 0, Prefix)
		, tag(Tag)
	{
		unsigned long rank = tag->getUInt("rank", 0, 0, UINT_MAX);
		unsigned long setrank = tag->getUInt("ranktoset", prefixrank, rank, UINT_MAX);
		unsigned long unsetrank = tag->getUInt("ranktounset", setrank, setrank, UINT_MAX);
		bool depriv = tag->getBool("depriv", true);
		this->Update(rank, setrank, unsetrank, depriv);

		ServerInstance->Logs.Log(MODNAME, LOG_DEBUG, "Created the %s prefix: letter=%c prefix=%c rank=%u ranktoset=%u ranktounset=%i depriv=%d",
			name.c_str(), GetModeChar(), GetPrefix(), GetPrefixRank(), GetLevelRequired(true), GetLevelRequired(false), CanSelfRemove());
	}
};

class ModuleCustomPrefix : public Module
{
 private:
	std::vector<CustomPrefixMode*> modes;

 public:
	ModuleCustomPrefix()
		: Module(VF_VENDOR, "Provides custom prefix channel modes")
	{
	}

	void init() override
	{
		ConfigTagList tags = ServerInstance->Config->ConfTags("customprefix");
		for (ConfigIter iter = tags.first; iter != tags.second; ++iter)
		{
			ConfigTag* tag = iter->second;

			const std::string name = tag->getString("name");
			if (name.empty())
				throw ModuleException("<customprefix:name> must be specified at " + tag->getTagLocation());

			if (tag->getBool("change"))
			{
				ModeHandler* mh = ServerInstance->Modes.FindMode(name, MODETYPE_CHANNEL);
				if (!mh)
					throw ModuleException("<customprefix:change> specified for a nonexistent mode at " + tag->getTagLocation());

				PrefixMode* pm = mh->IsPrefixMode();
				if (!pm)
					throw ModuleException("<customprefix:change> specified for a non-prefix mode at " + tag->getTagLocation());

				unsigned long rank = tag->getUInt("rank", pm->GetPrefixRank(), 0, UINT_MAX);
				unsigned long setrank = tag->getUInt("ranktoset", pm->GetLevelRequired(true), rank, UINT_MAX);
				unsigned long unsetrank = tag->getUInt("ranktounset", pm->GetLevelRequired(false), setrank, UINT_MAX);
				bool depriv = tag->getBool("depriv", pm->CanSelfRemove());
				pm->Update(rank, setrank, unsetrank, depriv);

				ServerInstance->Logs.Log(MODNAME, LOG_DEBUG, "Changed the %s prefix: depriv=%u rank=%u ranktoset=%u ranktounset=%u",
					pm->name.c_str(), pm->CanSelfRemove(), pm->GetPrefixRank(), pm->GetLevelRequired(true), pm->GetLevelRequired(false));
				continue;
			}

			const std::string letter = tag->getString("letter");
			if (letter.length() != 1)
				throw ModuleException("<customprefix:letter> must be set to a mode character at " + tag->getTagLocation());

			const std::string prefix = tag->getString("prefix");
			if (prefix.length() != 1)
				throw ModuleException("<customprefix:prefix> must be set to a mode prefix at " + tag->getTagLocation());

			try
			{
				CustomPrefixMode* mh = new CustomPrefixMode(this, name, letter[0], prefix[0], tag);
				modes.push_back(mh);
				ServerInstance->Modules.AddService(*mh);
			}
			catch (ModuleException& e)
			{
				throw ModuleException(e.GetReason() + " (while creating mode from " + tag->getTagLocation() + ")");
			}
		}
	}

	~ModuleCustomPrefix()
	{
		stdalgo::delete_all(modes);
	}
<<<<<<< HEAD
=======

	Version GetVersion() CXX11_OVERRIDE
	{
		return Version("Allows the server administrator to configure custom channel prefix modes.", VF_VENDOR);
	}
>>>>>>> c5680d64
};

MODULE_INIT(ModuleCustomPrefix)<|MERGE_RESOLUTION|>--- conflicted
+++ resolved
@@ -49,7 +49,7 @@
 
  public:
 	ModuleCustomPrefix()
-		: Module(VF_VENDOR, "Provides custom prefix channel modes")
+		: Module(VF_VENDOR, "Allows the server administrator to configure custom channel prefix modes.")
 	{
 	}
 
@@ -110,14 +110,6 @@
 	{
 		stdalgo::delete_all(modes);
 	}
-<<<<<<< HEAD
-=======
-
-	Version GetVersion() CXX11_OVERRIDE
-	{
-		return Version("Allows the server administrator to configure custom channel prefix modes.", VF_VENDOR);
-	}
->>>>>>> c5680d64
 };
 
 MODULE_INIT(ModuleCustomPrefix)