/*
 * InspIRCd -- Internet Relay Chat Daemon
 *
 *   Copyright (C) 2009-2010 Daniel De Graaf <danieldg@inspircd.org>
 *
 * This file is part of InspIRCd.  InspIRCd is free software: you can
 * redistribute it and/or modify it under the terms of the GNU General Public
 * License as published by the Free Software Foundation, version 2.
 *
 * This program is distributed in the hope that it will be useful, but WITHOUT
 * ANY WARRANTY; without even the implied warranty of MERCHANTABILITY or FITNESS
 * FOR A PARTICULAR PURPOSE.  See the GNU General Public License for more
 * details.
 *
 * You should have received a copy of the GNU General Public License
 * along with this program.  If not, see <http://www.gnu.org/licenses/>.
 */


#include "inspircd.h"
#include "modules/ssl.h"
#include "modules/webirc.h"
#include "modules/whois.h"
#include "modules/who.h"

enum
{
	// From oftc-hybrid.
	RPL_WHOISCERTFP = 276,

	// From UnrealIRCd.
	RPL_WHOISSECURE = 671
};

class SSLCertExt : public ExtensionItem
{
 public:
	SSLCertExt(Module* parent)
		: ExtensionItem("ssl_cert", ExtensionItem::EXT_USER, parent)
	{
	}

	ssl_cert* get(const Extensible* item) const
	{
		return static_cast<ssl_cert*>(get_raw(item));
	}

	void set(Extensible* item, ssl_cert* value)
	{
		value->refcount_inc();
		ssl_cert* old = static_cast<ssl_cert*>(set_raw(item, value));
		if (old && old->refcount_dec())
			delete old;
	}

	void unset(Extensible* container)
	{
		free(container, unset_raw(container));
	}

<<<<<<< HEAD
	std::string serialize(SerializeFormat format, const Extensible* container, void* item) const override
=======
	std::string ToNetwork(const Extensible* container, void* item) const CXX11_OVERRIDE
>>>>>>> 541c461c
	{
		return static_cast<ssl_cert*>(item)->GetMetaLine();
	}

<<<<<<< HEAD
	void unserialize(SerializeFormat format, Extensible* container, const std::string& value) override
=======
	void FromNetwork(Extensible* container, const std::string& value) CXX11_OVERRIDE
>>>>>>> 541c461c
	{
		ssl_cert* cert = new ssl_cert;
		set(container, cert);

		std::stringstream s(value);
		std::string v;
		getline(s,v,' ');

		cert->invalid = (v.find('v') != std::string::npos);
		cert->trusted = (v.find('T') != std::string::npos);
		cert->revoked = (v.find('R') != std::string::npos);
		cert->unknownsigner = (v.find('s') != std::string::npos);
		if (v.find('E') != std::string::npos)
		{
			getline(s,cert->error,'\n');
		}
		else
		{
			getline(s,cert->fingerprint,' ');
			getline(s,cert->dn,' ');
			getline(s,cert->issuer,'\n');
		}
	}

	void free(Extensible* container, void* item) override
	{
		ssl_cert* old = static_cast<ssl_cert*>(item);
		if (old && old->refcount_dec())
			delete old;
	}
};

class UserCertificateAPIImpl : public UserCertificateAPIBase
{
 public:
	LocalIntExt nosslext;
	SSLCertExt sslext;

	UserCertificateAPIImpl(Module* mod)
		: UserCertificateAPIBase(mod)
		, nosslext("no_ssl_cert", ExtensionItem::EXT_USER, mod)
		, sslext(mod)
	{
	}

	ssl_cert* GetCertificate(User* user) override
	{
		ssl_cert* cert = sslext.get(user);
		if (cert)
			return cert;

		LocalUser* luser = IS_LOCAL(user);
		if (!luser || nosslext.get(luser))
			return NULL;

		cert = SSLClientCert::GetCertificate(&luser->eh);
		if (!cert)
			return NULL;

		SetCertificate(user, cert);
		return cert;
	}

	void SetCertificate(User* user, ssl_cert* cert) override
	{
		ServerInstance->Logs.Log(MODNAME, LOG_DEBUG, "Setting SSL certificate for %s: %s",
			user->GetFullHost().c_str(), cert->GetMetaLine().c_str());
		sslext.set(user, cert);
	}
};

class CommandSSLInfo : public Command
{
 public:
	UserCertificateAPIImpl sslapi;

	CommandSSLInfo(Module* Creator)
		: Command(Creator, "SSLINFO", 1)
		, sslapi(Creator)
	{
		this->syntax = "<nick>";
	}

	CmdResult Handle(User* user, const Params& parameters) override
	{
		User* target = ServerInstance->FindNickOnly(parameters[0]);

		if ((!target) || (target->registered != REG_ALL))
		{
			user->WriteNumeric(Numerics::NoSuchNick(parameters[0]));
			return CMD_FAILURE;
		}
		bool operonlyfp = ServerInstance->Config->ConfValue("sslinfo")->getBool("operonly");
		if (operonlyfp && !user->IsOper() && target != user)
		{
			user->WriteNotice("*** You cannot view SSL certificate information for other users");
			return CMD_FAILURE;
		}
		ssl_cert* cert = sslapi.GetCertificate(target);
		if (!cert)
		{
			user->WriteNotice("*** No SSL certificate for this user");
		}
		else if (cert->GetError().length())
		{
			user->WriteNotice("*** No SSL certificate information for this user (" + cert->GetError() + ").");
		}
		else
		{
			user->WriteNotice("*** Distinguished Name: " + cert->GetDN());
			user->WriteNotice("*** Issuer:             " + cert->GetIssuer());
			user->WriteNotice("*** Key Fingerprint:    " + cert->GetFingerprint());
		}
		return CMD_SUCCESS;
	}
};

class ModuleSSLInfo
	: public Module
	, public WebIRC::EventListener
	, public Whois::EventListener
	, public Who::EventListener
{
 private:
	CommandSSLInfo cmd;

	bool MatchFP(ssl_cert* const cert, const std::string& fp) const
	{
		return irc::spacesepstream(fp).Contains(cert->GetFingerprint());
	}

 public:
	ModuleSSLInfo()
		: WebIRC::EventListener(this)
		, Whois::EventListener(this)
		, Who::EventListener(this)
		, cmd(this)
	{
	}

	Version GetVersion() override
	{
		return Version("SSL Certificate Utilities", VF_VENDOR);
	}

	void OnWhois(Whois::Context& whois) override
	{
		ssl_cert* cert = cmd.sslapi.GetCertificate(whois.GetTarget());
		if (cert)
		{
			whois.SendLine(RPL_WHOISSECURE, "is using a secure connection");
			bool operonlyfp = ServerInstance->Config->ConfValue("sslinfo")->getBool("operonly");
			if ((!operonlyfp || whois.IsSelfWhois() || whois.GetSource()->IsOper()) && !cert->fingerprint.empty())
				whois.SendLine(RPL_WHOISCERTFP, InspIRCd::Format("has client certificate fingerprint %s", cert->fingerprint.c_str()));
		}
	}

	ModResult OnWhoLine(const Who::Request& request, LocalUser* source, User* user, Membership* memb, Numeric::Numeric& numeric) override
	{
		size_t flag_index;
		if (!request.GetFieldIndex('f', flag_index))
			return MOD_RES_PASSTHRU;

		ssl_cert* cert = cmd.sslapi.GetCertificate(user);
		if (cert)
			numeric.GetParams()[flag_index].push_back('s');

		return MOD_RES_PASSTHRU;
	}

	ModResult OnPreCommand(std::string& command, CommandBase::Params& parameters, LocalUser* user, bool validated) override
	{
		if ((command == "OPER") && (validated))
		{
			ServerConfig::OperIndex::const_iterator i = ServerInstance->Config->oper_blocks.find(parameters[0]);
			if (i != ServerInstance->Config->oper_blocks.end())
			{
				OperInfo* ifo = i->second;
				ssl_cert* cert = cmd.sslapi.GetCertificate(user);

				if (ifo->oper_block->getBool("sslonly") && !cert)
				{
					user->WriteNumeric(ERR_NOOPERHOST, "This oper login requires an SSL connection.");
					user->CommandFloodPenalty += 10000;
					return MOD_RES_DENY;
				}

				std::string fingerprint;
				if (ifo->oper_block->readString("fingerprint", fingerprint) && (!cert || !MatchFP(cert, fingerprint)))
				{
					user->WriteNumeric(ERR_NOOPERHOST, "This oper login requires a matching SSL certificate fingerprint.");
					user->CommandFloodPenalty += 10000;
					return MOD_RES_DENY;
				}
			}
		}

		// Let core handle it for extra stuff
		return MOD_RES_PASSTHRU;
	}

	void OnPostConnect(User* user) override
	{
		LocalUser* const localuser = IS_LOCAL(user);
		if (!localuser)
			return;

		const SSLIOHook* const ssliohook = SSLIOHook::IsSSL(&localuser->eh);
		if (!ssliohook || cmd.sslapi.nosslext.get(localuser))
			return;

		ssl_cert* const cert = ssliohook->GetCertificate();

		{
			std::string text = "*** You are connected to ";
			if (!ssliohook->GetServerName(text))
				text.append(ServerInstance->Config->ServerName);
			text.append(" using SSL cipher '");
			ssliohook->GetCiphersuite(text);
			text.push_back('\'');
			if ((cert) && (!cert->GetFingerprint().empty()))
				text.append(" and your SSL certificate fingerprint is ").append(cert->GetFingerprint());
			user->WriteNotice(text);
		}

		if (!cert)
			return;
		// find an auto-oper block for this user
		for (ServerConfig::OperIndex::const_iterator i = ServerInstance->Config->oper_blocks.begin(); i != ServerInstance->Config->oper_blocks.end(); ++i)
		{
			OperInfo* ifo = i->second;
			std::string fp = ifo->oper_block->getString("fingerprint");
			if (MatchFP(cert, fp) && ifo->oper_block->getBool("autologin"))
				user->Oper(ifo);
		}
	}

	ModResult OnSetConnectClass(LocalUser* user, ConnectClass* myclass) override
	{
		ssl_cert* cert = cmd.sslapi.GetCertificate(user);
		bool ok = true;
		if (myclass->config->getString("requiressl") == "trusted")
		{
			ok = (cert && cert->IsCAVerified());
			ServerInstance->Logs.Log("CONNECTCLASS", LOG_DEBUG, "Class requires a trusted SSL cert. Client %s one.", (ok ? "has" : "does not have"));
		}
		else if (myclass->config->getBool("requiressl"))
		{
			ok = (cert != NULL);
			ServerInstance->Logs.Log("CONNECTCLASS", LOG_DEBUG, "Class requires SSL. Client %s using SSL.", (ok ? "is" : "is not"));
		}

		if (!ok)
			return MOD_RES_DENY;
		return MOD_RES_PASSTHRU;
	}

	void OnWebIRCAuth(LocalUser* user, const WebIRC::FlagMap* flags) override
	{
		// We are only interested in connection flags. If none have been
		// given then we have nothing to do.
		if (!flags)
			return;

		// We only care about the tls connection flag if the connection
		// between the gateway and the server is secure.
		if (!cmd.sslapi.GetCertificate(user))
			return;

		WebIRC::FlagMap::const_iterator iter = flags->find("secure");
		if (iter == flags->end())
		{
			// If this is not set then the connection between the client and
			// the gateway is not secure.
			cmd.sslapi.nosslext.set(user, 1);
			cmd.sslapi.sslext.unset(user);
			return;
		}

		// Create a fake ssl_cert for the user.
		ssl_cert* cert = new ssl_cert;
		cert->error = "WebIRC users can not specify valid certs yet";
		cert->invalid = true;
		cert->revoked = true;
		cert->trusted = false;
		cert->unknownsigner = true;
		cmd.sslapi.SetCertificate(user, cert);
	}
};

MODULE_INIT(ModuleSSLInfo)<|MERGE_RESOLUTION|>--- conflicted
+++ resolved
@@ -58,20 +58,12 @@
 		free(container, unset_raw(container));
 	}
 
-<<<<<<< HEAD
-	std::string serialize(SerializeFormat format, const Extensible* container, void* item) const override
-=======
-	std::string ToNetwork(const Extensible* container, void* item) const CXX11_OVERRIDE
->>>>>>> 541c461c
+	std::string ToNetwork(const Extensible* container, void* item) const override
 	{
 		return static_cast<ssl_cert*>(item)->GetMetaLine();
 	}
 
-<<<<<<< HEAD
-	void unserialize(SerializeFormat format, Extensible* container, const std::string& value) override
-=======
-	void FromNetwork(Extensible* container, const std::string& value) CXX11_OVERRIDE
->>>>>>> 541c461c
+	void FromNetwork(Extensible* container, const std::string& value) override
 	{
 		ssl_cert* cert = new ssl_cert;
 		set(container, cert);
