--- conflicted
+++ resolved
@@ -27,6 +27,7 @@
 
 
 #include "inspircd.h"
+#include "duration.h"
 #include "extension.h"
 #include "modules/ssl.h"
 #include "modules/webirc.h"
@@ -400,38 +401,8 @@
 		if (cert && !cert->GetFingerprint().empty())
 			text.append(" and your TLS client certificate fingerprint is ").append(cert->GetFingerprint());
 		user->WriteNotice(text);
-<<<<<<< HEAD
-=======
-
-		if (!cert)
-			return;
-
-		// Find an auto-oper block for this user
-		for (ServerConfig::OperIndex::const_iterator i = ServerInstance->Config->oper_blocks.begin(); i != ServerInstance->Config->oper_blocks.end(); ++i)
-		{
-			OperInfo* ifo = i->second;
-			std::string fp = ifo->oper_block->getString("fingerprint");
-			if (!MatchFP(cert, fp))
-				continue;
-
-			bool do_login = false;
-			const std::string autologin = ifo->oper_block->getString("autologin");
-			if (stdalgo::string::equalsci(autologin, "if-host-match"))
-			{
-				const std::string& userHost = localuser->MakeHost();
-				const std::string& userIP = localuser->MakeHostIP();
-				do_login = InspIRCd::MatchMask(ifo->oper_block->getString("host"), userHost, userIP);
-			}
-			else if (ifo->oper_block->getBool("autologin"))
-			{
-				do_login = true;
-			}
-
-			if (do_login)
-				user->Oper(ifo);
-		}
-
-		if (!warnexpiring || !cert->GetExpirationTime())
+
+		if (!cert || !warnexpiring || !cert->GetExpirationTime())
 			return;
 
 		if (ServerInstance->Time() > cert->GetExpirationTime())
@@ -440,10 +411,9 @@
 		}
 		else if (static_cast<time_t>(ServerInstance->Time() + warnexpiring) > cert->GetExpirationTime())
 		{
-			const std::string duration = InspIRCd::DurationString(cert->GetExpirationTime() - ServerInstance->Time());
+			const std::string duration = Duration::ToString(cert->GetExpirationTime() - ServerInstance->Time());
 			user->WriteNotice("*** Your TLS (SSL) client certificate expires in " + duration + ".");
 		}
->>>>>>> 222a2d8b
 	}
 
 	ModResult OnPreChangeConnectClass(LocalUser* user, const std::shared_ptr<ConnectClass>& klass, std::optional<Numeric::Numeric>& errnum) override
