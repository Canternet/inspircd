--- conflicted
+++ resolved
@@ -82,7 +82,7 @@
  public:
 
 	ModuleShowwhois()
-		: Module(VF_VENDOR | VF_OPTCOMMON, "Provides user mode +W for opers to see when a user uses WHOIS on them")
+		: Module(VF_VENDOR | VF_OPTCOMMON, "Adds user mode W (showwhois) which allows users to be informed when someone does a /WHOIS query on their nick.")
 		, Whois::EventListener(this)
 		, sw(this)
 		, cmd(this)
@@ -97,16 +97,7 @@
 		ShowWhoisFromOpers = tag->getBool("showfromopers", true);
 	}
 
-<<<<<<< HEAD
 	void OnWhois(Whois::Context& whois) override
-=======
-	Version GetVersion() CXX11_OVERRIDE
-	{
-		return Version("Adds user mode W (showwhois) which allows users to be informed when someone does a /WHOIS query on their nick.", VF_OPTCOMMON|VF_VENDOR);
-	}
-
-	void OnWhois(Whois::Context& whois) CXX11_OVERRIDE
->>>>>>> c5680d64
 	{
 		User* const source = whois.GetSource();
 		User* const dest = whois.GetTarget();
