/*
 * InspIRCd -- Internet Relay Chat Daemon
 *
 *   Copyright (C) 2018 Sadie Powell <sadie@witchery.services>
 *   Copyright (C) 2015, 2018 Attila Molnar <attilamolnar@hush.com>
 *
 * This file is part of InspIRCd.  InspIRCd is free software: you can
 * redistribute it and/or modify it under the terms of the GNU General Public
 * License as published by the Free Software Foundation, version 2.
 *
 * This program is distributed in the hope that it will be useful, but WITHOUT
 * ANY WARRANTY; without even the implied warranty of MERCHANTABILITY or FITNESS
 * FOR A PARTICULAR PURPOSE.  See the GNU General Public License for more
 * details.
 *
 * You should have received a copy of the GNU General Public License
 * along with this program.  If not, see <http://www.gnu.org/licenses/>.
 */


#include "inspircd.h"
#include "modules/cap.h"

class ModuleIRCv3InviteNotify : public Module
{
	Cap::Capability cap;

 public:
	ModuleIRCv3InviteNotify()
		: Module(VF_VENDOR, "Provides the invite-notify IRCv3 extension")
		, cap(this, "invite-notify")
	{
	}

	void OnUserInvite(User* source, User* dest, Channel* chan, time_t expiry, unsigned int notifyrank, CUList& notifyexcepts) override
	{
		ClientProtocol::Messages::Invite invitemsg(source, dest, chan);
		ClientProtocol::Event inviteevent(ServerInstance->GetRFCEvents().invite, invitemsg);
		const Channel::MemberMap& users = chan->GetUsers();
		for (Channel::MemberMap::const_iterator i = users.begin(); i != users.end(); ++i)
		{
			User* user = i->first;
			// Skip members who don't use this extension or were excluded by other modules
			if ((!cap.get(user)) || (notifyexcepts.count(user)))
				continue;

			Membership* memb = i->second;
			// Check whether the member has a high enough rank to see the notification
			if (memb->getRank() < notifyrank)
				continue;

			// Caps are only set on local users
			LocalUser* const localuser = static_cast<LocalUser*>(user);
			// Send and add the user to the exceptions so they won't get the NOTICE invite announcement message
			localuser->Send(inviteevent);
			notifyexcepts.insert(user);
		}
	}

	void Prioritize() override
	{
		// Prioritize after all modules to see all excepted users
		ServerInstance->Modules.SetPriority(this, I_OnUserInvite, PRIORITY_LAST);
	}
<<<<<<< HEAD
=======

	Version GetVersion() CXX11_OVERRIDE
	{
		return Version("Provides the IRCv3 invite-notify client capability.", VF_VENDOR);
	}
>>>>>>> c5680d64
};

MODULE_INIT(ModuleIRCv3InviteNotify)<|MERGE_RESOLUTION|>--- conflicted
+++ resolved
@@ -27,7 +27,7 @@
 
  public:
 	ModuleIRCv3InviteNotify()
-		: Module(VF_VENDOR, "Provides the invite-notify IRCv3 extension")
+		: Module(VF_VENDOR, "Provides the IRCv3 invite-notify client capability.")
 		, cap(this, "invite-notify")
 	{
 	}
@@ -62,14 +62,6 @@
 		// Prioritize after all modules to see all excepted users
 		ServerInstance->Modules.SetPriority(this, I_OnUserInvite, PRIORITY_LAST);
 	}
-<<<<<<< HEAD
-=======
-
-	Version GetVersion() CXX11_OVERRIDE
-	{
-		return Version("Provides the IRCv3 invite-notify client capability.", VF_VENDOR);
-	}
->>>>>>> c5680d64
 };
 
 MODULE_INIT(ModuleIRCv3InviteNotify)