/*
 * InspIRCd -- Internet Relay Chat Daemon
 *
 *   Copyright (C) 2017, 2019 B00mX0r <b00mx0r@aureus.pw>
 *   Copyright (C) 2017 Sheogorath <sheogorath@shivering-isles.com>
 *   Copyright (C) 2016 Adam <Adam@anope.org>
 *   Copyright (C) 2014 Thomas Fargeix <t.fargeix@gmail.com>
 *   Copyright (C) 2013, 2018 Attila Molnar <attilamolnar@hush.com>
 *   Copyright (C) 2013, 2016-2020 Sadie Powell <sadie@witchery.services>
 *   Copyright (C) 2012 Robby <robby@chatbelgie.be>
 *   Copyright (C) 2011 jackmcbarn <jackmcbarn@inspircd.org>
 *   Copyright (C) 2009-2010 Daniel De Graaf <danieldg@inspircd.org>
 *   Copyright (C) 2007-2009 Robin Burchell <robin+git@viroteck.net>
 *   Copyright (C) 2007-2008 Dennis Friis <peavey@inspircd.org>
 *   Copyright (C) 2007 John Brooks <special@inspircd.org>
 *   Copyright (C) 2006 Oliver Lupton <om@inspircd.org>
 *   Copyright (C) 2003, 2007-2008, 2010 Craig Edwards <brain@inspircd.org>
 *
 * This file is part of InspIRCd.  InspIRCd is free software: you can
 * redistribute it and/or modify it under the terms of the GNU General Public
 * License as published by the Free Software Foundation, version 2.
 *
 * This program is distributed in the hope that it will be useful, but WITHOUT
 * ANY WARRANTY; without even the implied warranty of MERCHANTABILITY or FITNESS
 * FOR A PARTICULAR PURPOSE.  See the GNU General Public License for more
 * details.
 *
 * You should have received a copy of the GNU General Public License
 * along with this program.  If not, see <http://www.gnu.org/licenses/>.
 */


#include "inspircd.h"
#include "modules/hash.h"

enum CloakMode
{
	/** 2.0 cloak of "half" of the hostname plus the full IP hash */
	MODE_HALF_CLOAK,

	/** 2.0 cloak of IP hash, split at 2 common CIDR range points */
	MODE_OPAQUE
};

// lowercase-only encoding similar to base64, used for hash output
static const char base32[] = "0123456789abcdefghijklmnopqrstuv";

// The minimum length of a cloak key.
static const size_t minkeylen = 30;

struct CloakInfo
{
	// The method used for cloaking users.
	CloakMode mode;

	// The number of parts of the hostname shown when using half cloaking.
	unsigned int domainparts;

	// Whether to ignore the case of a hostname when cloaking it.
	bool ignorecase;

	// The secret used for generating cloaks.
	std::string key;

	// The prefix for cloaks (e.g. MyNet-).
	std::string prefix;

	// The suffix for IP cloaks (e.g. .IP).
	std::string suffix;

	CloakInfo(CloakMode Mode, const std::string& Key, const std::string& Prefix, const std::string& Suffix, bool IgnoreCase, unsigned int DomainParts = 0)
		: mode(Mode)
		, domainparts(DomainParts)
		, ignorecase(IgnoreCase)
		, key(Key)
		, prefix(Prefix)
		, suffix(Suffix)
	{
	}
};

typedef std::vector<std::string> CloakList;

class CloakExtItem : public SimpleExtItem<CloakList>
{
 public:
	CloakExtItem(Module* Creator)
		: SimpleExtItem("cloaks", ExtensionItem::EXT_USER, Creator)
	{
	}

	std::string ToHuman(const Extensible* container, void* item) const CXX11_OVERRIDE
	{
		return stdalgo::string::join(*static_cast<CloakList*>(item), ' ');
	}
};

class CloakUser : public ModeHandler
{
 public:
<<<<<<< HEAD
	bool active = false;
	SimpleExtItem<CloakList> ext;
=======
	bool active;
	CloakExtItem ext;
>>>>>>> e0dc7691
	std::string debounce_uid;
	time_t debounce_ts = 0;
	int debounce_count = 0;

	CloakUser(Module* source)
		: ModeHandler(source, "cloak", 'x', PARAM_NONE, MODETYPE_USER)
<<<<<<< HEAD
		, ext(source, "cloaked_host", ExtensionItem::EXT_USER)
=======
		, active(false)
		, ext(source)
		, debounce_ts(0)
		, debounce_count(0)
>>>>>>> e0dc7691
	{
	}

	ModeAction OnModeChange(User* source, User* dest, Channel* channel, std::string& parameter, bool adding) override
	{
		LocalUser* user = IS_LOCAL(dest);

		/* For remote clients, we don't take any action, we just allow it.
		 * The local server where they are will set their cloak instead.
		 * This is fine, as we will receive it later.
		 */
		if (!user)
		{
			// Remote setters broadcast mode before host while local setters do the opposite, so this takes that into account
			active = IS_LOCAL(source) ? adding : !adding;
			dest->SetMode(this, adding);
			return MODEACTION_ALLOW;
		}

		if (user->uuid == debounce_uid && debounce_ts == ServerInstance->Time())
		{
			// prevent spamming using /mode user +x-x+x-x+x-x
			if (++debounce_count > 2)
				return MODEACTION_DENY;
		}
		else
		{
			debounce_uid = user->uuid;
			debounce_count = 1;
			debounce_ts = ServerInstance->Time();
		}

		if (adding == user->IsModeSet(this))
			return MODEACTION_DENY;

		/* don't allow this user to spam modechanges */
		if (source == dest)
			user->CommandFloodPenalty += 5000;

		if (adding)
		{
			// assume this is more correct
			if (user->registered != REG_ALL && user->GetRealHost() != user->GetDisplayedHost())
				return MODEACTION_DENY;

			CloakList* cloaks = ext.get(user);
			if (!cloaks)
			{
				/* Force creation of missing cloak */
				try
				{
					creator->OnUserConnect(user);
					cloaks = ext.get(user);
				}
				catch (CoreException& modexcept)
				{
					ServerInstance->Logs.Log(MODNAME, LOG_DEFAULT, "Exception caught when generating cloak: " + modexcept.GetReason());
					return MODEACTION_DENY;
				}
			}

			// If we have a cloak then set the hostname.
			if (cloaks && !cloaks->empty())
			{
				user->ChangeDisplayedHost(cloaks->front());
				user->SetMode(this, true);
				return MODEACTION_ALLOW;
			}
			else
				return MODEACTION_DENY;
		}
		else
		{
			/* User is removing the mode, so restore their real host
			 * and make it match the displayed one.
			 */
			user->SetMode(this, false);
			user->ChangeDisplayedHost(user->GetRealHost().c_str());
			return MODEACTION_ALLOW;
		}
	}
};

class CommandCloak : public Command
{
 public:
	CommandCloak(Module* Creator) : Command(Creator, "CLOAK", 1)
	{
		access_needed = CmdAccess::OPERATOR;
		syntax = { "<host>" };
	}

	CmdResult Handle(User* user, const Params& parameters) override;
};

class ModuleCloaking : public Module
{
 public:
	CloakUser cu;
	CommandCloak ck;
	std::vector<CloakInfo> cloaks;
	dynamic_reference<HashProvider> Hash;

	ModuleCloaking()
		: Module(VF_VENDOR | VF_COMMON, "Adds user mode x (cloak) which allows user hostnames to be hidden.")
		, cu(this)
		, ck(this)
		, Hash(this, "hash/md5")
	{
	}

	/** Takes a domain name and retrieves the subdomain which should be visible.
	 * This is usually the last \p domainparts labels but if not enough are
	 * present then all but the most specific label are used. If the domain name
	 * consists of one label only then none are used.
	 *
	 * Here are some examples for how domain names will be shortened assuming
	 * \p domainparts is set to the default of 3.
	 *
	 *   "this.is.an.example.com"  =>  ".an.example.com"
	 *   "an.example.com"          =>  ".example.com"
	 *   "example.com"             =>  ".com"
	 *   "localhost"               =>  ""
	 *
	 * @param host The hostname to cloak.
	 * @param domainparts The number of domain labels that should be visible.
	 * @return The visible segment of the hostname.
	 */
	std::string VisibleDomainParts(const std::string& host, unsigned int domainparts)
	{
		// The position at which we found the last dot.
		std::string::const_reverse_iterator dotpos;

		// The number of dots we have seen so far.
		unsigned int seendots = 0;

		for (std::string::const_reverse_iterator iter = host.rbegin(); iter != host.rend(); ++iter)
		{
			if (*iter != '.')
				continue;

			// We have found a dot!
			dotpos = iter;
			seendots += 1;

			// Do we have enough segments to stop?
			if (seendots >= domainparts)
				break;
		}

		// We only returns a domain part if more than one label is
		// present. See above for a full explanation.
		if (!seendots)
			return "";
		return std::string(dotpos.base() - 1, host.end());
	}

	/**
	 * 2.0-style cloaking function
	 * @param item The item to cloak (part of an IP or hostname)
	 * @param id A unique ID for this type of item (to make it unique if the item matches)
	 * @param len The length of the output. Maximum for MD5 is 16 characters.
	 */
	std::string SegmentCloak(const CloakInfo& info, const std::string& item, char id, size_t len)
	{
		std::string input;
		input.reserve(info.key.length() + 3 + item.length());
		input.append(1, id);
		input.append(info.key);
		input.append(1, '\0'); // null does not terminate a C++ string
		if (info.ignorecase)
			std::transform(item.begin(), item.end(), std::back_inserter(input), ::tolower);
		else
			input.append(item);

		std::string rv = Hash->GenerateRaw(input).substr(0,len);
		for(size_t i = 0; i < len; i++)
		{
			// this discards 3 bits per byte. We have an
			// overabundance of bits in the hash output, doesn't
			// matter which ones we are discarding.
			rv[i] = base32[rv[i] & 0x1F];
		}
		return rv;
	}

	std::string SegmentIP(const CloakInfo& info, const irc::sockets::sockaddrs& ip, bool full)
	{
		std::string bindata;
		size_t hop1, hop2, hop3;
		size_t len1, len2;
		std::string rv;
		if (ip.family() == AF_INET6)
		{
			bindata = std::string((const char*)ip.in6.sin6_addr.s6_addr, 16);
			hop1 = 8;
			hop2 = 6;
			hop3 = 4;
			len1 = 6;
			len2 = 4;
			// pfx s1.s2.s3. (xxxx.xxxx or s4) sfx
			//     6  4  4    9/6
			rv.reserve(info.prefix.length() + 26 + info.suffix.length());
		}
		else
		{
			bindata = std::string((const char*)&ip.in4.sin_addr, 4);
			hop1 = 3;
			hop2 = 0;
			hop3 = 2;
			len1 = len2 = 3;
			// pfx s1.s2. (xxx.xxx or s3) sfx
			rv.reserve(info.prefix.length() + 15 + info.suffix.length());
		}

		rv.append(info.prefix);
		rv.append(SegmentCloak(info, bindata, 10, len1));
		rv.append(1, '.');
		bindata.erase(hop1);
		rv.append(SegmentCloak(info, bindata, 11, len2));
		if (hop2)
		{
			rv.append(1, '.');
			bindata.erase(hop2);
			rv.append(SegmentCloak(info, bindata, 12, len2));
		}

		if (full)
		{
			rv.append(1, '.');
			bindata.erase(hop3);
			rv.append(SegmentCloak(info, bindata, 13, 6));
			rv.append(info.suffix);
		}
		else
		{
			if (ip.family() == AF_INET6)
			{
				rv.append(InspIRCd::Format(".%02x%02x.%02x%02x%s",
					ip.in6.sin6_addr.s6_addr[2], ip.in6.sin6_addr.s6_addr[3],
					ip.in6.sin6_addr.s6_addr[0], ip.in6.sin6_addr.s6_addr[1], info.suffix.c_str()));
			}
			else
			{
				const unsigned char* ip4 = (const unsigned char*)&ip.in4.sin_addr;
				rv.append(InspIRCd::Format(".%d.%d%s", ip4[1], ip4[0], info.suffix.c_str()));
			}
		}
		return rv;
	}

	ModResult OnCheckBan(User* user, Channel* chan, const std::string& mask) override
	{
		LocalUser* lu = IS_LOCAL(user);
		if (!lu)
			return MOD_RES_PASSTHRU;

		// Force the creation of cloaks if not already set.
		OnUserConnect(lu);

		// If the user has no cloaks (i.e. UNIX socket) then we do nothing here.
		CloakList* cloaklist = cu.ext.get(user);
		if (!cloaklist || cloaklist->empty())
			return MOD_RES_PASSTHRU;

		// Check if they have a cloaked host but are not using it.
		for (CloakList::const_iterator iter = cloaklist->begin(); iter != cloaklist->end(); ++iter)
		{
			const std::string& cloak = *iter;
			if (cloak != user->GetDisplayedHost())
			{
				const std::string cloakMask = user->nick + "!" + user->ident + "@" + cloak;
				if (InspIRCd::Match(cloakMask, mask))
					return MOD_RES_DENY;
			}
		}
		return MOD_RES_PASSTHRU;
	}

	void Prioritize() override
	{
		/* Needs to be after m_banexception etc. */
		ServerInstance->Modules.SetPriority(this, I_OnCheckBan, PRIORITY_LAST);
	}

	// this unsets umode +x on every host change. If we are actually doing a +x
	// mode change, we will call SetMode back to true AFTER the host change is done.
	void OnChangeHost(User* u, const std::string& host) override
	{
		if (u->IsModeSet(cu) && !cu.active)
		{
			u->SetMode(cu, false);

			LocalUser* luser = IS_LOCAL(u);
			if (!luser)
				return;

			Modes::ChangeList modechangelist;
			modechangelist.push_remove(&cu);
			ClientProtocol::Events::Mode modeevent(ServerInstance->FakeClient, NULL, u, modechangelist);
			luser->Send(modeevent);
		}
		cu.active = false;
	}

	void GetLinkData(std::string& data) override
	{
		data = "broken";
		if (Hash && !cloaks.empty())
		{
			const CloakInfo& info = cloaks.front();
			switch (info.mode)
			{
				case MODE_HALF_CLOAK:
					// Use old cloaking verification to stay compatible with 2.0
					// But verify domainparts and ignorecase when use 3.0-only features
					if (info.domainparts == 3 && !info.ignorecase)
						data = info.prefix + SegmentCloak(info, "*", 3, 8) + info.suffix;
					else
					{
						irc::sockets::sockaddrs sa;
						data = GenCloak(info, sa, "", data + ConvToStr(info.domainparts)) + (info.ignorecase ? "-ci" : "");
					}
					break;
				case MODE_OPAQUE:
					data = info.prefix + SegmentCloak(info, "*", 4, 8) + info.suffix + (info.ignorecase ? "-ci" : "");
			}
		}
	}

	void ReadConfig(ConfigStatus& status) override
	{
		auto tags = ServerInstance->Config->ConfTags("cloak");
		if (tags.empty())
			throw ModuleException("You have loaded the cloaking module but not configured any <cloak> tags!");

		bool firstcloak = true;
		std::vector<CloakInfo> newcloaks;
		for (auto& [_, tag] : tags)
		{
			// Ensure that we have the <cloak:key> parameter.
			const std::string key = tag->getString("key");
			if (key.empty())
				throw ModuleException("You have not defined a cloaking key. Define <cloak:key> as a " + ConvToStr(minkeylen) + "+ character network-wide secret, at " + tag->source.str());

			// If we are the first cloak method then mandate a strong key.
			if (firstcloak && key.length() < minkeylen)
				throw ModuleException("Your cloaking key is not secure. It should be at least " + ConvToStr(minkeylen) + " characters long, at " + tag->source.str());

			firstcloak = false;
			const bool ignorecase = tag->getBool("ignorecase");
			const std::string mode = tag->getString("mode");
			const std::string prefix = tag->getString("prefix");
			const std::string suffix = tag->getString("suffix", ".IP");
			if (stdalgo::string::equalsci(mode, "half"))
			{
				unsigned int domainparts = tag->getUInt("domainparts", 3, 1, 10);
				newcloaks.push_back(CloakInfo(MODE_HALF_CLOAK, key, prefix, suffix, ignorecase, domainparts));
			}
			else if (stdalgo::string::equalsci(mode, "full"))
				newcloaks.push_back(CloakInfo(MODE_OPAQUE, key, prefix, suffix, ignorecase));
			else
				throw ModuleException(mode + " is an invalid value for <cloak:mode>; acceptable values are 'half' and 'full', at " + tag->source.str());
		}

		// The cloak configuration was valid so we can apply it.
		cloaks.swap(newcloaks);
	}

	std::string GenCloak(const CloakInfo& info, const irc::sockets::sockaddrs& ip, const std::string& ipstr, const std::string& host)
	{
		std::string chost;

		irc::sockets::sockaddrs hostip;
		bool host_is_ip = irc::sockets::aptosa(host, ip.port(), hostip) && hostip == ip;

		switch (info.mode)
		{
			case MODE_HALF_CLOAK:
			{
				if (!host_is_ip)
					chost = info.prefix + SegmentCloak(info, host, 1, 6) + VisibleDomainParts(host, info.domainparts);
				if (chost.empty() || chost.length() > 50)
					chost = SegmentIP(info, ip, false);
				break;
			}
			case MODE_OPAQUE:
			default:
				chost = SegmentIP(info, ip, true);
		}
		return chost;
	}

	void OnSetUserIP(LocalUser* user) override
	{
		// Connecting users are handled in OnUserConnect not here.
		if (user->registered != REG_ALL || user->quitting)
			return;

		// Remove the cloaks and generate new ones.
		cu.ext.unset(user);
		OnUserConnect(user);

		// If a user is using a cloak then update it.
		if (user->IsModeSet(cu))
		{
			CloakList* cloaklist = cu.ext.get(user);
			user->ChangeDisplayedHost(cloaklist->front());
		}
	}

	void OnUserConnect(LocalUser* dest) override
	{
		if (cu.ext.get(dest))
			return;

		// TODO: decide how we are going to cloak AF_UNIX hostnames.
		if (dest->client_sa.family() != AF_INET && dest->client_sa.family() != AF_INET6)
			return;

		CloakList cloaklist;
		for (std::vector<CloakInfo>::const_iterator iter = cloaks.begin(); iter != cloaks.end(); ++iter)
			cloaklist.push_back(GenCloak(*iter, dest->client_sa, dest->GetIPString(), dest->GetRealHost()));
		cu.ext.set(dest, cloaklist);
	}
};

CmdResult CommandCloak::Handle(User* user, const Params& parameters)
{
	ModuleCloaking* mod = (ModuleCloaking*)(Module*)creator;

	// If we're cloaking an IP address we pass it in the IP field too.
	irc::sockets::sockaddrs sa;
	const char* ipaddr = irc::sockets::aptosa(parameters[0], 0, sa) ? parameters[0].c_str() : "";

	unsigned int id = 0;
	for (std::vector<CloakInfo>::const_iterator iter = mod->cloaks.begin(); iter != mod->cloaks.end(); ++iter)
	{
		const std::string cloak = mod->GenCloak(*iter, sa, ipaddr, parameters[0]);
		user->WriteNotice(InspIRCd::Format("*** Cloak #%u for %s is %s", ++id, parameters[0].c_str(), cloak.c_str()));
	}
	return CmdResult::SUCCESS;
}

MODULE_INIT(ModuleCloaking)<|MERGE_RESOLUTION|>--- conflicted
+++ resolved
@@ -85,11 +85,11 @@
 {
  public:
 	CloakExtItem(Module* Creator)
-		: SimpleExtItem("cloaks", ExtensionItem::EXT_USER, Creator)
-	{
-	}
-
-	std::string ToHuman(const Extensible* container, void* item) const CXX11_OVERRIDE
+		: SimpleExtItem(Creator, "cloaks", ExtensionItem::EXT_USER)
+	{
+	}
+
+	std::string ToHuman(const Extensible* container, void* item) const override
 	{
 		return stdalgo::string::join(*static_cast<CloakList*>(item), ' ');
 	}
@@ -98,27 +98,15 @@
 class CloakUser : public ModeHandler
 {
  public:
-<<<<<<< HEAD
 	bool active = false;
-	SimpleExtItem<CloakList> ext;
-=======
-	bool active;
 	CloakExtItem ext;
->>>>>>> e0dc7691
 	std::string debounce_uid;
 	time_t debounce_ts = 0;
 	int debounce_count = 0;
 
 	CloakUser(Module* source)
 		: ModeHandler(source, "cloak", 'x', PARAM_NONE, MODETYPE_USER)
-<<<<<<< HEAD
-		, ext(source, "cloaked_host", ExtensionItem::EXT_USER)
-=======
-		, active(false)
 		, ext(source)
-		, debounce_ts(0)
-		, debounce_count(0)
->>>>>>> e0dc7691
 	{
 	}
 
