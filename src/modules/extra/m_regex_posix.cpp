/*
 * InspIRCd -- Internet Relay Chat Daemon
 *
 *   Copyright (C) 2013 Sadie Powell <sadie@witchery.services>
 *   Copyright (C) 2012-2013 Attila Molnar <attilamolnar@hush.com>
 *   Copyright (C) 2012 Robby <robby@chatbelgie.be>
 *   Copyright (C) 2009-2010 Daniel De Graaf <danieldg@inspircd.org>
 *   Copyright (C) 2009 Uli Schlachter <psychon@inspircd.org>
 *   Copyright (C) 2008 Thomas Stagner <aquanight@inspircd.org>
 *
 * This file is part of InspIRCd.  InspIRCd is free software: you can
 * redistribute it and/or modify it under the terms of the GNU General Public
 * License as published by the Free Software Foundation, version 2.
 *
 * This program is distributed in the hope that it will be useful, but WITHOUT
 * ANY WARRANTY; without even the implied warranty of MERCHANTABILITY or FITNESS
 * FOR A PARTICULAR PURPOSE.  See the GNU General Public License for more
 * details.
 *
 * You should have received a copy of the GNU General Public License
 * along with this program.  If not, see <http://www.gnu.org/licenses/>.
 */


#include "inspircd.h"
#include "modules/regex.h"
#include <sys/types.h>
#include <regex.h>

class POSIXRegex : public Regex
{
	regex_t regbuf;

 public:
	POSIXRegex(const std::string& rx, bool extended) : Regex(rx)
	{
		int flags = (extended ? REG_EXTENDED : 0) | REG_NOSUB;
		int errcode;
		errcode = regcomp(&regbuf, rx.c_str(), flags);
		if (errcode)
		{
			// Get the error string into a std::string. YUCK this involves at least 2 string copies.
			std::string error;
			char* errbuf;
			size_t sz = regerror(errcode, &regbuf, NULL, 0);
			errbuf = new char[sz + 1];
			memset(errbuf, 0, sz + 1);
			regerror(errcode, &regbuf, errbuf, sz + 1);
			error = errbuf;
			delete[] errbuf;
			regfree(&regbuf);
			throw RegexException(rx, error);
		}
	}

	~POSIXRegex()
	{
		regfree(&regbuf);
	}

	bool Matches(const std::string& text) override
	{
		return (regexec(&regbuf, text.c_str(), 0, NULL, 0) == 0);
	}
};

class PosixFactory : public RegexFactory
{
 public:
	bool extended;
	PosixFactory(Module* m) : RegexFactory(m, "regex/posix") {}
	Regex* Create(const std::string& expr) override
	{
		return new POSIXRegex(expr, extended);
	}
};

class ModuleRegexPOSIX : public Module
{
 private:
	PosixFactory ref;

 public:
	ModuleRegexPOSIX()
		: Module(VF_VENDOR, "Regex Provider Module for POSIX Regular Expressions")
		, ref(this)
	{
	}

<<<<<<< HEAD
	void ReadConfig(ConfigStatus& status) override
=======
	Version GetVersion() CXX11_OVERRIDE
	{
		return Version("Provides a regular expression engine which uses the POSIX.2 regular expression matching system.", VF_VENDOR);
	}

	void ReadConfig(ConfigStatus& status) CXX11_OVERRIDE
>>>>>>> c5680d64
	{
		ref.extended = ServerInstance->Config->ConfValue("posix")->getBool("extended");
	}
};

MODULE_INIT(ModuleRegexPOSIX)<|MERGE_RESOLUTION|>--- conflicted
+++ resolved
@@ -82,21 +82,12 @@
 
  public:
 	ModuleRegexPOSIX()
-		: Module(VF_VENDOR, "Regex Provider Module for POSIX Regular Expressions")
+		: Module(VF_VENDOR, "Provides a regular expression engine which uses the POSIX.2 regular expression matching system.")
 		, ref(this)
 	{
 	}
 
-<<<<<<< HEAD
 	void ReadConfig(ConfigStatus& status) override
-=======
-	Version GetVersion() CXX11_OVERRIDE
-	{
-		return Version("Provides a regular expression engine which uses the POSIX.2 regular expression matching system.", VF_VENDOR);
-	}
-
-	void ReadConfig(ConfigStatus& status) CXX11_OVERRIDE
->>>>>>> c5680d64
 	{
 		ref.extended = ServerInstance->Config->ConfValue("posix")->getBool("extended");
 	}
