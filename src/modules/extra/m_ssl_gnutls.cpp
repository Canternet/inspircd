--- conflicted
+++ resolved
@@ -49,24 +49,10 @@
 // Check if the GnuTLS library is at least version major.minor.patch
 #define INSPIRCD_GNUTLS_HAS_VERSION(major, minor, patch) (GNUTLS_VERSION_NUMBER >= ((major << 16) | (minor << 8) | patch))
 
-<<<<<<< HEAD
-=======
-#if INSPIRCD_GNUTLS_HAS_VERSION(2, 9, 8)
-#define GNUTLS_HAS_MAC_GET_ID
-#include <gnutls/crypto.h>
-#endif
-
-#if INSPIRCD_GNUTLS_HAS_VERSION(2, 12, 0)
-# define GNUTLS_HAS_RND
-#else
-# include <gcrypt.h>
-#endif
-
 #if INSPIRCD_GNUTLS_HAS_VERSION(3, 5, 6)
 # define GNUTLS_AUTO_DH
 #endif
 
->>>>>>> 087b0b54
 #ifdef _WIN32
 # pragma comment(lib, "libgnutls-30.lib")
 #endif
@@ -155,12 +141,8 @@
 		gnutls_digest_algorithm_t get() const { return hash; }
 	};
 
-<<<<<<< HEAD
+#ifndef GNUTLS_AUTO_DH
 	class DHParams final
-=======
-#ifndef GNUTLS_AUTO_DH
-	class DHParams
->>>>>>> 087b0b54
 	{
 		gnutls_dh_params_t dh_params;
 
@@ -356,12 +338,8 @@
 #ifndef GNUTLS_AUTO_DH
 		/** DH parameters associated with these credentials
 		 */
-<<<<<<< HEAD
 		std::shared_ptr<DHParams> dh;
-=======
-		SMART_PTR<DHParams> dh;
-#endif
->>>>>>> 087b0b54
+#endif
 
 	 protected:
 		gnutls_certificate_credentials_t cred;
@@ -570,14 +548,10 @@
 
 			std::string certstr;
 			std::string keystr;
-<<<<<<< HEAD
+#ifndef GNUTLS_AUTO_DH
 			std::shared_ptr<DHParams> dh;
-=======
->>>>>>> 087b0b54
-
-#ifndef GNUTLS_AUTO_DH
-			SMART_PTR<DHParams> dh;
-#endif
+#endif
+
 			std::string priostr;
 			unsigned int mindh;
 			std::string hashstr;
