--- conflicted
+++ resolved
@@ -33,43 +33,10 @@
 #include "modules/ssl.h"
 #include <memory>
 
-<<<<<<< HEAD
 #include <gnutls/crypto.h>
 #include <gnutls/gnutls.h>
 #include <gnutls/x509.h>
 
-=======
-#ifdef __GNUC__
-# pragma GCC diagnostic push
-#endif
-
-// Fix warnings about the use of commas at end of enumerator lists on C++03.
-#if defined __clang__
-# pragma clang diagnostic ignored "-Wc++11-extensions"
-#elif defined __GNUC__
-# if (__GNUC__ > 4) || ((__GNUC__ == 4) && (__GNUC_MINOR__ >= 8))
-#  pragma GCC diagnostic ignored "-Wpedantic"
-# else
-#  pragma GCC diagnostic ignored "-pedantic"
-# endif
-#endif
-
-// Fix warnings about using std::auto_ptr on C++11 or newer.
-#pragma GCC diagnostic ignored "-Wdeprecated-declarations"
-
-#include <gnutls/gnutls.h>
-#include <gnutls/x509.h>
-
-#ifdef __GNUC__
-# pragma GCC diagnostic pop
-#endif
-
-#ifndef GNUTLS_VERSION_NUMBER
-#define GNUTLS_VERSION_NUMBER LIBGNUTLS_VERSION_NUMBER
-#define GNUTLS_VERSION LIBGNUTLS_VERSION
-#endif
-
->>>>>>> c7dc34b6
 // Check if the GnuTLS library is at least version major.minor.patch
 #define INSPIRCD_GNUTLS_HAS_VERSION(major, minor, patch) (GNUTLS_VERSION_NUMBER >= ((major << 16) | (minor << 8) | patch))
 
