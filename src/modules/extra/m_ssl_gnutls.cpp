/*
 * InspIRCd -- Internet Relay Chat Daemon
 *
 *   Copyright (C) 2009-2010 Daniel De Graaf <danieldg@inspircd.org>
 *   Copyright (C) 2008 John Brooks <john.brooks@dereferenced.net>
 *   Copyright (C) 2006-2008 Craig Edwards <craigedwards@brainbox.cc>
 *   Copyright (C) 2007 Dennis Friis <peavey@inspircd.org>
 *   Copyright (C) 2006 Oliver Lupton <oliverlupton@gmail.com>
 *
 * This file is part of InspIRCd.  InspIRCd is free software: you can
 * redistribute it and/or modify it under the terms of the GNU General Public
 * License as published by the Free Software Foundation, version 2.
 *
 * This program is distributed in the hope that it will be useful, but WITHOUT
 * ANY WARRANTY; without even the implied warranty of MERCHANTABILITY or FITNESS
 * FOR A PARTICULAR PURPOSE.  See the GNU General Public License for more
 * details.
 *
 * You should have received a copy of the GNU General Public License
 * along with this program.  If not, see <http://www.gnu.org/licenses/>.
 */


#include "inspircd.h"
#include <gcrypt.h>
#include <gnutls/gnutls.h>
#include <gnutls/x509.h>
#include "modules/ssl.h"
#include "modules/cap.h"

#ifdef _WIN32
# pragma comment(lib, "libgnutls.lib")
# pragma comment(lib, "libgcrypt.lib")
# pragma comment(lib, "libgpg-error.lib")
# pragma comment(lib, "user32.lib")
# pragma comment(lib, "advapi32.lib")
# pragma comment(lib, "libgcc.lib")
# pragma comment(lib, "libmingwex.lib")
# pragma comment(lib, "gdi32.lib")
#endif

/* $ModDesc: Provides SSL support for clients */
/* $CompileFlags: pkgconfincludes("gnutls","/gnutls/gnutls.h","") exec("libgcrypt-config --cflags") */
/* $LinkerFlags: rpath("pkg-config --libs gnutls") pkgconflibs("gnutls","/libgnutls.so","-lgnutls") exec("libgcrypt-config --libs") */
/* $NoPedantic */

// These don't exist in older GnuTLS versions
#if ((GNUTLS_VERSION_MAJOR > 2) || (GNUTLS_VERSION_MAJOR == 2 && GNUTLS_VERSION_MINOR > 1) || (GNUTLS_VERSION_MAJOR == 2 && GNUTLS_VERSION_MINOR == 1 && GNUTLS_VERSION_MICRO >= 7))
#define GNUTLS_NEW_PRIO_API
#endif

#if(GNUTLS_VERSION_MAJOR < 2)
typedef gnutls_certificate_credentials_t gnutls_certificate_credentials;
typedef gnutls_dh_params_t gnutls_dh_params;
#endif

enum issl_status { ISSL_NONE, ISSL_HANDSHAKING_READ, ISSL_HANDSHAKING_WRITE, ISSL_HANDSHAKEN, ISSL_CLOSING, ISSL_CLOSED };

static std::vector<gnutls_x509_crt_t> x509_certs;
static gnutls_x509_privkey_t x509_key;
#if(GNUTLS_VERSION_MAJOR < 2 || ( GNUTLS_VERSION_MAJOR == 2 && GNUTLS_VERSION_MINOR < 12 ) )
static int cert_callback (gnutls_session_t session, const gnutls_datum_t * req_ca_rdn, int nreqs,
	const gnutls_pk_algorithm_t * sign_algos, int sign_algos_length, gnutls_retr_st * st) {

	st->type = GNUTLS_CRT_X509;
#else
static int cert_callback (gnutls_session_t session, const gnutls_datum_t * req_ca_rdn, int nreqs,
	const gnutls_pk_algorithm_t * sign_algos, int sign_algos_length, gnutls_retr2_st * st) {
	st->cert_type = GNUTLS_CRT_X509;
	st->key_type = GNUTLS_PRIVKEY_X509;
#endif
	st->ncerts = x509_certs.size();
	st->cert.x509 = &x509_certs[0];
	st->key.x509 = x509_key;
	st->deinit_all = 0;

	return 0;
}

static ssize_t gnutls_pull_wrapper(gnutls_transport_ptr_t user_wrap, void* buffer, size_t size)
{
	StreamSocket* user = reinterpret_cast<StreamSocket*>(user_wrap);
	if (user->GetEventMask() & FD_READ_WILL_BLOCK)
	{
		errno = EAGAIN;
		return -1;
	}
	int rv = ServerInstance->SE->Recv(user, reinterpret_cast<char *>(buffer), size, 0);
	if (rv < 0)
	{
		/* On Windows we need to set errno for gnutls */
		if (SocketEngine::IgnoreError())
			errno = EAGAIN;
	}
	if (rv < (int)size)
		ServerInstance->SE->ChangeEventMask(user, FD_READ_WILL_BLOCK);
	return rv;
}

static ssize_t gnutls_push_wrapper(gnutls_transport_ptr_t user_wrap, const void* buffer, size_t size)
{
	StreamSocket* user = reinterpret_cast<StreamSocket*>(user_wrap);
	if (user->GetEventMask() & FD_WRITE_WILL_BLOCK)
	{
		errno = EAGAIN;
		return -1;
	}
	int rv = ServerInstance->SE->Send(user, reinterpret_cast<const char *>(buffer), size, 0);
	if (rv < 0)
	{
		/* On Windows we need to set errno for gnutls */
		if (SocketEngine::IgnoreError())
			errno = EAGAIN;
	}
	if (rv < (int)size)
		ServerInstance->SE->ChangeEventMask(user, FD_WRITE_WILL_BLOCK);
	return rv;
}

class RandGen : public HandlerBase2<void, char*, size_t>
{
 public:
	RandGen() {}
	void Call(char* buffer, size_t len)
	{
		gcry_randomize(buffer, len, GCRY_STRONG_RANDOM);
	}
};

/** Represents an SSL user's extra data
 */
class issl_session
{
public:
	gnutls_session_t sess;
	issl_status status;
	reference<ssl_cert> cert;
	issl_session() : sess(NULL) {}
};

class CommandStartTLS : public SplitCommand
{
 public:
	bool enabled;
	CommandStartTLS (Module* mod) : SplitCommand(mod, "STARTTLS")
	{
		enabled = true;
		works_before_reg = true;
	}

	CmdResult HandleLocal(const std::vector<std::string> &parameters, LocalUser *user)
	{
		if (!enabled)
		{
			user->WriteNumeric(691, "%s :STARTTLS is not enabled", user->nick.c_str());
			return CMD_FAILURE;
		}

		if (user->registered == REG_ALL)
		{
			user->WriteNumeric(691, "%s :STARTTLS is not permitted after client registration is complete", user->nick.c_str());
		}
		else
		{
			if (!user->eh.GetIOHook())
			{
				user->WriteNumeric(670, "%s :STARTTLS successful, go ahead with TLS handshake", user->nick.c_str());
				/* We need to flush the write buffer prior to adding the IOHook,
				 * otherwise we'll be sending this line inside the SSL session - which
				 * won't start its handshake until the client gets this line. Currently,
				 * we assume the write will not block here; this is usually safe, as
				 * STARTTLS is sent very early on in the registration phase, where the
				 * user hasn't built up much sendq. Handling a blocked write here would
				 * be very annoying.
				 */
				user->eh.DoWrite();
				user->eh.AddIOHook(creator);
				creator->OnStreamSocketAccept(&user->eh, NULL, NULL);
			}
			else
				user->WriteNumeric(691, "%s :STARTTLS failure", user->nick.c_str());
		}

		return CMD_FAILURE;
	}
};

class ModuleSSLGnuTLS : public Module
{
	issl_session* sessions;

	gnutls_certificate_credentials_t x509_cred;
	gnutls_dh_params_t dh_params;
	gnutls_digest_algorithm_t hash;
	#ifdef GNUTLS_NEW_PRIO_API
	gnutls_priority_t priority;
	#endif

	std::string sslports;
	int dh_bits;

	bool cred_alloc;
	bool dh_alloc;

	RandGen randhandler;
	CommandStartTLS starttls;

	GenericCap capHandler;
	ServiceProvider iohook;

	inline static const char* UnknownIfNULL(const char* str)
	{
		return str ? str : "UNKNOWN";
	}

 public:
	ModuleSSLGnuTLS()
		: starttls(this), capHandler(this, "tls"), iohook(this, "ssl/gnutls", SERVICE_IOHOOK)
	{
		gcry_control (GCRYCTL_INITIALIZATION_FINISHED, 0);

		sessions = new issl_session[ServerInstance->SE->GetMaxFds()];

		gnutls_global_init(); // This must be called once in the program
		gnutls_x509_privkey_init(&x509_key);

		#ifdef GNUTLS_NEW_PRIO_API
		// Init this here so it's always initialized, avoids an extra boolean
		gnutls_priority_init(&priority, "NORMAL", NULL);
		#endif

		cred_alloc = false;
		dh_alloc = false;
	}

	void init()
	{
		// Needs the flag as it ignores a plain /rehash
		OnModuleRehash(NULL,"ssl");

		ServerInstance->GenRandom = &randhandler;

		// Void return, guess we assume success
		gnutls_certificate_set_dh_params(x509_cred, dh_params);
		Implementation eventlist[] = { I_On005Numeric, I_OnRehash, I_OnModuleRehash, I_OnUserConnect,
			I_OnEvent, I_OnHookIO };
		ServerInstance->Modules->Attach(eventlist, this, sizeof(eventlist)/sizeof(Implementation));

		ServerInstance->Modules->AddService(iohook);
		ServerInstance->Modules->AddService(starttls);
	}

	void OnRehash(User* user)
	{
		sslports.clear();

		ConfigTag* Conf = ServerInstance->Config->ConfValue("gnutls");
		starttls.enabled = Conf->getBool("starttls", true);

		if (Conf->getBool("showports", true))
		{
			sslports = Conf->getString("advertisedports");
			if (!sslports.empty())
				return;

			for (size_t i = 0; i < ServerInstance->ports.size(); i++)
			{
				ListenSocket* port = ServerInstance->ports[i];
				if (port->bind_tag->getString("ssl") != "gnutls")
					continue;

				const std::string& portid = port->bind_desc;
				ServerInstance->Logs->Log("m_ssl_gnutls", LOG_DEFAULT, "m_ssl_gnutls.so: Enabling SSL for port %s", portid.c_str());

				if (port->bind_tag->getString("type", "clients") == "clients" && port->bind_addr != "127.0.0.1")
				{
					/*
					 * Found an SSL port for clients that is not bound to 127.0.0.1 and handled by us, display
					 * the IP:port in ISUPPORT.
					 *
					 * We used to advertise all ports seperated by a ';' char that matched the above criteria,
					 * but this resulted in too long ISUPPORT lines if there were lots of ports to be displayed.
					 * To solve this by default we now only display the first IP:port found and let the user
					 * configure the exact value for the 005 token, if necessary.
					 */
					sslports = portid;
					break;
				}
			}
		}
	}

	void OnModuleRehash(User* user, const std::string &param)
	{
		if(param != "ssl")
			return;

		std::string keyfile;
		std::string certfile;
		std::string cafile;
		std::string crlfile;
		OnRehash(user);

		ConfigTag* Conf = ServerInstance->Config->ConfValue("gnutls");

		cafile = Conf->getString("cafile", CONFIG_PATH "/ca.pem");
		crlfile	= Conf->getString("crlfile", CONFIG_PATH "/crl.pem");
		certfile = Conf->getString("certfile", CONFIG_PATH "/cert.pem");
		keyfile	= Conf->getString("keyfile", CONFIG_PATH "/key.pem");
		dh_bits	= Conf->getInt("dhbits");
		std::string hashname = Conf->getString("hash", "md5");

		// The GnuTLS manual states that the gnutls_set_default_priority()
		// call we used previously when initializing the session is the same
		// as setting the "NORMAL" priority string.
		// Thus if the setting below is not in the config we will behave exactly
		// the same as before, when the priority setting wasn't available.
		std::string priorities = Conf->getString("priority", "NORMAL");

		if((dh_bits != 768) && (dh_bits != 1024) && (dh_bits != 2048) && (dh_bits != 3072) && (dh_bits != 4096))
			dh_bits = 1024;

		if (hashname == "md5")
			hash = GNUTLS_DIG_MD5;
		else if (hashname == "sha1")
			hash = GNUTLS_DIG_SHA1;
		else
			throw ModuleException("Unknown hash type " + hashname);


		int ret;

		if (dh_alloc)
		{
			gnutls_dh_params_deinit(dh_params);
			dh_alloc = false;
			dh_params = NULL;
		}

		if (cred_alloc)
		{
			// Deallocate the old credentials
			gnutls_certificate_free_credentials(x509_cred);

			for(unsigned int i=0; i < x509_certs.size(); i++)
				gnutls_x509_crt_deinit(x509_certs[i]);
			x509_certs.clear();
		}

		ret = gnutls_certificate_allocate_credentials(&x509_cred);
		cred_alloc = (ret >= 0);
		if (!cred_alloc)
			ServerInstance->Logs->Log("m_ssl_gnutls",LOG_DEBUG, "m_ssl_gnutls.so: Failed to allocate certificate credentials: %s", gnutls_strerror(ret));

		if((ret =gnutls_certificate_set_x509_trust_file(x509_cred, cafile.c_str(), GNUTLS_X509_FMT_PEM)) < 0)
			ServerInstance->Logs->Log("m_ssl_gnutls",LOG_DEBUG, "m_ssl_gnutls.so: Failed to set X.509 trust file '%s': %s", cafile.c_str(), gnutls_strerror(ret));

		if((ret = gnutls_certificate_set_x509_crl_file (x509_cred, crlfile.c_str(), GNUTLS_X509_FMT_PEM)) < 0)
			ServerInstance->Logs->Log("m_ssl_gnutls",LOG_DEBUG, "m_ssl_gnutls.so: Failed to set X.509 CRL file '%s': %s", crlfile.c_str(), gnutls_strerror(ret));

		FileReader reader;

		reader.LoadFile(certfile);
		std::string cert_string = reader.Contents();
		gnutls_datum_t cert_datum = { (unsigned char*)cert_string.data(), static_cast<unsigned int>(cert_string.length()) };

		reader.LoadFile(keyfile);
		std::string key_string = reader.Contents();
		gnutls_datum_t key_datum = { (unsigned char*)key_string.data(), static_cast<unsigned int>(key_string.length()) };

		// If this fails, no SSL port will work. At all. So, do the smart thing - throw a ModuleException
		unsigned int certcount = 3;
		x509_certs.resize(certcount);
		ret = gnutls_x509_crt_list_import(&x509_certs[0], &certcount, &cert_datum, GNUTLS_X509_FMT_PEM, GNUTLS_X509_CRT_LIST_IMPORT_FAIL_IF_EXCEED);
		if (ret == GNUTLS_E_SHORT_MEMORY_BUFFER)
		{
			// the buffer wasn't big enough to hold all certs but gnutls updated certcount to the number of available certs, try again with a bigger buffer
			x509_certs.resize(certcount);
			ret = gnutls_x509_crt_list_import(&x509_certs[0], &certcount, &cert_datum, GNUTLS_X509_FMT_PEM, GNUTLS_X509_CRT_LIST_IMPORT_FAIL_IF_EXCEED);
		}

		if (ret <= 0)
		{
			// clear the vector so we won't call gnutls_x509_crt_deinit() on the (uninited) certs later
			x509_certs.clear();
			throw ModuleException("Unable to load GnuTLS server certificate (" + certfile + "): " + ((ret < 0) ? (std::string(gnutls_strerror(ret))) : "No certs could be read"));
		}
		x509_certs.resize(ret);

		if((ret = gnutls_x509_privkey_import(x509_key, &key_datum, GNUTLS_X509_FMT_PEM)) < 0)
			throw ModuleException("Unable to load GnuTLS server private key (" + keyfile + "): " + std::string(gnutls_strerror(ret)));

		if((ret = gnutls_certificate_set_x509_key(x509_cred, &x509_certs[0], certcount, x509_key)) < 0)
			throw ModuleException("Unable to set GnuTLS cert/key pair: " + std::string(gnutls_strerror(ret)));

		#ifdef GNUTLS_NEW_PRIO_API
		// It's safe to call this every time as we cannot have this uninitialized, see constructor and below.
		gnutls_priority_deinit(priority);

		// Try to set the priorities for ciphers, kex methods etc. to the user supplied string
		// If the user did not supply anything then the string is already set to "NORMAL"
		const char* priocstr = priorities.c_str();
		const char* prioerror;

		if ((ret = gnutls_priority_init(&priority, priocstr, &prioerror)) < 0)
		{
			// gnutls did not understand the user supplied string, log and fall back to the default priorities
			ServerInstance->Logs->Log("m_ssl_gnutls",LOG_DEFAULT, "m_ssl_gnutls.so: Failed to set priorities to \"%s\": %s Syntax error at position %u, falling back to default (NORMAL)", priorities.c_str(), gnutls_strerror(ret), (unsigned int) (prioerror - priocstr));
			gnutls_priority_init(&priority, "NORMAL", NULL);
		}

		#else
		if (priorities != "NORMAL")
			ServerInstance->Logs->Log("m_ssl_gnutls",LOG_DEFAULT, "m_ssl_gnutls.so: You've set <gnutls:priority> to a value other than the default, but this is only supported with GnuTLS v2.1.7 or newer. Your GnuTLS version is older than that so the option will have no effect.");
		#endif

		#if(GNUTLS_VERSION_MAJOR < 2 || ( GNUTLS_VERSION_MAJOR == 2 && GNUTLS_VERSION_MINOR < 12 ) )
		gnutls_certificate_client_set_retrieve_function (x509_cred, cert_callback);
		#else
		gnutls_certificate_set_retrieve_function (x509_cred, cert_callback);
		#endif
		ret = gnutls_dh_params_init(&dh_params);
		dh_alloc = (ret >= 0);
		if (!dh_alloc)
<<<<<<< HEAD
			ServerInstance->Logs->Log("m_ssl_gnutls",LOG_DEFAULT, "m_ssl_gnutls.so: Failed to initialise DH parameters: %s", gnutls_strerror(ret));
=======
		{
			ServerInstance->Logs->Log("m_ssl_gnutls",DEFAULT, "m_ssl_gnutls.so: Failed to initialise DH parameters: %s", gnutls_strerror(ret));
			return;
		}
>>>>>>> 9b96fee7

		std::string dhfile = Conf->getString("dhfile");
		if (!dhfile.empty())
		{
			// Try to load DH params from file
			reader.LoadFile(dhfile);
			std::string dhstring = reader.Contents();
			gnutls_datum_t dh_datum = { (unsigned char*)dhstring.data(), static_cast<unsigned int>(dhstring.length()) };

			if ((ret = gnutls_dh_params_import_pkcs3(dh_params, &dh_datum, GNUTLS_X509_FMT_PEM)) < 0)
			{
				// File unreadable or GnuTLS was unhappy with the contents, generate the DH primes now
				ServerInstance->Logs->Log("m_ssl_gnutls", DEFAULT, "m_ssl_gnutls.so: Generating DH parameters because I failed to load them from file '%s': %s", dhfile.c_str(), gnutls_strerror(ret));
				GenerateDHParams();
			}
		}
		else
		{
			GenerateDHParams();
		}
	}

	void GenerateDHParams()
	{
 		// Generate Diffie Hellman parameters - for use with DHE
		// kx algorithms. These should be discarded and regenerated
		// once a day, once a week or once a month. Depending on the
		// security requirements.

		if (!dh_alloc)
			return;

		int ret;

		if((ret = gnutls_dh_params_generate2(dh_params, dh_bits)) < 0)
			ServerInstance->Logs->Log("m_ssl_gnutls",LOG_DEFAULT, "m_ssl_gnutls.so: Failed to generate DH parameters (%d bits): %s", dh_bits, gnutls_strerror(ret));
	}

	~ModuleSSLGnuTLS()
	{
		for(unsigned int i=0; i < x509_certs.size(); i++)
			gnutls_x509_crt_deinit(x509_certs[i]);

		gnutls_x509_privkey_deinit(x509_key);
		#ifdef GNUTLS_NEW_PRIO_API
		gnutls_priority_deinit(priority);
		#endif

		if (dh_alloc)
			gnutls_dh_params_deinit(dh_params);
		if (cred_alloc)
			gnutls_certificate_free_credentials(x509_cred);

		gnutls_global_deinit();
		delete[] sessions;
		ServerInstance->GenRandom = &ServerInstance->HandleGenRandom;
	}

	void OnCleanup(int target_type, void* item)
	{
		if(target_type == TYPE_USER)
		{
			LocalUser* user = IS_LOCAL(static_cast<User*>(item));

			if (user && user->eh.GetIOHook() == this)
			{
				// User is using SSL, they're a local user, and they're using one of *our* SSL ports.
				// Potentially there could be multiple SSL modules loaded at once on different ports.
				ServerInstance->Users->QuitUser(user, "SSL module unloading");
			}
		}
	}

	Version GetVersion()
	{
		return Version("Provides SSL support for clients", VF_VENDOR);
	}

	void On005Numeric(std::map<std::string, std::string>& tokens)
	{
		if (!sslports.empty())
			tokens["SSL"] = sslports;
		if (starttls.enabled)
			tokens["STARTTLS"];
	}

	void OnHookIO(StreamSocket* user, ListenSocket* lsb)
	{
		if (!user->GetIOHook() && lsb->bind_tag->getString("ssl") == "gnutls")
		{
			/* Hook the user with our module */
			user->AddIOHook(this);
		}
	}

	void OnRequest(Request& request)
	{
		if (strcmp("GET_SSL_CERT", request.id) == 0)
		{
			SocketCertificateRequest& req = static_cast<SocketCertificateRequest&>(request);
			int fd = req.sock->GetFd();
			issl_session* session = &sessions[fd];

			req.cert = session->cert;
		}
	}

	void InitSession(StreamSocket* user, bool me_server)
	{
		issl_session* session = &sessions[user->GetFd()];

		gnutls_init(&session->sess, me_server ? GNUTLS_SERVER : GNUTLS_CLIENT);

		#ifdef GNUTLS_NEW_PRIO_API
		gnutls_priority_set(session->sess, priority);
		#endif
		gnutls_credentials_set(session->sess, GNUTLS_CRD_CERTIFICATE, x509_cred);
		gnutls_dh_set_prime_bits(session->sess, dh_bits);
		gnutls_transport_set_ptr(session->sess, reinterpret_cast<gnutls_transport_ptr_t>(user));
		gnutls_transport_set_push_function(session->sess, gnutls_push_wrapper);
		gnutls_transport_set_pull_function(session->sess, gnutls_pull_wrapper);

		if (me_server)
			gnutls_certificate_server_set_request(session->sess, GNUTLS_CERT_REQUEST); // Request client certificate if any.

		Handshake(session, user);
	}

	void OnStreamSocketAccept(StreamSocket* user, irc::sockets::sockaddrs* client, irc::sockets::sockaddrs* server)
	{
		issl_session* session = &sessions[user->GetFd()];

		/* For STARTTLS: Don't try and init a session on a socket that already has a session */
		if (session->sess)
			return;

		InitSession(user, true);
	}

	void OnStreamSocketConnect(StreamSocket* user)
	{
		InitSession(user, false);
	}

	void OnStreamSocketClose(StreamSocket* user)
	{
		CloseSession(&sessions[user->GetFd()]);
	}

	int OnStreamSocketRead(StreamSocket* user, std::string& recvq)
	{
		issl_session* session = &sessions[user->GetFd()];

		if (!session->sess)
		{
			CloseSession(session);
			user->SetError("No SSL session");
			return -1;
		}

		if (session->status == ISSL_HANDSHAKING_READ || session->status == ISSL_HANDSHAKING_WRITE)
		{
			// The handshake isn't finished, try to finish it.

			if(!Handshake(session, user))
			{
				if (session->status != ISSL_CLOSING)
					return 0;
				return -1;
			}
		}

		// If we resumed the handshake then session->status will be ISSL_HANDSHAKEN.

		if (session->status == ISSL_HANDSHAKEN)
		{
			char* buffer = ServerInstance->GetReadBuffer();
			size_t bufsiz = ServerInstance->Config->NetBufferSize;
			int ret = gnutls_record_recv(session->sess, buffer, bufsiz);
			if (ret > 0)
			{
				recvq.append(buffer, ret);
				return 1;
			}
			else if (ret == GNUTLS_E_AGAIN || ret == GNUTLS_E_INTERRUPTED)
			{
				return 0;
			}
			else if (ret == 0)
			{
				user->SetError("Connection closed");
				CloseSession(session);
				return -1;
			}
			else
			{
				user->SetError(gnutls_strerror(ret));
				CloseSession(session);
				return -1;
			}
		}
		else if (session->status == ISSL_CLOSING)
			return -1;

		return 0;
	}

	int OnStreamSocketWrite(StreamSocket* user, std::string& sendq)
	{
		issl_session* session = &sessions[user->GetFd()];

		if (!session->sess)
		{
			CloseSession(session);
			user->SetError("No SSL session");
			return -1;
		}

		if (session->status == ISSL_HANDSHAKING_WRITE || session->status == ISSL_HANDSHAKING_READ)
		{
			// The handshake isn't finished, try to finish it.
			Handshake(session, user);
			if (session->status != ISSL_CLOSING)
				return 0;
			return -1;
		}

		int ret = 0;

		if (session->status == ISSL_HANDSHAKEN)
		{
			ret = gnutls_record_send(session->sess, sendq.data(), sendq.length());

			if (ret == (int)sendq.length())
			{
				ServerInstance->SE->ChangeEventMask(user, FD_WANT_NO_WRITE);
				return 1;
			}
			else if (ret > 0)
			{
				sendq = sendq.substr(ret);
				ServerInstance->SE->ChangeEventMask(user, FD_WANT_SINGLE_WRITE);
				return 0;
			}
			else if (ret == GNUTLS_E_AGAIN || ret == GNUTLS_E_INTERRUPTED || ret == 0)
			{
				ServerInstance->SE->ChangeEventMask(user, FD_WANT_SINGLE_WRITE);
				return 0;
			}
			else // (ret < 0)
			{
				user->SetError(gnutls_strerror(ret));
				CloseSession(session);
				return -1;
			}
		}

		return 0;
	}

	bool Handshake(issl_session* session, StreamSocket* user)
	{
		int ret = gnutls_handshake(session->sess);

		if (ret < 0)
		{
			if(ret == GNUTLS_E_AGAIN || ret == GNUTLS_E_INTERRUPTED)
			{
				// Handshake needs resuming later, read() or write() would have blocked.

				if(gnutls_record_get_direction(session->sess) == 0)
				{
					// gnutls_handshake() wants to read() again.
					session->status = ISSL_HANDSHAKING_READ;
					ServerInstance->SE->ChangeEventMask(user, FD_WANT_POLL_READ | FD_WANT_NO_WRITE);
				}
				else
				{
					// gnutls_handshake() wants to write() again.
					session->status = ISSL_HANDSHAKING_WRITE;
					ServerInstance->SE->ChangeEventMask(user, FD_WANT_NO_READ | FD_WANT_SINGLE_WRITE);
				}
			}
			else
			{
				user->SetError("Handshake Failed - " + std::string(gnutls_strerror(ret)));
				CloseSession(session);
				session->status = ISSL_CLOSING;
			}

			return false;
		}
		else
		{
			// Change the seesion state
			session->status = ISSL_HANDSHAKEN;

			VerifyCertificate(session,user);

			// Finish writing, if any left
			ServerInstance->SE->ChangeEventMask(user, FD_WANT_POLL_READ | FD_WANT_NO_WRITE | FD_ADD_TRIAL_WRITE);

			return true;
		}
	}

	void OnUserConnect(LocalUser* user)
	{
		if (user->eh.GetIOHook() == this)
		{
			if (sessions[user->eh.GetFd()].sess)
			{
				const gnutls_session_t& sess = sessions[user->eh.GetFd()].sess;
				std::string cipher = UnknownIfNULL(gnutls_kx_get_name(gnutls_kx_get(sess)));
				cipher.append("-").append(UnknownIfNULL(gnutls_cipher_get_name(gnutls_cipher_get(sess)))).append("-");
				cipher.append(UnknownIfNULL(gnutls_mac_get_name(gnutls_mac_get(sess))));

				ssl_cert* cert = sessions[user->eh.GetFd()].cert;
				if (cert->fingerprint.empty())
					user->WriteServ("NOTICE %s :*** You are connected using SSL cipher \"%s\"", user->nick.c_str(), cipher.c_str());
				else
					user->WriteServ("NOTICE %s :*** You are connected using SSL cipher \"%s\""
						" and your SSL fingerprint is %s", user->nick.c_str(), cipher.c_str(), cert->fingerprint.c_str());
			}
		}
	}

	void CloseSession(issl_session* session)
	{
		if (session->sess)
		{
			gnutls_bye(session->sess, GNUTLS_SHUT_WR);
			gnutls_deinit(session->sess);
		}
		session->sess = NULL;
		session->cert = NULL;
		session->status = ISSL_NONE;
	}

	void VerifyCertificate(issl_session* session, StreamSocket* user)
	{
		if (!session->sess || !user)
			return;

		unsigned int status;
		const gnutls_datum_t* cert_list;
		int ret;
		unsigned int cert_list_size;
		gnutls_x509_crt_t cert;
		char name[MAXBUF];
		unsigned char digest[MAXBUF];
		size_t digest_size = sizeof(digest);
		size_t name_size = sizeof(name);
		ssl_cert* certinfo = new ssl_cert;
		session->cert = certinfo;

		/* This verification function uses the trusted CAs in the credentials
		 * structure. So you must have installed one or more CA certificates.
		 */
		ret = gnutls_certificate_verify_peers2(session->sess, &status);

		if (ret < 0)
		{
			certinfo->error = std::string(gnutls_strerror(ret));
			return;
		}

		certinfo->invalid = (status & GNUTLS_CERT_INVALID);
		certinfo->unknownsigner = (status & GNUTLS_CERT_SIGNER_NOT_FOUND);
		certinfo->revoked = (status & GNUTLS_CERT_REVOKED);
		certinfo->trusted = !(status & GNUTLS_CERT_SIGNER_NOT_CA);

		/* Up to here the process is the same for X.509 certificates and
		 * OpenPGP keys. From now on X.509 certificates are assumed. This can
		 * be easily extended to work with openpgp keys as well.
		 */
		if (gnutls_certificate_type_get(session->sess) != GNUTLS_CRT_X509)
		{
			certinfo->error = "No X509 keys sent";
			return;
		}

		ret = gnutls_x509_crt_init(&cert);
		if (ret < 0)
		{
			certinfo->error = gnutls_strerror(ret);
			return;
		}

		cert_list_size = 0;
		cert_list = gnutls_certificate_get_peers(session->sess, &cert_list_size);
		if (cert_list == NULL)
		{
			certinfo->error = "No certificate was found";
			goto info_done_dealloc;
		}

		/* This is not a real world example, since we only check the first
		 * certificate in the given chain.
		 */

		ret = gnutls_x509_crt_import(cert, &cert_list[0], GNUTLS_X509_FMT_DER);
		if (ret < 0)
		{
			certinfo->error = gnutls_strerror(ret);
			goto info_done_dealloc;
		}

		gnutls_x509_crt_get_dn(cert, name, &name_size);
		certinfo->dn = name;

		gnutls_x509_crt_get_issuer_dn(cert, name, &name_size);
		certinfo->issuer = name;

		if ((ret = gnutls_x509_crt_get_fingerprint(cert, hash, digest, &digest_size)) < 0)
		{
			certinfo->error = gnutls_strerror(ret);
		}
		else
		{
			certinfo->fingerprint = irc::hex(digest, digest_size);
		}

		/* Beware here we do not check for errors.
		 */
		if ((gnutls_x509_crt_get_expiration_time(cert) < ServerInstance->Time()) || (gnutls_x509_crt_get_activation_time(cert) > ServerInstance->Time()))
		{
			certinfo->error = "Not activated, or expired certificate";
		}

info_done_dealloc:
		gnutls_x509_crt_deinit(cert);
	}

	void OnEvent(Event& ev)
	{
		if (starttls.enabled)
			capHandler.HandleEvent(ev);
	}
};

MODULE_INIT(ModuleSSLGnuTLS)<|MERGE_RESOLUTION|>--- conflicted
+++ resolved
@@ -422,14 +422,10 @@
 		ret = gnutls_dh_params_init(&dh_params);
 		dh_alloc = (ret >= 0);
 		if (!dh_alloc)
-<<<<<<< HEAD
-			ServerInstance->Logs->Log("m_ssl_gnutls",LOG_DEFAULT, "m_ssl_gnutls.so: Failed to initialise DH parameters: %s", gnutls_strerror(ret));
-=======
-		{
-			ServerInstance->Logs->Log("m_ssl_gnutls",DEFAULT, "m_ssl_gnutls.so: Failed to initialise DH parameters: %s", gnutls_strerror(ret));
+		{
+			ServerInstance->Logs->Log("m_ssl_gnutls", LOG_DEFAULT, "m_ssl_gnutls.so: Failed to initialise DH parameters: %s", gnutls_strerror(ret));
 			return;
 		}
->>>>>>> 9b96fee7
 
 		std::string dhfile = Conf->getString("dhfile");
 		if (!dhfile.empty())
@@ -442,7 +438,7 @@
 			if ((ret = gnutls_dh_params_import_pkcs3(dh_params, &dh_datum, GNUTLS_X509_FMT_PEM)) < 0)
 			{
 				// File unreadable or GnuTLS was unhappy with the contents, generate the DH primes now
-				ServerInstance->Logs->Log("m_ssl_gnutls", DEFAULT, "m_ssl_gnutls.so: Generating DH parameters because I failed to load them from file '%s': %s", dhfile.c_str(), gnutls_strerror(ret));
+				ServerInstance->Logs->Log("m_ssl_gnutls", LOG_DEFAULT, "m_ssl_gnutls.so: Generating DH parameters because I failed to load them from file '%s': %s", dhfile.c_str(), gnutls_strerror(ret));
 				GenerateDHParams();
 			}
 		}
