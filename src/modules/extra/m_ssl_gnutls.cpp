--- conflicted
+++ resolved
@@ -240,7 +240,6 @@
 			}
 		} key;
 
-<<<<<<< HEAD
 	 public:
 		/** Import */
 		X509Key(const std::string& keystr)
@@ -248,11 +247,6 @@
 			int ret = gnutls_x509_privkey_import(key.key, Datum(keystr).get(), GNUTLS_X509_FMT_PEM);
 			ThrowOnError(ret, "Unable to import private key");
 		}
-=======
-		Implementation eventlist[] = { I_On005Numeric, I_OnRehash, I_OnModuleRehash, I_OnUserConnect,
-			I_OnEvent, I_OnHookIO, I_OnCheckReady };
-		ServerInstance->Modules->Attach(eventlist, this, sizeof(eventlist)/sizeof(Implementation));
->>>>>>> 819d9bad
 
 		gnutls_x509_privkey_t& get() { return key.key; }
 	};
@@ -1035,6 +1029,7 @@
 	}
 
 	GnuTLS::Profile* GetProfile() { return profile; }
+	bool IsHandshakeDone() const { return (status == ISSL_HANDSHAKEN); }
 };
 
 int GnuTLS::X509Credentials::cert_callback(gnutls_session_t sess, const gnutls_datum_t* req_ca_rdn, int nreqs, const gnutls_pk_algorithm_t* sign_algos, int sign_algos_length, cert_cb_last_param_type* st)
@@ -1211,10 +1206,15 @@
 			static_cast<GnuTLSIOHook*>(hook)->TellCiphersAndFingerprint(user);
 	}
 
-	ModResult OnCheckReady(LocalUser* user)
-	{
-		if ((user->eh.GetIOHook() == this) && (sessions[user->eh.GetFd()].status != ISSL_HANDSHAKEN))
-			return MOD_RES_DENY;
+	ModResult OnCheckReady(LocalUser* user) CXX11_OVERRIDE
+	{
+		if ((user->eh.GetIOHook()) && (user->eh.GetIOHook()->prov->creator == this))
+		{
+			GnuTLSIOHook* iohook = static_cast<GnuTLSIOHook*>(user->eh.GetIOHook());
+			if (!iohook->IsHandshakeDone())
+				return MOD_RES_DENY;
+		}
+
 		return MOD_RES_PASSTHRU;
 	}
 };
