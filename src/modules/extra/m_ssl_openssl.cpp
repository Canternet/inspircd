--- conflicted
+++ resolved
@@ -913,7 +913,10 @@
 		{
 			ConfigTag* tag = i->second;
 			if (!stdalgo::string::equalsci(tag->getString("provider"), "openssl"))
+			{
+				ServerInstance->Logs.Log(MODNAME, LOG_DEFAULT, "Ignoring non-OpenSSL <sslprofile> tag at " + tag->getTagLocation());
 				continue;
+			}
 
 			std::string name = tag->getString("name");
 			if (name.empty())
@@ -929,35 +932,7 @@
 			}
 			catch (CoreException& ex)
 			{
-<<<<<<< HEAD
 				throw ModuleException("Error while initializing TLS (SSL) profile \"" + name + "\" at " + tag->getTagLocation() + " - " + ex.GetReason());
-=======
-				ConfigTag* tag = i->second;
-				if (!stdalgo::string::equalsci(tag->getString("provider"), "openssl"))
-				{
-					ServerInstance->Logs->Log(MODNAME, LOG_DEFAULT, "Ignoring non-OpenSSL <sslprofile> tag at " + tag->getTagLocation());
-					continue;
-				}
-
-				std::string name = tag->getString("name");
-				if (name.empty())
-				{
-					ServerInstance->Logs->Log(MODNAME, LOG_DEFAULT, "Ignoring <sslprofile> tag without name at " + tag->getTagLocation());
-					continue;
-				}
-
-				reference<OpenSSLIOHookProvider> prov;
-				try
-				{
-					prov = new OpenSSLIOHookProvider(this, name, tag);
-				}
-				catch (CoreException& ex)
-				{
-					throw ModuleException("Error while initializing TLS (SSL) profile \"" + name + "\" at " + tag->getTagLocation() + " - " + ex.GetReason());
-				}
-
-				newprofiles.push_back(prov);
->>>>>>> 07b12e72
 			}
 
 			newprofiles.push_back(prov);
