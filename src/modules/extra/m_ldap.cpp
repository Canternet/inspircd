/*
 * InspIRCd -- Internet Relay Chat Daemon
 *
 *   Copyright (C) 2020 Joel Sing <joel@sing.id.au>
 *   Copyright (C) 2019 linuxdaemon <linuxdaemon.irc@gmail.com>
 *   Copyright (C) 2016-2020 Sadie Powell <sadie@witchery.services>
 *   Copyright (C) 2014, 2016 Attila Molnar <attilamolnar@hush.com>
 *   Copyright (C) 2013-2016 Adam <Adam@anope.org>
 *
 * This file is part of InspIRCd.  InspIRCd is free software: you can
 * redistribute it and/or modify it under the terms of the GNU General Public
 * License as published by the Free Software Foundation, version 2.
 *
 * This program is distributed in the hope that it will be useful, but WITHOUT
 * ANY WARRANTY; without even the implied warranty of MERCHANTABILITY or FITNESS
 * FOR A PARTICULAR PURPOSE.  See the GNU General Public License for more
 * details.
 *
 * You should have received a copy of the GNU General Public License
 * along with this program.  If not, see <http://www.gnu.org/licenses/>.
 */

/// $LinkerFlags: -llber -lldap_r

/// $PackageInfo: require_system("arch") libldap
/// $PackageInfo: require_system("centos") openldap-devel
/// $PackageInfo: require_system("debian") libldap2-dev
/// $PackageInfo: require_system("ubuntu") libldap2-dev

#include "inspircd.h"
#include "modules/ldap.h"

// Ignore OpenLDAP deprecation warnings on OS X Yosemite and newer.
#if defined __APPLE__
# pragma GCC diagnostic push
# pragma GCC diagnostic ignored "-Wdeprecated-declarations"
#endif

#include <ldap.h>

#ifdef __APPLE__
# pragma GCC diagnostic pop
#endif

#ifdef _WIN32
# pragma comment(lib, "libldap_r.lib")
# pragma comment(lib, "liblber.lib")
#endif

class LDAPService;

class LDAPRequest
{
 public:
	LDAPService* service;
	LDAPInterface* inter;
	LDAPMessage* message = nullptr; /* message returned by ldap_ */
	LDAPResult* result = nullptr; /* final result */
	struct timeval tv;
	QueryType type;
	int success;

	LDAPRequest(LDAPService* s, LDAPInterface* i, int c)
		: service(s)
		, inter(i)
<<<<<<< HEAD
=======
		, message(NULL)
		, result(NULL)
		, success(c)
>>>>>>> 1a49cc8b
	{
		type = QUERY_UNKNOWN;
		tv.tv_sec = 0;
		tv.tv_usec = 100000;
	}

	virtual ~LDAPRequest()
	{
		delete result;
		if (message != NULL)
			ldap_msgfree(message);
	}

	virtual int run() = 0;
	virtual std::string info() = 0;
};

class LDAPBind final
	: public LDAPRequest
{
	std::string who, pass;

 public:
	LDAPBind(LDAPService* s, LDAPInterface* i, const std::string& w, const std::string& p)
		: LDAPRequest(s, i, LDAP_SUCCESS)
		, who(w)
		, pass(p)
	{
		type = QUERY_BIND;
	}

	int run() override;
	std::string info() override;
};

class LDAPSearch final
	: public LDAPRequest
{
	std::string base;
	int searchscope;
	std::string filter;

 public:
	LDAPSearch(LDAPService* s, LDAPInterface* i, const std::string& b, int se, const std::string& f)
		: LDAPRequest(s, i, LDAP_SUCCESS)
		, base(b)
		, searchscope(se)
		, filter(f)
	{
		type = QUERY_SEARCH;
	}

	int run() override;
	std::string info() override;
};

class LDAPAdd final
	: public LDAPRequest
{
	std::string dn;
	LDAPMods attributes;

 public:
	LDAPAdd(LDAPService* s, LDAPInterface* i, const std::string& d, const LDAPMods& attr)
		: LDAPRequest(s, i, LDAP_SUCCESS)
		, dn(d)
		, attributes(attr)
	{
		type = QUERY_ADD;
	}

	int run() override;
	std::string info() override;
};

class LDAPDel final
	: public LDAPRequest
{
	std::string dn;

 public:
	LDAPDel(LDAPService* s, LDAPInterface* i, const std::string& d)
		: LDAPRequest(s, i, LDAP_SUCCESS)
		, dn(d)
	{
		type = QUERY_DELETE;
	}

	int run() override;
	std::string info() override;
};

class LDAPModify final
	: public LDAPRequest
{
	std::string base;
	LDAPMods attributes;

 public:
	LDAPModify(LDAPService* s, LDAPInterface* i, const std::string& b, const LDAPMods& attr)
		: LDAPRequest(s, i, LDAP_SUCCESS)
		, base(b)
		, attributes(attr)
	{
		type = QUERY_MODIFY;
	}

	int run() override;
	std::string info() override;
};

class LDAPCompare final
	: public LDAPRequest
{
	std::string dn, attr, val;

 public:
	LDAPCompare(LDAPService* s, LDAPInterface* i, const std::string& d, const std::string& a, const std::string& v)
		: LDAPRequest(s, i, LDAP_COMPARE_TRUE)
		, dn(d)
		, attr(a)
		, val(v)
	{
		type = QUERY_COMPARE;
	}

	int run() override;
	std::string info() override;
};

class LDAPService final
	: public LDAPProvider
	, public SocketThread
{
	LDAP* con = nullptr;
	std::shared_ptr<ConfigTag> config;
	time_t last_connect = 0;
	int searchscope;
	time_t timeout;

 public:
	static LDAPMod** BuildMods(const LDAPMods& attributes)
	{
		LDAPMod** mods = new LDAPMod*[attributes.size() + 1];
		memset(mods, 0, sizeof(LDAPMod*) * (attributes.size() + 1));
		for (unsigned int x = 0; x < attributes.size(); ++x)
		{
			const LDAPModification& l = attributes[x];
			LDAPMod* mod = new LDAPMod;
			mods[x] = mod;

			if (l.op == LDAPModification::LDAP_ADD)
				mod->mod_op = LDAP_MOD_ADD;
			else if (l.op == LDAPModification::LDAP_DEL)
				mod->mod_op = LDAP_MOD_DELETE;
			else if (l.op == LDAPModification::LDAP_REPLACE)
				mod->mod_op = LDAP_MOD_REPLACE;
			else if (l.op != 0)
			{
				FreeMods(mods);
				throw LDAPException("Unknown LDAP operation");
			}
			mod->mod_type = strdup(l.name.c_str());
			mod->mod_values = new char*[l.values.size() + 1];
			memset(mod->mod_values, 0, sizeof(char*) * (l.values.size() + 1));
			for (unsigned int j = 0, c = 0; j < l.values.size(); ++j)
				if (!l.values[j].empty())
					mod->mod_values[c++] = strdup(l.values[j].c_str());
		}
		return mods;
	}

	static void FreeMods(LDAPMod** mods)
	{
		for (unsigned int i = 0; mods[i] != NULL; ++i)
		{
			LDAPMod* mod = mods[i];
			if (mod->mod_type != NULL)
				free(mod->mod_type);
			if (mod->mod_values != NULL)
			{
				for (unsigned int j = 0; mod->mod_values[j] != NULL; ++j)
					free(mod->mod_values[j]);
				delete[] mod->mod_values;
			}
		}
		delete[] mods;
	}

 private:
	void Reconnect()
	{
		// Only try one connect a minute. It is an expensive blocking operation
		if (last_connect > ServerInstance->Time() - 60)
			throw LDAPException("Unable to connect to LDAP service " + this->name + ": reconnecting too fast");
		last_connect = ServerInstance->Time();

		ldap_unbind_ext(this->con, NULL, NULL);
		Connect();
	}

	int SetOption(int option, const void* value)
	{
		int ret = ldap_set_option(this->con, option, value);
		if (ret != LDAP_OPT_SUCCESS)
		{
			ldap_unbind_ext(this->con, NULL, NULL);
			this->con = NULL;
		}
		return ret;
	}

	void QueueRequest(LDAPRequest* r)
	{
		this->LockQueue();
		this->queries.push_back(r);
		this->UnlockQueueWakeup();
	}

 public:
	typedef std::vector<LDAPRequest*> query_queue;
	query_queue queries, results;
	std::mutex process_mutex; /* held when processing requests not in either queue */

	LDAPService(Module* c, std::shared_ptr<ConfigTag> tag)
		: LDAPProvider(c, "LDAP/" + tag->getString("id"))
		, config(tag)
	{
		std::string scope = config->getString("searchscope");
		if (stdalgo::string::equalsci(scope, "base"))
			searchscope = LDAP_SCOPE_BASE;
		else if (stdalgo::string::equalsci(scope, "onelevel"))
			searchscope = LDAP_SCOPE_ONELEVEL;
		else
			searchscope = LDAP_SCOPE_SUBTREE;
		timeout = config->getDuration("timeout", 5);

		Connect();
	}

	~LDAPService() override
	{
		this->LockQueue();

		for (unsigned int i = 0; i < this->queries.size(); ++i)
		{
			LDAPRequest* req = this->queries[i];

			/* queries have no results yet */
			req->result = new LDAPResult();
			req->result->type = req->type;
			req->result->error = "LDAP Interface is going away";
			req->inter->OnError(*req->result);

			delete req;
		}
		this->queries.clear();

		for (unsigned int i = 0; i < this->results.size(); ++i)
		{
			LDAPRequest* req = this->results[i];

			/* even though this may have already finished successfully we return that it didn't */
			req->result->error = "LDAP Interface is going away";
			req->inter->OnError(*req->result);

			delete req;
		}
		this->results.clear();

		this->UnlockQueue();

		ldap_unbind_ext(this->con, NULL, NULL);
	}

	void Connect()
	{
		std::string server = config->getString("server");
		int i = ldap_initialize(&this->con, server.c_str());
		if (i != LDAP_SUCCESS)
			throw LDAPException("Unable to connect to LDAP service " + this->name + ": " + ldap_err2string(i));

		const int version = LDAP_VERSION3;
		i = SetOption(LDAP_OPT_PROTOCOL_VERSION, &version);
		if (i != LDAP_OPT_SUCCESS)
			throw LDAPException("Unable to set protocol version for " + this->name + ": " + ldap_err2string(i));

		const struct timeval tv = { 0, 0 };
		i = SetOption(LDAP_OPT_NETWORK_TIMEOUT, &tv);
		if (i != LDAP_OPT_SUCCESS)
			throw LDAPException("Unable to set timeout for " + this->name + ": " + ldap_err2string(i));
	}

	void BindAsManager(LDAPInterface* i) override
	{
		std::string binddn = config->getString("binddn");
		std::string bindauth = config->getString("bindauth");
		this->Bind(i, binddn, bindauth);
	}

	void Bind(LDAPInterface* i, const std::string& who, const std::string& pass) override
	{
		LDAPBind* b = new LDAPBind(this, i, who, pass);
		QueueRequest(b);
	}

	void Search(LDAPInterface* i, const std::string& base, const std::string& filter) override
	{
		if (!i)
			throw LDAPException("No interface");

		LDAPSearch* s = new LDAPSearch(this, i, base, searchscope, filter);
		QueueRequest(s);
	}

	void Add(LDAPInterface* i, const std::string& dn, LDAPMods& attributes) override
	{
		LDAPAdd* add = new LDAPAdd(this, i, dn, attributes);
		QueueRequest(add);
	}

	void Del(LDAPInterface* i, const std::string& dn) override
	{
		LDAPDel* del = new LDAPDel(this, i, dn);
		QueueRequest(del);
	}

	void Modify(LDAPInterface* i, const std::string& base, LDAPMods& attributes) override
	{
		LDAPModify* mod = new LDAPModify(this, i, base, attributes);
		QueueRequest(mod);
	}

	void Compare(LDAPInterface* i, const std::string& dn, const std::string& attr, const std::string& val) override
	{
		LDAPCompare* comp = new LDAPCompare(this, i, dn, attr, val);
		QueueRequest(comp);
	}

 private:
	void BuildReply(int res, LDAPRequest* req)
	{
		LDAPResult* ldap_result = req->result = new LDAPResult();
		req->result->type = req->type;

		if (res != req->success)
		{
			ldap_result->error = InspIRCd::Format("%s (%s)", ldap_err2string(res), req->info().c_str());
			return;
		}

		if (!req->message)
		{
			return;
		}

		/* a search result */

		for (LDAPMessage* cur = ldap_first_message(this->con, req->message); cur; cur = ldap_next_message(this->con, cur))
		{
			LDAPAttributes attributes;

			char* dn = ldap_get_dn(this->con, cur);
			if (dn != NULL)
			{
				attributes["dn"].push_back(dn);
				ldap_memfree(dn);
				dn = NULL;
			}

			BerElement* ber = NULL;

			for (char* attr = ldap_first_attribute(this->con, cur, &ber); attr; attr = ldap_next_attribute(this->con, cur, ber))
			{
				berval** vals = ldap_get_values_len(this->con, cur, attr);
				int count = ldap_count_values_len(vals);

				std::vector<std::string> attrs;
				for (int j = 0; j < count; ++j)
					attrs.push_back(vals[j]->bv_val);
				attributes[attr] = attrs;

				ldap_value_free_len(vals);
				ldap_memfree(attr);
			}
			if (ber != NULL)
				ber_free(ber, 0);

			ldap_result->messages.push_back(attributes);
		}
	}

	void SendRequests()
	{
		process_mutex.lock();

		query_queue q;
		this->LockQueue();
		queries.swap(q);
		this->UnlockQueue();

		if (q.empty())
		{
			process_mutex.unlock();
			return;
		}

		for (unsigned int i = 0; i < q.size(); ++i)
		{
			LDAPRequest* req = q[i];
			int ret = req->run();

			if (ret == LDAP_SERVER_DOWN || ret == LDAP_TIMEOUT)
			{
				/* try again */
				try
				{
					Reconnect();
				}
				catch (const LDAPException &)
				{
				}

				ret = req->run();
			}

			BuildReply(ret, req);

			this->LockQueue();
			this->results.push_back(req);
			this->UnlockQueue();
		}

		this->NotifyParent();

		process_mutex.unlock();
	}

 public:
	void OnStart() override
	{
		while (!this->IsStopping())
		{
			this->LockQueue();
			if (this->queries.empty())
				this->WaitForQueue();
			this->UnlockQueue();

			SendRequests();
		}
	}

	void OnNotify() override
	{
		query_queue r;

		this->LockQueue();
		this->results.swap(r);
		this->UnlockQueue();

		for (unsigned int i = 0; i < r.size(); ++i)
		{
			LDAPRequest* req = r[i];
			LDAPInterface* li = req->inter;
			LDAPResult* res = req->result;

			if (!res->error.empty())
				li->OnError(*res);
			else
				li->OnResult(*res);

			delete req;
		}
	}

	LDAP* GetConnection()
	{
		return con;
	}
};

class ModuleLDAP final
	: public Module
{
	typedef insp::flat_map<std::string, LDAPService*> ServiceMap;
	ServiceMap LDAPServices;

 public:
	void ReadConfig(ConfigStatus& status) override
	{
		ServiceMap conns;

		for (const auto& [_, tag] : ServerInstance->Config->ConfTags("database"))
		{
			if (!stdalgo::string::equalsci(tag->getString("module"), "ldap"))
				continue;

			std::string id = tag->getString("id");

			ServiceMap::iterator curr = LDAPServices.find(id);
			if (curr == LDAPServices.end())
			{
				LDAPService* conn = new LDAPService(this, tag);
				conns[id] = conn;

				ServerInstance->Modules.AddService(*conn);
				conn->Start();
			}
			else
			{
				conns.insert(*curr);
				LDAPServices.erase(curr);
			}
		}

		for (ServiceMap::iterator i = LDAPServices.begin(); i != LDAPServices.end(); ++i)
		{
			LDAPService* conn = i->second;
			ServerInstance->Modules.DelService(*conn);
			conn->Stop();
			conn->OnNotify();
			delete conn;
		}

		LDAPServices.swap(conns);
	}

	void OnUnloadModule(Module* m) override
	{
		for (const auto& [_, s] : LDAPServices)
		{
			s->process_mutex.lock();
			s->LockQueue();

			for (size_t i = s->queries.size(); i > 0; --i)
			{
				LDAPRequest* req = s->queries[i - 1];
				LDAPInterface* li = req->inter;

				if (li->creator == m)
				{
					s->queries.erase(s->queries.begin() + i - 1);
					delete req;
				}
			}

			for (size_t i = s->results.size(); i > 0; --i)
			{
				LDAPRequest* req = s->results[i - 1];
				LDAPInterface* li = req->inter;

				if (li->creator == m)
				{
					s->results.erase(s->results.begin() + i - 1);
					delete req;
				}
			}

			s->UnlockQueue();
			s->process_mutex.unlock();
		}
	}

	ModuleLDAP()
		: Module(VF_VENDOR, "Provides the ability for LDAP modules to query a LDAP directory.")
	{
	}

	~ModuleLDAP() override
	{
		for (ServiceMap::iterator i = LDAPServices.begin(); i != LDAPServices.end(); ++i)
		{
			LDAPService* conn = i->second;
			conn->Stop();
			conn->OnNotify();
			delete conn;
		}
	}
};

int LDAPBind::run()
{
	berval cred;
	cred.bv_val = strdup(pass.c_str());
	cred.bv_len = pass.length();

	int i = ldap_sasl_bind_s(service->GetConnection(), who.c_str(), LDAP_SASL_SIMPLE, &cred, NULL, NULL, NULL);

	free(cred.bv_val);

	return i;
}

std::string LDAPBind::info()
{
	return "bind dn=" + who;
}

int LDAPSearch::run()
{
	return ldap_search_ext_s(service->GetConnection(), base.c_str(), searchscope, filter.c_str(), NULL, 0, NULL, NULL, &tv, 0, &message);
}

std::string LDAPSearch::info()
{
	return "search base=" + base + " filter=" + filter;
}

int LDAPAdd::run()
{
	LDAPMod** mods = LDAPService::BuildMods(attributes);
	int i = ldap_add_ext_s(service->GetConnection(), dn.c_str(), mods, NULL, NULL);
	LDAPService::FreeMods(mods);
	return i;
}

std::string LDAPAdd::info()
{
	return "add dn=" + dn;
}

int LDAPDel::run()
{
	return ldap_delete_ext_s(service->GetConnection(), dn.c_str(), NULL, NULL);
}

std::string LDAPDel::info()
{
	return "del dn=" + dn;
}

int LDAPModify::run()
{
	LDAPMod** mods = LDAPService::BuildMods(attributes);
	int i = ldap_modify_ext_s(service->GetConnection(), base.c_str(), mods, NULL, NULL);
	LDAPService::FreeMods(mods);
	return i;
}

std::string LDAPModify::info()
{
	return "modify base=" + base;
}

int LDAPCompare::run()
{
	berval cred;
	cred.bv_val = strdup(val.c_str());
	cred.bv_len = val.length();

	int ret = ldap_compare_ext_s(service->GetConnection(), dn.c_str(), attr.c_str(), &cred, NULL, NULL);

	free(cred.bv_val);

	return ret;
}

std::string LDAPCompare::info()
{
	return "compare dn=" + dn + " attr=" + attr;
}

MODULE_INIT(ModuleLDAP)<|MERGE_RESOLUTION|>--- conflicted
+++ resolved
@@ -63,12 +63,7 @@
 	LDAPRequest(LDAPService* s, LDAPInterface* i, int c)
 		: service(s)
 		, inter(i)
-<<<<<<< HEAD
-=======
-		, message(NULL)
-		, result(NULL)
 		, success(c)
->>>>>>> 1a49cc8b
 	{
 		type = QUERY_UNKNOWN;
 		tv.tv_sec = 0;
