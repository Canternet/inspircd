--- conflicted
+++ resolved
@@ -386,21 +386,7 @@
 		return true;
 	}
 
-<<<<<<< HEAD
-	std::string GetError()
-	{
-		return mysql_error(connection);
-	}
-
-	void Close()
-	{
-		mysql_close(connection);
-	}
-
 	void Submit(SQL::Query* q, const std::string& qs) override
-=======
-	void Submit(SQL::Query* q, const std::string& qs) CXX11_OVERRIDE
->>>>>>> b8cb1e5f
 	{
 		ServerInstance->Logs.Log(MODNAME, LOG_DEBUG, "Executing MySQL query: " + qs);
 		Parent()->Dispatcher->LockQueue();
@@ -541,13 +527,7 @@
 			{
 				// need to wait until the query is done
 				// (the result will be discarded)
-<<<<<<< HEAD
-				qq[i].c->lock.lock();
-				qq[i].c->lock.unlock();
-=======
-				qq[i].connection->lock.Lock();
-				qq[i].connection->lock.Unlock();
->>>>>>> b8cb1e5f
+				qq[i].connection->lock.lock();
 			}
 			qq[i].query->OnError(err);
 			delete qq[i].query;
@@ -571,19 +551,11 @@
 	{
 		if (!Parent->qq.empty())
 		{
-<<<<<<< HEAD
-			QQueueItem i = Parent->qq.front();
-			i.c->lock.lock();
-			this->UnlockQueue();
-			MySQLresult* res = i.c->DoBlockingQuery(i.query);
-			i.c->lock.unlock();
-=======
 			QueryQueueItem i = Parent->qq.front();
-			i.connection->lock.Lock();
+			i.connection->lock.lock();
 			this->UnlockQueue();
 			MySQLresult* res = i.connection->DoBlockingQuery(i.querystr);
-			i.connection->lock.Unlock();
->>>>>>> b8cb1e5f
+			i.connection->lock.unlock();
 
 			/*
 			 * At this point, the main thread could be working on:
