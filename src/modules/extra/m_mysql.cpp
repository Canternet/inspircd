/*
 * InspIRCd -- Internet Relay Chat Daemon
 *
 *   Copyright (C) 2009-2010 Daniel De Graaf <danieldg@inspircd.org>
 *   Copyright (C) 2006-2007, 2009 Dennis Friis <peavey@inspircd.org>
 *   Copyright (C) 2006-2009 Craig Edwards <craigedwards@brainbox.cc>
 *   Copyright (C) 2008 Robin Burchell <robin+git@viroteck.net>
 *
 * This file is part of InspIRCd.  InspIRCd is free software: you can
 * redistribute it and/or modify it under the terms of the GNU General Public
 * License as published by the Free Software Foundation, version 2.
 *
 * This program is distributed in the hope that it will be useful, but WITHOUT
 * ANY WARRANTY; without even the implied warranty of MERCHANTABILITY or FITNESS
 * FOR A PARTICULAR PURPOSE.  See the GNU General Public License for more
 * details.
 *
 * You should have received a copy of the GNU General Public License
 * along with this program.  If not, see <http://www.gnu.org/licenses/>.
 */

/// $CompilerFlags: execute("mysql_config --include" "MYSQL_CXXFLAGS")
/// $LinkerFlags: execute("mysql_config --libs_r" "MYSQL_LDFLAGS" "-lmysqlclient")

/// $PackageInfo: require_system("arch") mariadb-libs
/// $PackageInfo: require_system("centos" "6.0" "6.99") mysql-devel
/// $PackageInfo: require_system("centos" "7.0") mariadb-devel
/// $PackageInfo: require_system("darwin") mysql-connector-c
/// $PackageInfo: require_system("debian") libmysqlclient-dev
/// $PackageInfo: require_system("ubuntu") libmysqlclient-dev

#ifdef __GNUC__
# pragma GCC diagnostic push
#endif

#include "inspircd.h"
#include <mysql.h>
#include "modules/sql.h"

#ifdef __GNUC__
# pragma GCC diagnostic pop
#endif

#ifdef _WIN32
# pragma comment(lib, "libmysql.lib")
#endif

/* VERSION 3 API: With nonblocking (threaded) requests */

/* THE NONBLOCKING MYSQL API!
 *
 * MySQL provides no nonblocking (asyncronous) API of its own, and its developers recommend
 * that instead, you should thread your program. This is what i've done here to allow for
 * asyncronous SQL requests via mysql. The way this works is as follows:
 *
 * The module spawns a thread via class Thread, and performs its mysql queries in this thread,
 * using a queue with priorities. There is a mutex on either end which prevents two threads
 * adjusting the queue at the same time, and crashing the ircd. Every 50 milliseconds, the
 * worker thread wakes up, and checks if there is a request at the head of its queue.
 * If there is, it processes this request, blocking the worker thread but leaving the ircd
 * thread to go about its business as usual. During this period, the ircd thread is able
 * to insert futher pending requests into the queue.
 *
 * Once the processing of a request is complete, it is removed from the incoming queue to
 * an outgoing queue, and initialized as a 'response'. The worker thread then signals the
 * ircd thread (via a loopback socket) of the fact a result is available, by sending the
 * connection ID through the connection.
 *
 * The ircd thread then mutexes the queue once more, reads the outbound response off the head
 * of the queue, and sends it on its way to the original calling module.
 *
 * XXX: You might be asking "why doesnt it just send the response from within the worker thread?"
 * The answer to this is simple. The majority of InspIRCd, and in fact most ircd's are not
 * threadsafe. This module is designed to be threadsafe and is careful with its use of threads,
 * however, if we were to call a module's OnRequest even from within a thread which was not the
 * one the module was originally instantiated upon, there is a chance of all hell breaking loose
 * if a module is ever put in a re-enterant state (stack corruption could occur, crashes, data
 * corruption, and worse, so DONT think about it until the day comes when InspIRCd is 100%
 * gauranteed threadsafe!)
 */

class SQLConnection;
class MySQLresult;
class DispatcherThread;

struct QQueueItem
{
	SQL::Query* q;
	std::string query;
	SQLConnection* c;
	QQueueItem(SQL::Query* Q, const std::string& S, SQLConnection* C) : q(Q), query(S), c(C) {}
};

struct RQueueItem
{
	SQL::Query* q;
	MySQLresult* r;
	RQueueItem(SQL::Query* Q, MySQLresult* R) : q(Q), r(R) {}
};

typedef insp::flat_map<std::string, SQLConnection*> ConnMap;
typedef std::deque<QQueueItem> QueryQueue;
typedef std::deque<RQueueItem> ResultQueue;

/** MySQL module
 *  */
class ModuleSQL : public Module
{
 public:
	DispatcherThread* Dispatcher;
	QueryQueue qq;       // MUST HOLD MUTEX
	ResultQueue rq;      // MUST HOLD MUTEX
	ConnMap connections; // main thread only

	ModuleSQL();
	void init() override;
	~ModuleSQL();
	void ReadConfig(ConfigStatus& status) override;
	void OnUnloadModule(Module* mod) override;
	Version GetVersion() override;
};

class DispatcherThread : public SocketThread
{
 private:
	ModuleSQL* const Parent;
 public:
	DispatcherThread(ModuleSQL* CreatorModule) : Parent(CreatorModule) { }
	~DispatcherThread() { }
	void OnStart() override;
	void OnNotify() override;
};

#if !defined(MYSQL_VERSION_ID) || MYSQL_VERSION_ID<32224
#define mysql_field_count mysql_num_fields
#endif

/** Represents a mysql result set
 */
class MySQLresult : public SQL::Result
{
 public:
	SQL::Error err;
	int currentrow;
	int rows;
	std::vector<std::string> colnames;
	std::vector<SQL::Row> fieldlists;

	MySQLresult(MYSQL_RES* res, int affected_rows) : err(SQL::SUCCESS), currentrow(0), rows(0)
	{
		if (affected_rows >= 1)
		{
			rows = affected_rows;
			fieldlists.resize(rows);
		}
		unsigned int field_count = 0;
		if (res)
		{
			MYSQL_ROW row;
			int n = 0;
			while ((row = mysql_fetch_row(res)))
			{
				if (fieldlists.size() < (unsigned int)rows+1)
				{
					fieldlists.resize(fieldlists.size()+1);
				}
				field_count = 0;
				MYSQL_FIELD *fields = mysql_fetch_fields(res);
				if(mysql_num_fields(res) == 0)
					break;
				if (fields && mysql_num_fields(res))
				{
					colnames.clear();
					while (field_count < mysql_num_fields(res))
					{
						std::string a = (fields[field_count].name ? fields[field_count].name : "");
						if (row[field_count])
							fieldlists[n].push_back(SQL::Field(row[field_count]));
						else
							fieldlists[n].push_back(SQL::Field());
						colnames.push_back(a);
						field_count++;
					}
					n++;
				}
				rows++;
			}
			mysql_free_result(res);
		}
	}

	MySQLresult(SQL::Error& e) : err(e)
	{

	}

	int Rows() override
	{
		return rows;
	}

	void GetCols(std::vector<std::string>& result) override
	{
		result.assign(colnames.begin(), colnames.end());
	}

	bool HasColumn(const std::string& column, size_t& index) override
	{
		for (size_t i = 0; i < colnames.size(); ++i)
		{
			if (colnames[i] == column)
			{
				index = i;
				return true;
			}
		}
		return false;
	}

	SQL::Field GetValue(int row, int column)
	{
		if ((row >= 0) && (row < rows) && (column >= 0) && (column < (int)fieldlists[row].size()))
		{
			return fieldlists[row][column];
		}
		return SQL::Field();
	}

	bool GetRow(SQL::Row& result) override
	{
		if (currentrow < rows)
		{
			result.assign(fieldlists[currentrow].begin(), fieldlists[currentrow].end());
			currentrow++;
			return true;
		}
		else
		{
			result.clear();
			return false;
		}
	}
};

/** Represents a connection to a mysql database
 */
class SQLConnection : public SQL::Provider
{
 private:
	bool EscapeString(SQL::Query* query, const std::string& in, std::string& out)
	{
		// In the worst case each character may need to be encoded as using two bytes and one
		// byte is the NUL terminator.
		std::vector<char> buffer(in.length() * 2 + 1);

		// The return value of mysql_escape_string() is either an error or the length of the
		// encoded string not including the NUL terminator.
		//
		// Unfortunately, someone genius decided that mysql_escape_string should return an
		// unsigned type even though -1 is returned on error so checking whether an error
		// happened is a bit cursed.
		unsigned long escapedsize = mysql_escape_string(&buffer[0], in.c_str(), in.length());
		if (escapedsize == static_cast<unsigned long>(-1))
		{
			SQL::Error err(SQL::QSEND_FAIL, InspIRCd::Format("%u: %s", mysql_errno(connection), mysql_error(connection)));
			query->OnError(err);
			return false;
		}

		out.append(&buffer[0], escapedsize);
		return true;
	}

 public:
	reference<ConfigTag> config;
	MYSQL *connection;
	std::mutex lock;

	// This constructor creates an SQLConnection object with the given credentials, but does not connect yet.
	SQLConnection(Module* p, ConfigTag* tag)
		: SQL::Provider(p, tag->getString("id"))
		, config(tag)
		, connection(NULL)
	{
	}

	~SQLConnection()
	{
		Close();
	}

	// This method connects to the database using the credentials supplied to the constructor, and returns
	// true upon success.
	bool Connect()
	{
		connection = mysql_init(connection);
<<<<<<< HEAD
		mysql_options(connection,MYSQL_OPT_CONNECT_TIMEOUT,(char*)&timeout);
		std::string host = config->getString("host");
		std::string user = config->getString("user");
		std::string pass = config->getString("pass");
		std::string dbname = config->getString("name");
		unsigned int port = config->getUInt("port", 3306);
		bool rv = mysql_real_connect(connection, host.c_str(), user.c_str(), pass.c_str(), dbname.c_str(), port, NULL, 0);
		if (!rv)
			return rv;

		// Enable character set settings
		std::string charset = config->getString("charset");
		if ((!charset.empty()) && (mysql_set_character_set(connection, charset.c_str())))
			ServerInstance->Logs.Log(MODNAME, LOG_DEFAULT, "WARNING: Could not set character set to \"%s\"", charset.c_str());

		std::string initquery;
		if (config->readString("initialquery", initquery))
=======

		// Set the connection timeout.
		unsigned int timeout = config->getDuration("timeout", 5, 1, 30);
		mysql_options(connection, MYSQL_OPT_CONNECT_TIMEOUT, &timeout);

		// Attempt to connect to the database.
		const std::string host = config->getString("host");
		const std::string user = config->getString("user");
		const std::string pass = config->getString("pass");
		const std::string dbname = config->getString("name");
		unsigned int port = config->getUInt("port", 3306, 1, 65535);
		if (!mysql_real_connect(connection, host.c_str(), user.c_str(), pass.c_str(), dbname.c_str(), port, NULL, CLIENT_IGNORE_SIGPIPE))
		{
			ServerInstance->Logs->Log(MODNAME, LOG_DEFAULT, "Unable to connect to the %s MySQL server: %s",
				GetId().c_str(), mysql_error(connection));
			return false;
		}

		// Set the default character set.
		const std::string charset = config->getString("charset");
		if (!charset.empty() && mysql_set_character_set(connection, charset.c_str()))
>>>>>>> db45e2e6
		{
			ServerInstance->Logs->Log(MODNAME, LOG_DEFAULT, "Could not set character set for %s to \"%s\": %s",
				GetId().c_str(), charset.c_str(), mysql_error(connection));
			return false;
		}

		// Execute the initial SQL query.
		const std::string initialquery = config->getString("initialquery");
		if (!initialquery.empty() && mysql_real_query(connection, initialquery.data(), initialquery.length()))
		{
			ServerInstance->Logs->Log(MODNAME, LOG_DEFAULT, "Could not execute initial query \"%s\" for %s: %s",
				initialquery.c_str(), name.c_str(), mysql_error(connection));
			return false;
		}

		return true;
	}

	ModuleSQL* Parent()
	{
		return (ModuleSQL*)(Module*)creator;
	}

	MySQLresult* DoBlockingQuery(const std::string& query)
	{

		/* Parse the command string and dispatch it to mysql */
		if (CheckConnection() && !mysql_real_query(connection, query.data(), query.length()))
		{
			/* Successfull query */
			MYSQL_RES* res = mysql_use_result(connection);
			unsigned long rows = mysql_affected_rows(connection);
			return new MySQLresult(res, rows);
		}
		else
		{
			/* XXX: See /usr/include/mysql/mysqld_error.h for a list of
			 * possible error numbers and error messages */
			SQL::Error e(SQL::QREPLY_FAIL, InspIRCd::Format("%u: %s", mysql_errno(connection), mysql_error(connection)));
			return new MySQLresult(e);
		}
	}

	bool CheckConnection()
	{
		if (!connection || mysql_ping(connection) != 0)
			return Connect();
		return true;
	}

	std::string GetError()
	{
		return mysql_error(connection);
	}

	void Close()
	{
		mysql_close(connection);
	}

	void Submit(SQL::Query* q, const std::string& qs) override
	{
		ServerInstance->Logs.Log(MODNAME, LOG_DEBUG, "Executing MySQL query: " + qs);
		Parent()->Dispatcher->LockQueue();
		Parent()->qq.push_back(QQueueItem(q, qs, this));
		Parent()->Dispatcher->UnlockQueueWakeup();
	}

	void Submit(SQL::Query* call, const std::string& q, const SQL::ParamList& p) override
	{
		std::string res;
		unsigned int param = 0;
		for(std::string::size_type i = 0; i < q.length(); i++)
		{
			if (q[i] != '?')
				res.push_back(q[i]);
			else if (param < p.size() && !EscapeString(call, p[param++], res))
				return;
		}
		Submit(call, res);
	}

	void Submit(SQL::Query* call, const std::string& q, const SQL::ParamMap& p) override
	{
		std::string res;
		for(std::string::size_type i = 0; i < q.length(); i++)
		{
			if (q[i] != '$')
				res.push_back(q[i]);
			else
			{
				std::string field;
				i++;
				while (i < q.length() && isalnum(q[i]))
					field.push_back(q[i++]);
				i--;

				SQL::ParamMap::const_iterator it = p.find(field);
				if (it != p.end() && !EscapeString(call, it->second, res))
					return;
			}
		}
		Submit(call, res);
	}
};

ModuleSQL::ModuleSQL()
{
	Dispatcher = NULL;
}

void ModuleSQL::init()
{
	if (mysql_library_init(0, NULL, NULL))
		throw ModuleException("Unable to initialise the MySQL library!");

	Dispatcher = new DispatcherThread(this);
	Dispatcher->Start();
}

ModuleSQL::~ModuleSQL()
{
	if (Dispatcher)
	{
		Dispatcher->Stop();
		Dispatcher->OnNotify();
		delete Dispatcher;
	}

	for(ConnMap::iterator i = connections.begin(); i != connections.end(); i++)
	{
		delete i->second;
	}

	mysql_library_end();
}

void ModuleSQL::ReadConfig(ConfigStatus& status)
{
	ConnMap conns;
	ConfigTagList tags = ServerInstance->Config->ConfTags("database");
	for(ConfigIter i = tags.first; i != tags.second; i++)
	{
		if (!stdalgo::string::equalsci(i->second->getString("module"), "mysql"))
			continue;
		std::string id = i->second->getString("id");
		ConnMap::iterator curr = connections.find(id);
		if (curr == connections.end())
		{
			SQLConnection* conn = new SQLConnection(this, i->second);
			conns.insert(std::make_pair(id, conn));
			ServerInstance->Modules.AddService(*conn);
		}
		else
		{
			conns.insert(*curr);
			connections.erase(curr);
		}
	}

	// now clean up the deleted databases
	Dispatcher->LockQueue();
	SQL::Error err(SQL::BAD_DBID);
	for(ConnMap::iterator i = connections.begin(); i != connections.end(); i++)
	{
		ServerInstance->Modules.DelService(*i->second);
		// it might be running a query on this database. Wait for that to complete
		i->second->lock.lock();
		i->second->lock.unlock();
		// now remove all active queries to this DB
		for (size_t j = qq.size(); j > 0; j--)
		{
			size_t k = j - 1;
			if (qq[k].c == i->second)
			{
				qq[k].q->OnError(err);
				delete qq[k].q;
				qq.erase(qq.begin() + k);
			}
		}
		// finally, nuke the connection
		delete i->second;
	}
	Dispatcher->UnlockQueue();
	connections.swap(conns);
}

void ModuleSQL::OnUnloadModule(Module* mod)
{
	SQL::Error err(SQL::BAD_DBID);
	Dispatcher->LockQueue();
	unsigned int i = qq.size();
	while (i > 0)
	{
		i--;
		if (qq[i].q->creator == mod)
		{
			if (i == 0)
			{
				// need to wait until the query is done
				// (the result will be discarded)
				qq[i].c->lock.lock();
				qq[i].c->lock.unlock();
			}
			qq[i].q->OnError(err);
			delete qq[i].q;
			qq.erase(qq.begin() + i);
		}
	}
	Dispatcher->UnlockQueue();
	// clean up any result queue entries
	Dispatcher->OnNotify();
}

Version ModuleSQL::GetVersion()
{
	return Version("Provides MySQL support", VF_VENDOR);
}

void DispatcherThread::OnStart()
{
	this->LockQueue();
	while (!this->IsStopping())
	{
		if (!Parent->qq.empty())
		{
			QQueueItem i = Parent->qq.front();
			i.c->lock.lock();
			this->UnlockQueue();
			MySQLresult* res = i.c->DoBlockingQuery(i.query);
			i.c->lock.unlock();

			/*
			 * At this point, the main thread could be working on:
			 *  Rehash - delete i.c out from under us. We don't care about that.
			 *  UnloadModule - delete i.q and the qq item. Need to avoid reporting results.
			 */

			this->LockQueue();
			if (!Parent->qq.empty() && Parent->qq.front().q == i.q)
			{
				Parent->qq.pop_front();
				Parent->rq.push_back(RQueueItem(i.q, res));
				NotifyParent();
			}
			else
			{
				// UnloadModule ate the query
				delete res;
			}
		}
		else
		{
			/* We know the queue is empty, we can safely hang this thread until
			 * something happens
			 */
			this->WaitForQueue();
		}
	}
	this->UnlockQueue();
}

void DispatcherThread::OnNotify()
{
	// this could unlock during the dispatch, but OnResult isn't expected to take that long
	this->LockQueue();
	for(ResultQueue::iterator i = Parent->rq.begin(); i != Parent->rq.end(); i++)
	{
		MySQLresult* res = i->r;
		if (res->err.code == SQL::SUCCESS)
			i->q->OnResult(*res);
		else
			i->q->OnError(res->err);
		delete i->q;
		delete i->r;
	}
	Parent->rq.clear();
	this->UnlockQueue();
}

MODULE_INIT(ModuleSQL)<|MERGE_RESOLUTION|>--- conflicted
+++ resolved
@@ -294,25 +294,6 @@
 	bool Connect()
 	{
 		connection = mysql_init(connection);
-<<<<<<< HEAD
-		mysql_options(connection,MYSQL_OPT_CONNECT_TIMEOUT,(char*)&timeout);
-		std::string host = config->getString("host");
-		std::string user = config->getString("user");
-		std::string pass = config->getString("pass");
-		std::string dbname = config->getString("name");
-		unsigned int port = config->getUInt("port", 3306);
-		bool rv = mysql_real_connect(connection, host.c_str(), user.c_str(), pass.c_str(), dbname.c_str(), port, NULL, 0);
-		if (!rv)
-			return rv;
-
-		// Enable character set settings
-		std::string charset = config->getString("charset");
-		if ((!charset.empty()) && (mysql_set_character_set(connection, charset.c_str())))
-			ServerInstance->Logs.Log(MODNAME, LOG_DEFAULT, "WARNING: Could not set character set to \"%s\"", charset.c_str());
-
-		std::string initquery;
-		if (config->readString("initialquery", initquery))
-=======
 
 		// Set the connection timeout.
 		unsigned int timeout = config->getDuration("timeout", 5, 1, 30);
@@ -326,7 +307,7 @@
 		unsigned int port = config->getUInt("port", 3306, 1, 65535);
 		if (!mysql_real_connect(connection, host.c_str(), user.c_str(), pass.c_str(), dbname.c_str(), port, NULL, CLIENT_IGNORE_SIGPIPE))
 		{
-			ServerInstance->Logs->Log(MODNAME, LOG_DEFAULT, "Unable to connect to the %s MySQL server: %s",
+			ServerInstance->Logs.Log(MODNAME, LOG_DEFAULT, "Unable to connect to the %s MySQL server: %s",
 				GetId().c_str(), mysql_error(connection));
 			return false;
 		}
@@ -334,9 +315,8 @@
 		// Set the default character set.
 		const std::string charset = config->getString("charset");
 		if (!charset.empty() && mysql_set_character_set(connection, charset.c_str()))
->>>>>>> db45e2e6
-		{
-			ServerInstance->Logs->Log(MODNAME, LOG_DEFAULT, "Could not set character set for %s to \"%s\": %s",
+		{
+			ServerInstance->Logs.Log(MODNAME, LOG_DEFAULT, "Could not set character set for %s to \"%s\": %s",
 				GetId().c_str(), charset.c_str(), mysql_error(connection));
 			return false;
 		}
@@ -345,7 +325,7 @@
 		const std::string initialquery = config->getString("initialquery");
 		if (!initialquery.empty() && mysql_real_query(connection, initialquery.data(), initialquery.length()))
 		{
-			ServerInstance->Logs->Log(MODNAME, LOG_DEFAULT, "Could not execute initial query \"%s\" for %s: %s",
+			ServerInstance->Logs.Log(MODNAME, LOG_DEFAULT, "Could not execute initial query \"%s\" for %s: %s",
 				initialquery.c_str(), name.c_str(), mysql_error(connection));
 			return false;
 		}
