--- conflicted
+++ resolved
@@ -124,24 +124,13 @@
 	}
 };
 
-class NoHistoryMode : public SimpleUserModeHandler
-{
-public:
-	NoHistoryMode(Module* Creator)
-		: SimpleUserModeHandler(Creator, "nohistory", 'N')
-	{
-		if (!ServerInstance->Config->ConfValue("chanhistory")->getBool("enableumode"))
-			DisableAutoRegister();
-	}
-};
-
 class ModuleChanHistory
 	: public Module
 	, public ServerProtocol::BroadcastEventListener
 {
  private:
 	HistoryMode historymode;
-	NoHistoryMode nohistorymode;
+	SimpleUserModeHandler nohistorymode;
 	bool prefixmsg;
 	UserModeReference botmode;
 	bool dobots;
@@ -194,15 +183,10 @@
 
  public:
 	ModuleChanHistory()
-<<<<<<< HEAD
 		: Module(VF_VENDOR, "Adds channel mode H (history) which allows message history to be viewed on joining the channel.")
 		, ServerProtocol::BroadcastEventListener(this)
-		, m(this)
-=======
-		: ServerProtocol::BroadcastEventListener(this)
 		, historymode(this)
-		, nohistorymode(this)
->>>>>>> 56b4dc61
+		, nohistorymode(this, "nohistory", 'N')
 		, botmode(this, "bot")
 		, batchcap(this)
 		, batchmanager(this)
@@ -214,14 +198,9 @@
 
 	void ReadConfig(ConfigStatus& status) override
 	{
-<<<<<<< HEAD
 		auto tag = ServerInstance->Config->ConfValue("chanhistory");
-		m.maxlines = tag->getUInt("maxlines", 50, 1);
-=======
-		ConfigTag* tag = ServerInstance->Config->ConfValue("chanhistory");
 		historymode.maxlines = tag->getUInt("maxlines", 50, 1);
->>>>>>> 56b4dc61
-		prefixmsg = tag->getBool("prefixmsg", tag->getBool("notice", true));
+		prefixmsg = tag->getBool("prefixmsg", true);
 		dobots = tag->getBool("bots", true);
 	}
 
