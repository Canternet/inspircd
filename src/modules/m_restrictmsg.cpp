--- conflicted
+++ resolved
@@ -23,29 +23,8 @@
 
 class ModuleRestrictMsg : public Module
 {
-<<<<<<< HEAD
  public:
 	ModResult OnUserPreMessage(User* user, void* dest, int target_type, std::string& text, char status, CUList& exempt_list, MessageType msgtype) CXX11_OVERRIDE
-=======
- private:
-	bool uline;
-
- public:
-
-	void init()
-	{
-		OnRehash(NULL);
-		Implementation eventlist[] = { I_OnRehash, I_OnUserPreMessage, I_OnUserPreNotice };
-		ServerInstance->Modules->Attach(eventlist, this, sizeof(eventlist)/sizeof(Implementation));
-	}
-
-	void OnRehash(User*)
-	{
-		uline = ServerInstance->Config->ConfValue("restrictmsg")->getBool("uline", false);
-	}
-
-	virtual ModResult OnUserPreMessage(User* user,void* dest,int target_type, std::string &text, char status, CUList &exempt_list)
->>>>>>> 819d9bad
 	{
 		if ((target_type == TYPE_USER) && (IS_LOCAL(user)))
 		{
@@ -56,11 +35,7 @@
 			// (2) the recipient is opered
 			// (3) the recipient is on a ulined server
 			// anything else, blocked.
-<<<<<<< HEAD
-			if (u->IsOper() || user->IsOper())
-=======
-			if (IS_OPER(u) || IS_OPER(user) || (uline && ServerInstance->ULine(u->server)))
->>>>>>> 819d9bad
+			if (u->IsOper() || user->IsOper() || u->server->IsULine())
 			{
 				return MOD_RES_PASSTHRU;
 			}
