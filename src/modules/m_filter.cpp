/*
 * InspIRCd -- Internet Relay Chat Daemon
 *
 *   Copyright (C) 2019 Matt Schatz <genius3000@g3k.solutions>
 *   Copyright (C) 2019 Filippo Cortigiani <simos@simosnap.org>
 *   Copyright (C) 2018-2019 linuxdaemon <linuxdaemon.irc@gmail.com>
 *   Copyright (C) 2018 Michael Hazell <michaelhazell@hotmail.com>
 *   Copyright (C) 2017 B00mX0r <b00mx0r@aureus.pw>
 *   Copyright (C) 2012-2014, 2016 Attila Molnar <attilamolnar@hush.com>
 *   Copyright (C) 2012-2013, 2017-2020 Sadie Powell <sadie@witchery.services>
 *   Copyright (C) 2012, 2018-2019 Robby <robby@chatbelgie.be>
 *   Copyright (C) 2011 Adam <Adam@anope.org>
 *   Copyright (C) 2009-2010 Daniel De Graaf <danieldg@inspircd.org>
 *   Copyright (C) 2009 Robin Burchell <robin+git@viroteck.net>
 *   Copyright (C) 2009 Matt Smith <dz@inspircd.org>
 *   Copyright (C) 2009 John Brooks <special@inspircd.org>
 *   Copyright (C) 2007-2010 Craig Edwards <brain@inspircd.org>
 *   Copyright (C) 2007 Dennis Friis <peavey@inspircd.org>
 *
 * This file is part of InspIRCd.  InspIRCd is free software: you can
 * redistribute it and/or modify it under the terms of the GNU General Public
 * License as published by the Free Software Foundation, version 2.
 *
 * This program is distributed in the hope that it will be useful, but WITHOUT
 * ANY WARRANTY; without even the implied warranty of MERCHANTABILITY or FITNESS
 * FOR A PARTICULAR PURPOSE.  See the GNU General Public License for more
 * details.
 *
 * You should have received a copy of the GNU General Public License
 * along with this program.  If not, see <http://www.gnu.org/licenses/>.
 */


#include "inspircd.h"
#include "xline.h"
#include "modules/regex.h"
#include "modules/server.h"
#include "modules/shun.h"
#include "modules/stats.h"
#include "modules/account.h"

enum FilterFlags
{
	FLAG_PART = 2,
	FLAG_QUIT = 4,
	FLAG_PRIVMSG = 8,
	FLAG_NOTICE = 16
};

enum FilterAction
{
	FA_GLINE,
	FA_ZLINE,
	FA_WARN,
	FA_BLOCK,
	FA_SILENT,
	FA_KILL,
	FA_SHUN,
	FA_NONE
};

class FilterResult
{
 public:
	Regex* regex;
	std::string freeform;
	std::string reason;
	FilterAction action;
	unsigned long duration;
	bool from_config;

	bool flag_no_opers;
	bool flag_part_message;
	bool flag_quit_message;
	bool flag_privmsg;
	bool flag_notice;
	bool flag_strip_color;
	bool flag_no_registered;

	FilterResult(dynamic_reference<RegexFactory>& RegexEngine, const std::string& free, const std::string& rea, FilterAction act, unsigned long gt, const std::string& fla, bool cfg)
		: freeform(free)
		, reason(rea)
		, action(act)
		, duration(gt)
		, from_config(cfg)
	{
		if (!RegexEngine)
			throw ModuleException("Regex module implementing '"+RegexEngine.GetProvider()+"' is not loaded!");
		regex = RegexEngine->Create(free);
		this->FillFlags(fla);
	}

	char FillFlags(const std::string &fl)
	{
		flag_no_opers = flag_part_message = flag_quit_message = flag_privmsg =
			flag_notice = flag_strip_color = flag_no_registered = false;

		for (std::string::const_iterator n = fl.begin(); n != fl.end(); ++n)
		{
			switch (*n)
			{
				case 'o':
					flag_no_opers = true;
				break;
				case 'P':
					flag_part_message = true;
				break;
				case 'q':
					flag_quit_message = true;
				break;
				case 'p':
					flag_privmsg = true;
				break;
				case 'n':
					flag_notice = true;
				break;
				case 'c':
					flag_strip_color = true;
				break;
				case 'r':
					flag_no_registered = true;
				break;
				case '*':
					flag_no_opers = flag_part_message = flag_quit_message =
						flag_privmsg = flag_notice = flag_strip_color = true;
				break;
				default:
					return *n;
				break;
			}
		}
		return 0;
	}

	std::string GetFlags()
	{
		std::string flags;
		if (flag_no_opers)
			flags.push_back('o');
		if (flag_part_message)
			flags.push_back('P');
		if (flag_quit_message)
			flags.push_back('q');
		if (flag_privmsg)
			flags.push_back('p');
		if (flag_notice)
			flags.push_back('n');

		/* Order is important here, as the logic in FillFlags() stops parsing when it encounters
		 * an unknown character. So the following characters must be last in the string.
		 * 'c' is unsupported on < 2.0.10
		 * 'r' is unsupported on < 3.2.0
		 */
		if (flag_strip_color)
			flags.push_back('c');
		if (flag_no_registered)
			flags.push_back('r');

		if (flags.empty())
			flags.push_back('-');

		return flags;
	}

	FilterResult()
	{
	}
};

class CommandFilter : public Command
{
 public:
	CommandFilter(Module* f)
		: Command(f, "FILTER", 1, 5)
	{
		flags_needed = 'o';
		this->syntax = "<pattern> [<action> <flags> [<duration>] :<reason>]";
	}
	CmdResult Handle(User* user, const Params& parameters) override;

	RouteDescriptor GetRouting(User* user, const Params& parameters) override
	{
		return ROUTE_BROADCAST;
	}
};

class ModuleFilter
	: public Module
	, public ServerProtocol::SyncEventListener
	, public Stats::EventListener
{
	typedef insp::flat_set<std::string, irc::insensitive_swo> ExemptTargetSet;

	bool initing = true;
	bool notifyuser;
	bool warnonselfmsg;
	RegexFactory* factory;
	void FreeFilters();

 public:
	CommandFilter filtcommand;
	dynamic_reference<RegexFactory> RegexEngine;

	std::vector<FilterResult> filters;
	int flags;

	// List of channel names excluded from filtering.
	ExemptTargetSet exemptedchans;

	// List of target nicknames excluded from filtering.
	ExemptTargetSet exemptednicks;

	ModuleFilter();
	void init() override;
	CullResult cull() override;
	ModResult OnUserPreMessage(User* user, const MessageTarget& target, MessageDetails& details) override;
	FilterResult* FilterMatch(User* user, const std::string &text, int flags);
	bool DeleteFilter(const std::string& freeform, std::string& reason);
	std::pair<bool, std::string> AddFilter(const std::string& freeform, FilterAction type, const std::string& reason, unsigned long duration, const std::string& flags, bool config = false);
	void ReadConfig(ConfigStatus& status) override;
	Version GetVersion() override;
	std::string EncodeFilter(FilterResult* filter);
	FilterResult DecodeFilter(const std::string &data);
	void OnSyncNetwork(ProtocolInterface::Server& server) override;
	void OnDecodeMetaData(Extensible* target, const std::string &extname, const std::string &extdata) override;
	ModResult OnStats(Stats::Context& stats) override;
	ModResult OnPreCommand(std::string& command, CommandBase::Params& parameters, LocalUser* user, bool validated) override;
	void OnUnloadModule(Module* mod) override;
	bool AppliesToMe(User* user, FilterResult* filter, int flags);
	void ReadFilters();
	static bool StringToFilterAction(const std::string& str, FilterAction& fa);
	static std::string FilterActionToString(FilterAction fa);
};

CmdResult CommandFilter::Handle(User* user, const Params& parameters)
{
	if (parameters.size() == 1)
	{
		/* Deleting a filter */
		Module* me = creator;
		std::string reason;

		if (static_cast<ModuleFilter*>(me)->DeleteFilter(parameters[0], reason))
		{
			user->WriteNotice("*** Removed filter '" + parameters[0] + "': " + reason);
			ServerInstance->SNO.WriteToSnoMask(IS_LOCAL(user) ? 'f' : 'F', "%s removed filter '%s': %s",
				user->nick.c_str(), parameters[0].c_str(), reason.c_str());
			return CMD_SUCCESS;
		}
		else
		{
			user->WriteNotice("*** Filter '" + parameters[0] + "' not found on the list.");
			return CMD_FAILURE;
		}
	}
	else
	{
		/* Adding a filter */
		if (parameters.size() >= 4)
		{
			const std::string& freeform = parameters[0];
			FilterAction type;
			const std::string& flags = parameters[2];
			unsigned int reasonindex;
			unsigned long duration = 0;

			if (!ModuleFilter::StringToFilterAction(parameters[1], type))
			{
				if (ServerInstance->XLines->GetFactory("SHUN"))
					user->WriteNotice("*** Invalid filter type '" + parameters[1] + "'. Supported types are 'gline', 'zline', 'none', 'warn', 'block', 'silent', 'kill', and 'shun'.");
				else
					user->WriteNotice("*** Invalid filter type '" + parameters[1] + "'. Supported types are 'gline', 'zline', 'none', 'warn', 'block', 'silent', and 'kill'.");
				return CMD_FAILURE;
			}

			if (type == FA_GLINE || type == FA_ZLINE || type == FA_SHUN)
			{
				if (parameters.size() >= 5)
				{
					if (!InspIRCd::Duration(parameters[3], duration))
					{
						user->WriteNotice("*** Invalid duration for filter");
						return CMD_FAILURE;
					}
					reasonindex = 4;
				}
				else
				{
					user->WriteNotice("*** Not enough parameters: When setting a '" + parameters[1] + "' type filter, a duration must be specified as the third parameter.");
					return CMD_FAILURE;
				}
			}
			else
			{
				reasonindex = 3;
			}

			Module* me = creator;
			std::pair<bool, std::string> result = static_cast<ModuleFilter*>(me)->AddFilter(freeform, type, parameters[reasonindex], duration, flags);
			if (result.first)
			{
				const std::string message = InspIRCd::Format("'%s', type '%s'%s, flags '%s', reason: %s",
					freeform.c_str(), parameters[1].c_str(),
					(duration ? InspIRCd::Format(", duration '%s'",
						InspIRCd::DurationString(duration).c_str()).c_str()
					: ""), flags.c_str(), parameters[reasonindex].c_str());

				user->WriteNotice("*** Added filter " + message);
				ServerInstance->SNO.WriteToSnoMask(IS_LOCAL(user) ? 'f' : 'F',
					"%s added filter %s", user->nick.c_str(), message.c_str());

				return CMD_SUCCESS;
			}
			else
			{
				user->WriteNotice("*** Filter '" + freeform + "' could not be added: " + result.second);
				return CMD_FAILURE;
			}
		}
		else
		{
			user->WriteNotice("*** Not enough parameters.");
			return CMD_FAILURE;
		}

	}
}

bool ModuleFilter::AppliesToMe(User* user, FilterResult* filter, int iflags)
{
	const AccountExtItem* accountext = GetAccountExtItem();

	if ((filter->flag_no_opers) && user->IsOper())
		return false;
	if ((filter->flag_no_registered) && accountext && accountext->get(user))
		return false;
	if ((iflags & FLAG_PRIVMSG) && (!filter->flag_privmsg))
		return false;
	if ((iflags & FLAG_NOTICE) && (!filter->flag_notice))
		return false;
	if ((iflags & FLAG_QUIT)   && (!filter->flag_quit_message))
		return false;
	if ((iflags & FLAG_PART)   && (!filter->flag_part_message))
		return false;
	return true;
}

ModuleFilter::ModuleFilter()
	: ServerProtocol::SyncEventListener(this)
	, Stats::EventListener(this)
	, filtcommand(this)
	, RegexEngine(this, "regex")
{
}

void ModuleFilter::init()
{
	ServerInstance->SNO.EnableSnomask('f', "FILTER");
}

CullResult ModuleFilter::cull()
{
	FreeFilters();
	return Module::cull();
}

void ModuleFilter::FreeFilters()
{
	for (std::vector<FilterResult>::const_iterator i = filters.begin(); i != filters.end(); ++i)
		delete i->regex;

	filters.clear();
}

ModResult ModuleFilter::OnUserPreMessage(User* user, const MessageTarget& msgtarget, MessageDetails& details)
{
	// Leave remote users and servers alone
	if (!IS_LOCAL(user))
		return MOD_RES_PASSTHRU;

	flags = (details.type == MSG_PRIVMSG) ? FLAG_PRIVMSG : FLAG_NOTICE;

	FilterResult* f = this->FilterMatch(user, details.text, flags);
	if (f)
	{
		bool is_selfmsg = false;
		switch (msgtarget.type)
		{
			case MessageTarget::TYPE_USER:
			{
				User* t = msgtarget.Get<User>();
				// Check if the target nick is exempted, if yes, ignore this message
				if (exemptednicks.count(t->nick))
					return MOD_RES_PASSTHRU;

				if (user == t)
					is_selfmsg = true;
				break;
			}
			case MessageTarget::TYPE_CHANNEL:
			{
				Channel* t = msgtarget.Get<Channel>();
				if (exemptedchans.count(t->name))
					return MOD_RES_PASSTHRU;
				break;
			}
			case MessageTarget::TYPE_SERVER:
				return MOD_RES_PASSTHRU;
		}

		if (is_selfmsg && warnonselfmsg)
		{
			ServerInstance->SNO.WriteGlobalSno('f', InspIRCd::Format("WARNING: %s's self message matched %s (%s)",
				user->nick.c_str(), f->freeform.c_str(), f->reason.c_str()));
			return MOD_RES_PASSTHRU;
		}
		else if (f->action == FA_WARN)
		{
			ServerInstance->SNO.WriteGlobalSno('f', InspIRCd::Format("WARNING: %s's message to %s matched %s (%s)",
				user->nick.c_str(), msgtarget.GetName().c_str(), f->freeform.c_str(), f->reason.c_str()));
			return MOD_RES_PASSTHRU;
		}
		else if (f->action == FA_BLOCK)
		{
			ServerInstance->SNO.WriteGlobalSno('f', InspIRCd::Format("%s had their message to %s filtered as it matched %s (%s)",
				user->nick.c_str(), msgtarget.GetName().c_str(), f->freeform.c_str(), f->reason.c_str()));
			if (notifyuser)
			{
				if (msgtarget.type == MessageTarget::TYPE_CHANNEL)
					user->WriteNumeric(Numerics::CannotSendTo(msgtarget.Get<Channel>(), InspIRCd::Format("Your message to this channel was blocked: %s.", f->reason.c_str())));
				else
					user->WriteNumeric(Numerics::CannotSendTo(msgtarget.Get<User>(), InspIRCd::Format("Your message to this user was blocked: %s.", f->reason.c_str())));
			}
			else
				details.echo_original = true;
		}
		else if (f->action == FA_SILENT)
		{
			if (notifyuser)
			{
				if (msgtarget.type == MessageTarget::TYPE_CHANNEL)
					user->WriteNumeric(Numerics::CannotSendTo(msgtarget.Get<Channel>(), InspIRCd::Format("Your message to this channel was blocked: %s.", f->reason.c_str())));
				else
					user->WriteNumeric(Numerics::CannotSendTo(msgtarget.Get<User>(), InspIRCd::Format("Your message to this user was blocked: %s.", f->reason.c_str())));
			}
			else
				details.echo_original = true;
		}
		else if (f->action == FA_KILL)
		{
			ServerInstance->SNO.WriteGlobalSno('f', InspIRCd::Format("%s was killed because their message to %s matched %s (%s)",
				user->nick.c_str(), msgtarget.GetName().c_str(), f->freeform.c_str(), f->reason.c_str()));
			ServerInstance->Users.QuitUser(user, "Filtered: " + f->reason);
		}
		else if (f->action == FA_SHUN && (ServerInstance->XLines->GetFactory("SHUN")))
		{
			Shun* sh = new Shun(ServerInstance->Time(), f->duration, ServerInstance->Config->ServerName.c_str(), f->reason.c_str(), user->GetIPString());
			ServerInstance->SNO.WriteGlobalSno('f', InspIRCd::Format("%s (%s) was shunned for %s (expires on %s) because their message to %s matched %s (%s)",
				user->nick.c_str(), sh->Displayable().c_str(), InspIRCd::DurationString(f->duration).c_str(),
				InspIRCd::TimeString(ServerInstance->Time() + f->duration).c_str(),
				msgtarget.GetName().c_str(), f->freeform.c_str(), f->reason.c_str()));
			if (ServerInstance->XLines->AddLine(sh, NULL))
			{
				ServerInstance->XLines->ApplyLines();
			}
			else
				delete sh;
		}
		else if (f->action == FA_GLINE)
		{
			GLine* gl = new GLine(ServerInstance->Time(), f->duration, ServerInstance->Config->ServerName.c_str(), f->reason.c_str(), "*", user->GetIPString());
			ServerInstance->SNO.WriteGlobalSno('f', InspIRCd::Format("%s (%s) was G-lined for %s (expires on %s) because their message to %s matched %s (%s)",
				user->nick.c_str(), gl->Displayable().c_str(), InspIRCd::DurationString(f->duration).c_str(),
				InspIRCd::TimeString(ServerInstance->Time() + f->duration).c_str(),
				msgtarget.GetName().c_str(), f->freeform.c_str(), f->reason.c_str()));
			if (ServerInstance->XLines->AddLine(gl,NULL))
			{
				ServerInstance->XLines->ApplyLines();
			}
			else
				delete gl;
		}
		else if (f->action == FA_ZLINE)
		{
			ZLine* zl = new ZLine(ServerInstance->Time(), f->duration, ServerInstance->Config->ServerName.c_str(), f->reason.c_str(), user->GetIPString());
			ServerInstance->SNO.WriteGlobalSno('f', InspIRCd::Format("%s (%s) was Z-lined for %s (expires on %s) because their message to %s matched %s (%s)",
				user->nick.c_str(), zl->Displayable().c_str(), InspIRCd::DurationString(f->duration).c_str(),
				InspIRCd::TimeString(ServerInstance->Time() + f->duration).c_str(),
				msgtarget.GetName().c_str(), f->freeform.c_str(), f->reason.c_str()));
			if (ServerInstance->XLines->AddLine(zl,NULL))
			{
				ServerInstance->XLines->ApplyLines();
			}
			else
				delete zl;
		}

		ServerInstance->Logs.Log(MODNAME, LOG_DEFAULT, user->nick + " had their message filtered, target was " + msgtarget.GetName() + ": " + f->reason + " Action: " + ModuleFilter::FilterActionToString(f->action));
		return MOD_RES_DENY;
	}
	return MOD_RES_PASSTHRU;
}

ModResult ModuleFilter::OnPreCommand(std::string& command, CommandBase::Params& parameters, LocalUser* user, bool validated)
{
	if (validated)
	{
		flags = 0;
		bool parting;

		if (command == "QUIT")
		{
			/* QUIT with no reason: nothing to do */
			if (parameters.size() < 1)
				return MOD_RES_PASSTHRU;

			parting = false;
			flags = FLAG_QUIT;
		}
		else if (command == "PART")
		{
			/* PART with no reason: nothing to do */
			if (parameters.size() < 2)
				return MOD_RES_PASSTHRU;

			if (exemptedchans.count(parameters[0]))
				return MOD_RES_PASSTHRU;

			parting = true;
			flags = FLAG_PART;
		}
		else
			/* We're only messing with PART and QUIT */
			return MOD_RES_PASSTHRU;

		FilterResult* f = this->FilterMatch(user, parameters[parting ? 1 : 0], flags);
		if (!f)
			/* PART or QUIT reason doesnt match a filter */
			return MOD_RES_PASSTHRU;

		/* We cant block a part or quit, so instead we change the reason to 'Reason filtered' */
		parameters[parting ? 1 : 0] = "Reason filtered";

		/* We're warning or blocking, OR theyre quitting and its a KILL action
		 * (we cant kill someone whos already quitting, so filter them anyway)
		 */
		if ((f->action == FA_WARN) || (f->action == FA_BLOCK) || (((!parting) && (f->action == FA_KILL))) || (f->action == FA_SILENT))
		{
			return MOD_RES_PASSTHRU;
		}
		else
		{
			/* Are they parting, if so, kill is applicable */
			if ((parting) && (f->action == FA_KILL))
			{
				user->WriteNotice("*** Your PART message was filtered: " + f->reason);
				ServerInstance->Users.QuitUser(user, "Filtered: " + f->reason);
			}
			if (f->action == FA_GLINE)
			{
				/* Note: We G-line *@IP so that if their host doesn't resolve the G-line still applies. */
				GLine* gl = new GLine(ServerInstance->Time(), f->duration, ServerInstance->Config->ServerName.c_str(), f->reason.c_str(), "*", user->GetIPString());
				ServerInstance->SNO.WriteGlobalSno('f', InspIRCd::Format("%s (%s) was G-lined for %s (expires on %s) because their %s message matched %s (%s)",
					user->nick.c_str(), gl->Displayable().c_str(),
					InspIRCd::DurationString(f->duration).c_str(),
					InspIRCd::TimeString(ServerInstance->Time() + f->duration).c_str(),
					command.c_str(), f->freeform.c_str(), f->reason.c_str()));

				if (ServerInstance->XLines->AddLine(gl,NULL))
				{
					ServerInstance->XLines->ApplyLines();
				}
				else
					delete gl;
			}
			if (f->action == FA_ZLINE)
			{
				ZLine* zl = new ZLine(ServerInstance->Time(), f->duration, ServerInstance->Config->ServerName.c_str(), f->reason.c_str(), user->GetIPString());
				ServerInstance->SNO.WriteGlobalSno('f', InspIRCd::Format("%s (%s) was Z-lined for %s (expires on %s) because their %s message matched %s (%s)",
					user->nick.c_str(), zl->Displayable().c_str(),
					InspIRCd::DurationString(f->duration).c_str(),
					InspIRCd::TimeString(ServerInstance->Time() + f->duration).c_str(),
					command.c_str(), f->freeform.c_str(), f->reason.c_str()));

				if (ServerInstance->XLines->AddLine(zl,NULL))
				{
					ServerInstance->XLines->ApplyLines();
				}
				else
					delete zl;
			}
			else if (f->action == FA_SHUN && (ServerInstance->XLines->GetFactory("SHUN")))
			{
				/* Note: We shun *!*@IP so that if their host doesnt resolve the shun still applies. */
				Shun* sh = new Shun(ServerInstance->Time(), f->duration, ServerInstance->Config->ServerName.c_str(), f->reason.c_str(), user->GetIPString());
				ServerInstance->SNO.WriteGlobalSno('f', InspIRCd::Format("%s (%s) was shunned for %s (expires on %s) because their %s message matched %s (%s)",
					user->nick.c_str(), sh->Displayable().c_str(),
					InspIRCd::DurationString(f->duration).c_str(),
					InspIRCd::TimeString(ServerInstance->Time() + f->duration).c_str(),
					command.c_str(), f->freeform.c_str(), f->reason.c_str()));

				if (ServerInstance->XLines->AddLine(sh, NULL))
				{
					ServerInstance->XLines->ApplyLines();
				}
				else
					delete sh;
			}
			return MOD_RES_DENY;
		}
	}
	return MOD_RES_PASSTHRU;
}

void ModuleFilter::ReadConfig(ConfigStatus& status)
{
	ConfigTagList tags = ServerInstance->Config->ConfTags("exemptfromfilter");
	exemptedchans.clear();
	exemptednicks.clear();

	for (ConfigIter i = tags.first; i != tags.second; ++i)
	{
		ConfigTag* tag = i->second;

<<<<<<< HEAD
		const std::string target = tag->getString("target");
=======
		// If "target" is not found, try the old "channel" key to keep compatibility with 2.0 configs
		const std::string target = tag->getString("target", tag->getString("channel"), 1);
>>>>>>> bb39d78b
		if (!target.empty())
		{
			if (target[0] == '#')
				exemptedchans.insert(target);
			else
				exemptednicks.insert(target);
		}
	}

	ConfigTag* tag = ServerInstance->Config->ConfValue("filteropts");
	std::string newrxengine = tag->getString("engine");
	notifyuser = tag->getBool("notifyuser", true);
	warnonselfmsg = tag->getBool("warnonselfmsg");

	factory = RegexEngine ? (RegexEngine.operator->()) : NULL;

	if (newrxengine.empty())
		RegexEngine.SetProvider("regex");
	else
		RegexEngine.SetProvider("regex/" + newrxengine);

	if (!RegexEngine)
	{
		if (newrxengine.empty())
			ServerInstance->SNO.WriteGlobalSno('f', "WARNING: No regex engine loaded - Filter functionality disabled until this is corrected.");
		else
			ServerInstance->SNO.WriteGlobalSno('f', "WARNING: Regex engine '%s' is not loaded - Filter functionality disabled until this is corrected.", newrxengine.c_str());

		initing = false;
		FreeFilters();
		return;
	}

	if ((!initing) && (RegexEngine.operator->() != factory))
	{
		ServerInstance->SNO.WriteGlobalSno('f', "Dumping all filters due to regex engine change");
		FreeFilters();
	}

	initing = false;
	ReadFilters();
}

Version ModuleFilter::GetVersion()
{
	return Version("Provides text (spam) filtering", VF_VENDOR | VF_COMMON, RegexEngine ? RegexEngine->name : "");
}

std::string ModuleFilter::EncodeFilter(FilterResult* filter)
{
	std::ostringstream stream;
	std::string x = filter->freeform;

	/* Hax to allow spaces in the freeform without changing the design of the irc protocol */
	for (std::string::iterator n = x.begin(); n != x.end(); n++)
		if (*n == ' ')
			*n = '\7';

	stream << x << " " << FilterActionToString(filter->action) << " " << filter->GetFlags() << " " << filter->duration << " :" << filter->reason;
	return stream.str();
}

FilterResult ModuleFilter::DecodeFilter(const std::string &data)
{
	std::string filteraction;
	FilterResult res;
	irc::tokenstream tokens(data);
	tokens.GetMiddle(res.freeform);
	tokens.GetMiddle(filteraction);
	if (!StringToFilterAction(filteraction, res.action))
		throw ModuleException("Invalid action: " + filteraction);

	std::string filterflags;
	tokens.GetMiddle(filterflags);
	char c = res.FillFlags(filterflags);
	if (c != 0)
		throw ModuleException("Invalid flag: '" + std::string(1, c) + "'");

	std::string duration;
	tokens.GetMiddle(duration);
	res.duration = ConvToNum<unsigned long>(duration);

	tokens.GetTrailing(res.reason);

	/* Hax to allow spaces in the freeform without changing the design of the irc protocol */
	for (std::string::iterator n = res.freeform.begin(); n != res.freeform.end(); n++)
		if (*n == '\7')
			*n = ' ';

	return res;
}

void ModuleFilter::OnSyncNetwork(ProtocolInterface::Server& server)
{
	for (std::vector<FilterResult>::iterator i = filters.begin(); i != filters.end(); ++i)
	{
		FilterResult& filter = *i;
		if (filter.from_config)
			continue;

		server.SendMetaData("filter", EncodeFilter(&filter));
	}
}

void ModuleFilter::OnDecodeMetaData(Extensible* target, const std::string &extname, const std::string &extdata)
{
	if ((target == NULL) && (extname == "filter"))
	{
		try
		{
			FilterResult data = DecodeFilter(extdata);
			this->AddFilter(data.freeform, data.action, data.reason, data.duration, data.GetFlags());
		}
		catch (ModuleException& e)
		{
			ServerInstance->Logs.Log(MODNAME, LOG_DEBUG, "Error when unserializing filter: " + e.GetReason());
		}
	}
}

FilterResult* ModuleFilter::FilterMatch(User* user, const std::string &text, int flgs)
{
	static std::string stripped_text;
	stripped_text.clear();

	for (std::vector<FilterResult>::iterator i = filters.begin(); i != filters.end(); ++i)
	{
		FilterResult* filter = &*i;

		/* Skip ones that dont apply to us */
		if (!AppliesToMe(user, filter, flgs))
			continue;

		if ((filter->flag_strip_color) && (stripped_text.empty()))
		{
			stripped_text = text;
			InspIRCd::StripColor(stripped_text);
		}

		if (filter->regex->Matches(filter->flag_strip_color ? stripped_text : text))
			return filter;
	}
	return NULL;
}

bool ModuleFilter::DeleteFilter(const std::string& freeform, std::string& reason)
{
	for (std::vector<FilterResult>::iterator i = filters.begin(); i != filters.end(); i++)
	{
		if (i->freeform == freeform)
		{
			reason.assign(i->reason);
			delete i->regex;
			filters.erase(i);
			return true;
		}
	}
	return false;
}

std::pair<bool, std::string> ModuleFilter::AddFilter(const std::string& freeform, FilterAction type, const std::string& reason, unsigned long duration, const std::string& flgs, bool config)
{
	for (std::vector<FilterResult>::iterator i = filters.begin(); i != filters.end(); i++)
	{
		if (i->freeform == freeform)
		{
			return std::make_pair(false, "Filter already exists");
		}
	}

	try
	{
		filters.push_back(FilterResult(RegexEngine, freeform, reason, type, duration, flgs, config));
	}
	catch (ModuleException &e)
	{
		ServerInstance->Logs.Log(MODNAME, LOG_DEFAULT, "Error in regular expression '%s': %s", freeform.c_str(), e.GetReason().c_str());
		return std::make_pair(false, e.GetReason());
	}
	return std::make_pair(true, "");
}

bool ModuleFilter::StringToFilterAction(const std::string& str, FilterAction& fa)
{
	if (stdalgo::string::equalsci(str, "gline"))
		fa = FA_GLINE;
	else if (stdalgo::string::equalsci(str, "zline"))
		fa = FA_ZLINE;
	else if (stdalgo::string::equalsci(str, "warn"))
		fa = FA_WARN;
	else if (stdalgo::string::equalsci(str, "block"))
		fa = FA_BLOCK;
	else if (stdalgo::string::equalsci(str, "silent"))
		fa = FA_SILENT;
	else if (stdalgo::string::equalsci(str, "kill"))
		fa = FA_KILL;
	else if (stdalgo::string::equalsci(str, "shun") && (ServerInstance->XLines->GetFactory("SHUN")))
		fa = FA_SHUN;
	else if (stdalgo::string::equalsci(str, "none"))
		fa = FA_NONE;
	else
		return false;

	return true;
}

std::string ModuleFilter::FilterActionToString(FilterAction fa)
{
	switch (fa)
	{
		case FA_GLINE:  return "gline";
		case FA_ZLINE:  return "zline";
		case FA_WARN:   return "warn";
		case FA_BLOCK:  return "block";
		case FA_SILENT: return "silent";
		case FA_KILL:   return "kill";
		case FA_SHUN:   return "shun";
		default:		return "none";
	}
}

void ModuleFilter::ReadFilters()
{
	insp::flat_set<std::string> removedfilters;

	for (std::vector<FilterResult>::iterator filter = filters.begin(); filter != filters.end(); )
	{
		if (filter->from_config)
		{
			removedfilters.insert(filter->freeform);
			delete filter->regex;
			filter = filters.erase(filter);
			continue;
		}

		// The filter is not from the config.
		filter++;
	}

	ConfigTagList tags = ServerInstance->Config->ConfTags("keyword");
	for (ConfigIter i = tags.first; i != tags.second; ++i)
	{
		std::string pattern = i->second->getString("pattern");
		std::string reason = i->second->getString("reason");
		std::string action = i->second->getString("action");
		std::string flgs = i->second->getString("flags");
		unsigned long duration = i->second->getDuration("duration", 10*60, 1);
		if (flgs.empty())
			flgs = "*";

		FilterAction fa;
		if (!StringToFilterAction(action, fa))
			fa = FA_NONE;

		std::pair<bool, std::string> result = static_cast<ModuleFilter*>(this)->AddFilter(pattern, fa, reason, duration, flgs, true);
		if (result.first)
			removedfilters.erase(pattern);
		else
			ServerInstance->Logs.Log(MODNAME, LOG_DEFAULT, "Filter '%s' could not be added: %s", pattern.c_str(), result.second.c_str());
	}

	if (!removedfilters.empty())
	{
		for (insp::flat_set<std::string>::const_iterator it = removedfilters.begin(); it != removedfilters.end(); ++it)
			ServerInstance->SNO.WriteGlobalSno('f', "Removing filter '" + *(it) + "' due to config rehash.");
	}
}

ModResult ModuleFilter::OnStats(Stats::Context& stats)
{
	if (stats.GetSymbol() == 's')
	{
		for (std::vector<FilterResult>::iterator i = filters.begin(); i != filters.end(); i++)
		{
			stats.AddRow(223, RegexEngine.GetProvider(), i->freeform, i->GetFlags(), FilterActionToString(i->action), i->duration, i->reason);
		}
		for (ExemptTargetSet::const_iterator i = exemptedchans.begin(); i != exemptedchans.end(); ++i)
		{
			stats.AddRow(223, "EXEMPT "+(*i));
		}
		for (ExemptTargetSet::const_iterator i = exemptednicks.begin(); i != exemptednicks.end(); ++i)
		{
			stats.AddRow(223, "EXEMPT "+(*i));
		}
	}
	return MOD_RES_PASSTHRU;
}

void ModuleFilter::OnUnloadModule(Module* mod)
{
	// If the regex engine became unavailable or has changed, remove all filters
	if (!RegexEngine)
	{
		FreeFilters();
	}
	else if (RegexEngine.operator->() != factory)
	{
		factory = RegexEngine.operator->();
		FreeFilters();
	}
}

MODULE_INIT(ModuleFilter)<|MERGE_RESOLUTION|>--- conflicted
+++ resolved
@@ -622,12 +622,7 @@
 	{
 		ConfigTag* tag = i->second;
 
-<<<<<<< HEAD
 		const std::string target = tag->getString("target");
-=======
-		// If "target" is not found, try the old "channel" key to keep compatibility with 2.0 configs
-		const std::string target = tag->getString("target", tag->getString("channel"), 1);
->>>>>>> bb39d78b
 		if (!target.empty())
 		{
 			if (target[0] == '#')
