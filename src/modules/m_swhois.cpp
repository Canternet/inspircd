/*
 * InspIRCd -- Internet Relay Chat Daemon
 *
 *   Copyright (C) 2012-2016 Attila Molnar <attilamolnar@hush.com>
 *   Copyright (C) 2012-2013, 2017-2018 Sadie Powell <sadie@witchery.services>
 *   Copyright (C) 2012 Robby <robby@chatbelgie.be>
 *   Copyright (C) 2009 Daniel De Graaf <danieldg@inspircd.org>
 *   Copyright (C) 2007-2008 Robin Burchell <robin+git@viroteck.net>
 *   Copyright (C) 2007, 2010 Craig Edwards <brain@inspircd.org>
 *   Copyright (C) 2007 Dennis Friis <peavey@inspircd.org>
 *
 * This file is part of InspIRCd.  InspIRCd is free software: you can
 * redistribute it and/or modify it under the terms of the GNU General Public
 * License as published by the Free Software Foundation, version 2.
 *
 * This program is distributed in the hope that it will be useful, but WITHOUT
 * ANY WARRANTY; without even the implied warranty of MERCHANTABILITY or FITNESS
 * FOR A PARTICULAR PURPOSE.  See the GNU General Public License for more
 * details.
 *
 * You should have received a copy of the GNU General Public License
 * along with this program.  If not, see <http://www.gnu.org/licenses/>.
 */


#include "inspircd.h"
#include "modules/whois.h"

enum
{
	// From UnrealIRCd.
	RPL_WHOISSPECIAL = 320
};

/** Handle /SWHOIS
 */
class CommandSwhois : public Command
{
 public:
	IntExtItem operblock;
	StringExtItem swhois;
	CommandSwhois(Module* Creator)
		: Command(Creator, "SWHOIS", 2, 2)
		, operblock(Creator, "swhois_operblock", ExtensionItem::EXT_USER)
		, swhois(Creator, "swhois", ExtensionItem::EXT_USER, true)
	{
<<<<<<< HEAD
		flags_needed = 'o'; syntax = "<nick> :<swhois>";
		translation = { TR_NICK, TR_TEXT };
=======
		flags_needed = 'o';
		syntax = "<nick> :<swhois>";
		TRANSLATE2(TR_NICK, TR_TEXT);
>>>>>>> 92d83e91
	}

	CmdResult Handle(User* user, const Params& parameters) override
	{
		User* dest = ServerInstance->Users.Find(parameters[0]);

		if (!dest) // allow setting swhois using SWHOIS before reg
		{
			user->WriteNumeric(Numerics::NoSuchNick(parameters[0]));
			return CMD_FAILURE;
		}

		std::string* text = swhois.get(dest);
		if (text)
		{
			// We already had it set...
			if (!user->server->IsULine())
				// Ulines set SWHOISes silently
				ServerInstance->SNO.WriteGlobalSno('a', "%s used SWHOIS to set %s's extra whois from '%s' to '%s'", user->nick.c_str(), dest->nick.c_str(), text->c_str(), parameters[1].c_str());
		}
		else if (!user->server->IsULine())
		{
			// Ulines set SWHOISes silently
			ServerInstance->SNO.WriteGlobalSno('a', "%s used SWHOIS to set %s's extra whois to '%s'", user->nick.c_str(), dest->nick.c_str(), parameters[1].c_str());
		}

		operblock.unset(user);
		if (parameters[1].empty())
			swhois.unset(dest);
		else
			swhois.set(dest, parameters[1]);

		/* Bug #376 - feature request -
		 * To cut down on the amount of commands services etc have to recognise, this only sends METADATA across the network now
		 * not an actual SWHOIS command. Any SWHOIS command sent from services will be automatically translated to METADATA by this.
		 * Sorry w00t i know this was your fix, but i got bored and wanted to clear down the tracker :)
		 * -- Brain
		 */
		ServerInstance->PI->SendMetaData(dest, "swhois", parameters[1]);

		return CMD_SUCCESS;
	}

};

class ModuleSWhois : public Module, public Whois::LineEventListener
{
	CommandSwhois cmd;

 public:
	ModuleSWhois()
		: Whois::LineEventListener(this)
		, cmd(this)
	{
	}

	// :kenny.chatspike.net 320 Brain Azhrarn :is getting paid to play games.
	ModResult OnWhoisLine(Whois::Context& whois, Numeric::Numeric& numeric) override
	{
		/* We use this and not OnWhois because this triggers for remote, too */
		if (numeric.GetNumeric() == 312)
		{
			/* Insert our numeric before 312 */
			std::string* swhois = cmd.swhois.get(whois.GetTarget());
			if (swhois)
			{
				whois.SendLine(RPL_WHOISSPECIAL, *swhois);
			}
		}

		/* Dont block anything */
		return MOD_RES_PASSTHRU;
	}

	void OnPostOper(User* user, const std::string &opertype, const std::string &opername) override
	{
		if (!IS_LOCAL(user))
			return;

		std::string swhois = user->oper->getConfig("swhois");

		if (!swhois.length())
			return;

		cmd.operblock.set(user, 1);
		cmd.swhois.set(user, swhois);
		ServerInstance->PI->SendMetaData(user, "swhois", swhois);
	}

	void OnPostDeoper(User* user) override
	{
		std::string* swhois = cmd.swhois.get(user);
		if (!swhois)
			return;

		if (!cmd.operblock.get(user))
			return;

		cmd.operblock.unset(user);
		cmd.swhois.unset(user);
		ServerInstance->PI->SendMetaData(user, "swhois", "");
	}

	void OnDecodeMetaData(Extensible* target, const std::string& extname, const std::string&) override
	{
		User* dest = static_cast<User*>(target);
		if (dest && (extname == "swhois"))
			cmd.operblock.unset(dest);
	}

	Version GetVersion() override
	{
		return Version("Provides the SWHOIS command which allows setting of arbitrary WHOIS lines", VF_OPTCOMMON | VF_VENDOR);
	}
};

MODULE_INIT(ModuleSWhois)<|MERGE_RESOLUTION|>--- conflicted
+++ resolved
@@ -44,14 +44,9 @@
 		, operblock(Creator, "swhois_operblock", ExtensionItem::EXT_USER)
 		, swhois(Creator, "swhois", ExtensionItem::EXT_USER, true)
 	{
-<<<<<<< HEAD
-		flags_needed = 'o'; syntax = "<nick> :<swhois>";
-		translation = { TR_NICK, TR_TEXT };
-=======
 		flags_needed = 'o';
 		syntax = "<nick> :<swhois>";
-		TRANSLATE2(TR_NICK, TR_TEXT);
->>>>>>> 92d83e91
+		translation = { TR_NICK, TR_TEXT };
 	}
 
 	CmdResult Handle(User* user, const Params& parameters) override
