--- conflicted
+++ resolved
@@ -33,10 +33,6 @@
 	ServerExtBan(Module* Creator)
 		: ExtBan::MatchingBase(Creator, "server", 's')
 	{
-<<<<<<< HEAD
-=======
-		return Version("Adds the s: extended ban which check whether users are on a server matching the specified glob pattern.", VF_OPTCOMMON|VF_VENDOR);
->>>>>>> 1adad7cc
 	}
 
 	bool IsMatch(User* user, Channel* channel, const std::string& text) override
@@ -53,7 +49,7 @@
 
  public:
 	ModuleServerBan()
-		: Module(VF_VENDOR | VF_OPTCOMMON, "Adds the s extended ban which check whether users are on a server matching the specified glob pattern.")
+		: Module(VF_VENDOR | VF_OPTCOMMON, "Adds the s: extended ban which check whether users are on a server matching the specified glob pattern.")
 		, extban(this)
 	{
 	}
