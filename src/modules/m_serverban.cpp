--- conflicted
+++ resolved
@@ -33,10 +33,6 @@
 	ServerExtBan(Module* Creator)
 		: ExtBan::MatchingBase(Creator, "server", 's')
 	{
-<<<<<<< HEAD
-=======
-		return Version("Adds extended ban s: (server) which check whether users are on a server matching the specified glob pattern.", VF_OPTCOMMON|VF_VENDOR);
->>>>>>> 1fa8c6c1
 	}
 
 	bool IsMatch(User* user, Channel* channel, const std::string& text) override
