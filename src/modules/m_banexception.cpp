--- conflicted
+++ resolved
@@ -56,7 +56,7 @@
 
  public:
 	ModuleBanException()
-		: Module(VF_VENDOR, "Adds channel mode e (banexception) which allows channel operators to exempt user masks from the b (ban) channel mode.")
+		: Module(VF_VENDOR, "Adds channel mode e (banexception) which allows channel operators to exempt user masks from channel mode b (ban).")
 		, ExtBan::EventListener(this)
 		, ISupport::EventListener(this)
 		, be(this)
@@ -123,14 +123,6 @@
 	{
 		be.DoRehash();
 	}
-<<<<<<< HEAD
-=======
-
-	Version GetVersion() CXX11_OVERRIDE
-	{
-		return Version("Adds channel mode e (banexception) which allows channel operators to exempt user masks from channel mode b (ban).", VF_VENDOR);
-	}
->>>>>>> 15f6b631
 };
 
 MODULE_INIT(ModuleBanException)