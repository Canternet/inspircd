/*
 * InspIRCd -- Internet Relay Chat Daemon
 *
 *   Copyright (C) 2013, 2017-2019 Sadie Powell <sadie@witchery.services>
 *   Copyright (C) 2012-2013 Attila Molnar <attilamolnar@hush.com>
 *   Copyright (C) 2012, 2019 Robby <robby@chatbelgie.be>
 *   Copyright (C) 2009-2010 Daniel De Graaf <danieldg@inspircd.org>
 *   Copyright (C) 2008 Robin Burchell <robin+git@viroteck.net>
 *   Copyright (C) 2007-2008 Dennis Friis <peavey@inspircd.org>
 *   Copyright (C) 2007 Craig Edwards <brain@inspircd.org>
 *
 * This file is part of InspIRCd.  InspIRCd is free software: you can
 * redistribute it and/or modify it under the terms of the GNU General Public
 * License as published by the Free Software Foundation, version 2.
 *
 * This program is distributed in the hope that it will be useful, but WITHOUT
 * ANY WARRANTY; without even the implied warranty of MERCHANTABILITY or FITNESS
 * FOR A PARTICULAR PURPOSE.  See the GNU General Public License for more
 * details.
 *
 * You should have received a copy of the GNU General Public License
 * along with this program.  If not, see <http://www.gnu.org/licenses/>.
 */


#include "inspircd.h"
#include "listmode.h"
#include "modules/isupport.h"

enum
{
	// From RFC 2812.
	RPL_EXCEPTLIST = 348,
	RPL_ENDOFEXCEPTLIST = 349
};

class BanException : public ListModeBase
{
 public:
	BanException(Module* Creator)
		: ListModeBase(Creator, "banexception", 'e', "End of Channel Exception List", RPL_EXCEPTLIST, RPL_ENDOFEXCEPTLIST, true)
	{
		syntax = "<mask>";
	}
};

<<<<<<< HEAD

class ModuleBanException
	: public Module
	, public ISupport::EventListener
=======
class ModuleBanException : public Module
>>>>>>> d1a29d72
{
 private:
	BanException be;

 public:
	ModuleBanException()
		: ISupport::EventListener(this)
		, be(this)
	{
	}

	void OnBuildISupport(ISupport::TokenMap& tokens) override
	{
		tokens["EXCEPTS"] = ConvToStr(be.GetModeChar());
	}

	ModResult OnExtBanCheck(User *user, Channel *chan, char type) override
	{
		ListModeBase::ModeList* list = be.GetList(chan);
		if (!list)
			return MOD_RES_PASSTHRU;

		for (ListModeBase::ModeList::iterator it = list->begin(); it != list->end(); it++)
		{
			if (it->mask.length() <= 2 || it->mask[0] != type || it->mask[1] != ':')
				continue;

			if (chan->CheckBan(user, it->mask.substr(2)))
			{
				// They match an entry on the list, so let them pass this.
				return MOD_RES_ALLOW;
			}
		}

		return MOD_RES_PASSTHRU;
	}

	ModResult OnCheckChannelBan(User* user, Channel* chan) override
	{
		ListModeBase::ModeList* list = be.GetList(chan);
		if (!list)
		{
			// No list, proceed normally
			return MOD_RES_PASSTHRU;
		}

		for (ListModeBase::ModeList::iterator it = list->begin(); it != list->end(); it++)
		{
			if (chan->CheckBan(user, it->mask))
			{
				// They match an entry on the list, so let them in.
				return MOD_RES_ALLOW;
			}
		}
		return MOD_RES_PASSTHRU;
	}

	void ReadConfig(ConfigStatus& status) override
	{
		be.DoRehash();
	}

	Version GetVersion() override
	{
		return Version("Provides channel mode +e, ban exceptions", VF_VENDOR);
	}
};

MODULE_INIT(ModuleBanException)<|MERGE_RESOLUTION|>--- conflicted
+++ resolved
@@ -44,14 +44,9 @@
 	}
 };
 
-<<<<<<< HEAD
-
 class ModuleBanException
 	: public Module
 	, public ISupport::EventListener
-=======
-class ModuleBanException : public Module
->>>>>>> d1a29d72
 {
  private:
 	BanException be;
