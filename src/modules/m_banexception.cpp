--- conflicted
+++ resolved
@@ -53,7 +53,7 @@
 
  public:
 	ModuleBanException()
-		: Module(VF_VENDOR, "Provides channel mode +e, ban exceptions")
+		: Module(VF_VENDOR, "Adds channel mode e (banexception) which allows channel operators to exempt user masks from the b (ban) channel mode.")
 		, ISupport::EventListener(this)
 		, be(this)
 	{
@@ -109,14 +109,6 @@
 	{
 		be.DoRehash();
 	}
-<<<<<<< HEAD
-=======
-
-	Version GetVersion() CXX11_OVERRIDE
-	{
-		return Version("Adds channel mode e (banexception) which allows channel operators to exempt user masks from the b (ban) channel mode.", VF_VENDOR);
-	}
->>>>>>> c5680d64
 };
 
 MODULE_INIT(ModuleBanException)