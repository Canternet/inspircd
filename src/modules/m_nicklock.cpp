--- conflicted
+++ resolved
@@ -151,23 +151,14 @@
  
  public:
 	ModuleNickLock()
-		: Module(VF_VENDOR | VF_OPTCOMMON, "Provides the NICKLOCK command, allows an oper to change a users nick and lock them to it until they quit")
+		: Module(VF_VENDOR | VF_OPTCOMMON, "Adds the /NICKLOCK command which allows server operators to change a user's nickname and prevent them from changing it again until they disconnect.")
 		, locked(this, "nick_locked", ExtensionItem::EXT_USER)
 		, cmd1(this, locked)
 		, cmd2(this, locked)
 	{
 	}
 
-<<<<<<< HEAD
 	ModResult OnUserPreNick(LocalUser* user, const std::string& newnick) override
-=======
-	Version GetVersion() CXX11_OVERRIDE
-	{
-		return Version("Adds the /NICKLOCK command which allows server operators to change a user's nickname and prevent them from changing it again until they disconnect.", VF_OPTCOMMON | VF_VENDOR);
-	}
-
-	ModResult OnUserPreNick(LocalUser* user, const std::string& newnick) CXX11_OVERRIDE
->>>>>>> c5680d64
 	{
 		if (locked.get(user))
 		{
