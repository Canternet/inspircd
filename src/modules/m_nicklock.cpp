--- conflicted
+++ resolved
@@ -40,13 +40,8 @@
 		locked(ext)
 	{
 		flags_needed = 'o';
-<<<<<<< HEAD
-		syntax = "<oldnick> <newnick>";
+		syntax = "<nick> <newnick>";
 		translation = { TR_NICK, TR_TEXT };
-=======
-		syntax = "<nick> <newnick>";
-		TRANSLATE2(TR_NICK, TR_TEXT);
->>>>>>> bdded70a
 	}
 
 	CmdResult Handle(User* user, const Params& parameters) override
@@ -105,13 +100,8 @@
 		locked(ext)
 	{
 		flags_needed = 'o';
-<<<<<<< HEAD
-		syntax = "<locked-nick>";
+		syntax = "<nick>";
 		translation = { TR_NICK };
-=======
-		syntax = "<nick>";
-		TRANSLATE1(TR_NICK);
->>>>>>> bdded70a
 	}
 
 	CmdResult Handle(User* user, const Params& parameters) override
