--- conflicted
+++ resolved
@@ -79,13 +79,9 @@
 
  public:
 	ModuleSaquit()
-		: Module(VF_VENDOR | VF_OPTCOMMON, "Provides the SAQUIT command, allows opers to force-quit users")
+		: Module(VF_VENDOR | VF_OPTCOMMON, "Adds the /SAQUIT command which allows server operators to disconnect users from the server.")
 		, cmd(this)
 	{
-<<<<<<< HEAD
-=======
-		return Version("Adds the /SAQUIT command which allows server operators to disconnect users from the server.", VF_OPTCOMMON | VF_VENDOR);
->>>>>>> c5680d64
 	}
 };
 
