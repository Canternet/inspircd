/*
 * InspIRCd -- Internet Relay Chat Daemon
 *
 *   Copyright (C) 2019 Matt Schatz <genius3000@g3k.solutions>
 *   Copyright (C) 2018 linuxdaemon <linuxdaemon.irc@gmail.com>
 *   Copyright (C) 2013, 2017-2018 Sadie Powell <sadie@witchery.services>
 *   Copyright (C) 2012-2013, 2016 Attila Molnar <attilamolnar@hush.com>
 *   Copyright (C) 2012, 2019 Robby <robby@chatbelgie.be>
 *   Copyright (C) 2009 John Brooks <special@inspircd.org>
 *   Copyright (C) 2009 Daniel De Graaf <danieldg@inspircd.org>
 *   Copyright (C) 2008 Robin Burchell <robin+git@viroteck.net>
 *   Copyright (C) 2007-2008 Dennis Friis <peavey@inspircd.org>
 *   Copyright (C) 2006, 2010 Craig Edwards <brain@inspircd.org>
 *
 * This file is part of InspIRCd.  InspIRCd is free software: you can
 * redistribute it and/or modify it under the terms of the GNU General Public
 * License as published by the Free Software Foundation, version 2.
 *
 * This program is distributed in the hope that it will be useful, but WITHOUT
 * ANY WARRANTY; without even the implied warranty of MERCHANTABILITY or FITNESS
 * FOR A PARTICULAR PURPOSE.  See the GNU General Public License for more
 * details.
 *
 * You should have received a copy of the GNU General Public License
 * along with this program.  If not, see <http://www.gnu.org/licenses/>.
 */


#include "inspircd.h"
#include "xline.h"
#include "modules/stats.h"

enum
{
	// InspIRCd-specific.
	ERR_BADCHANNEL = 926
};

/** Holds a CBAN item
 */
class CBan : public XLine
{
private:
	std::string matchtext;

public:
	CBan(time_t s_time, unsigned long d, const std::string& src, const std::string& re, const std::string& ch)
		: XLine(s_time, d, src, re, "CBAN")
		, matchtext(ch)
	{
	}

	// XXX I shouldn't have to define this
	bool Matches(User* u) override
	{
		return false;
	}

	bool Matches(const std::string& s) override
	{
		return irc::equals(matchtext, s);
	}

	const std::string& Displayable() override
	{
		return matchtext;
	}
};

/** An XLineFactory specialized to generate cban pointers
 */
class CBanFactory : public XLineFactory
{
 public:
	CBanFactory() : XLineFactory("CBAN") { }

	/** Generate a CBAN
 	*/
	XLine* Generate(time_t set_time, unsigned long duration, const std::string& source, const std::string& reason, const std::string& xline_specific_mask) override
	{
		return new CBan(set_time, duration, source, reason, xline_specific_mask);
	}

	bool AutoApplyToUserList(XLine* x) override
	{
		return false; // No, we apply to channels.
	}
};

/** Handle /CBAN
 */
class CommandCBan : public Command
{
 public:
	CommandCBan(Module* Creator) : Command(Creator, "CBAN", 1, 3)
	{
		flags_needed = 'o'; this->syntax = "<channel> [<duration> [:<reason>]]";
	}

	CmdResult Handle(User* user, const Params& parameters) override
	{
		/* syntax: CBAN #channel time :reason goes here */
		/* 'time' is a human-readable timestring, like 2d3h2s. */

		if (parameters.size() == 1)
		{
			std::string reason;

			if (ServerInstance->XLines->DelLine(parameters[0].c_str(), "CBAN", reason, user))
			{
				ServerInstance->SNO.WriteGlobalSno('x', "%s removed CBan on %s: %s", user->nick.c_str(), parameters[0].c_str(), reason.c_str());
			}
			else
			{
				user->WriteNotice("*** CBan " + parameters[0] + " not found on the list.");
				return CMD_FAILURE;
			}
		}
		else
		{
			// Adding - XXX todo make this respect <insane> tag perhaps..
			unsigned long duration;
			if (!InspIRCd::Duration(parameters[1], duration))
			{
				user->WriteNotice("*** Invalid duration for CBan.");
				return CMD_FAILURE;
			}
			const char *reason = (parameters.size() > 2) ? parameters[2].c_str() : "No reason supplied";
			CBan* r = new CBan(ServerInstance->Time(), duration, user->nick.c_str(), reason, parameters[0].c_str());

			if (ServerInstance->XLines->AddLine(r, user))
			{
				if (!duration)
				{
					ServerInstance->SNO.WriteGlobalSno('x', "%s added permanent CBan for %s: %s", user->nick.c_str(), parameters[0].c_str(), reason);
				}
				else
				{
					ServerInstance->SNO.WriteGlobalSno('x', "%s added timed CBan for %s, expires in %s (on %s): %s",
						user->nick.c_str(), parameters[0].c_str(), InspIRCd::DurationString(duration).c_str(),
						InspIRCd::TimeString(ServerInstance->Time() + duration).c_str(), reason);
				}
			}
			else
			{
				delete r;
				user->WriteNotice("*** CBan for " + parameters[0] + " already exists");
				return CMD_FAILURE;
			}
		}
		return CMD_SUCCESS;
	}

	RouteDescriptor GetRouting(User* user, const Params& parameters) override
	{
		if (IS_LOCAL(user))
			return ROUTE_LOCALONLY; // spanningtree will send ADDLINE

		return ROUTE_BROADCAST;
	}
};

class ModuleCBan : public Module, public Stats::EventListener
{
	CommandCBan mycommand;
	CBanFactory f;

 public:
	ModuleCBan()
		: Module(VF_VENDOR | VF_COMMON, "Provides the CBAN command, like Q-lines, but for channels")
		, Stats::EventListener(this)
		, mycommand(this)
	{
	}

	void init() override
	{
		ServerInstance->XLines->RegisterFactory(&f);
	}

	~ModuleCBan()
	{
		ServerInstance->XLines->DelAll("CBAN");
		ServerInstance->XLines->UnregisterFactory(&f);
	}

	ModResult OnStats(Stats::Context& stats) override
	{
		if (stats.GetSymbol() != 'C')
			return MOD_RES_PASSTHRU;

		ServerInstance->XLines->InvokeStats("CBAN", stats);
		return MOD_RES_DENY;
	}

	ModResult OnUserPreJoin(LocalUser* user, Channel* chan, const std::string& cname, std::string& privs, const std::string& keygiven) override
	{
		XLine *rl = ServerInstance->XLines->MatchesLine("CBAN", cname);

		if (rl)
		{
			// Channel is banned.
			user->WriteNumeric(ERR_BADCHANNEL, cname, InspIRCd::Format("Channel %s is CBANed: %s", cname.c_str(), rl->reason.c_str()));
			ServerInstance->SNO.WriteGlobalSno('a', "%s tried to join %s which is CBANed (%s)",
				 user->nick.c_str(), cname.c_str(), rl->reason.c_str());
			return MOD_RES_DENY;
		}

		return MOD_RES_PASSTHRU;
	}
<<<<<<< HEAD
=======

	Version GetVersion() CXX11_OVERRIDE
	{
		return Version("Adds the /CBAN command which allows server operators to prevent channels matching a glob from being created.", VF_COMMON | VF_VENDOR);
	}
>>>>>>> c5680d64
};

MODULE_INIT(ModuleCBan)<|MERGE_RESOLUTION|>--- conflicted
+++ resolved
@@ -167,7 +167,7 @@
 
  public:
 	ModuleCBan()
-		: Module(VF_VENDOR | VF_COMMON, "Provides the CBAN command, like Q-lines, but for channels")
+		: Module(VF_VENDOR | VF_COMMON, "Adds the /CBAN command which allows server operators to prevent channels matching a glob from being created.")
 		, Stats::EventListener(this)
 		, mycommand(this)
 	{
@@ -208,14 +208,6 @@
 
 		return MOD_RES_PASSTHRU;
 	}
-<<<<<<< HEAD
-=======
-
-	Version GetVersion() CXX11_OVERRIDE
-	{
-		return Version("Adds the /CBAN command which allows server operators to prevent channels matching a glob from being created.", VF_COMMON | VF_VENDOR);
-	}
->>>>>>> c5680d64
 };
 
 MODULE_INIT(ModuleCBan)