--- conflicted
+++ resolved
@@ -33,7 +33,7 @@
 
  public:
 	ModuleWaitPong()
-		: Module(VF_VENDOR, "Require pong prior to registration")
+		: Module(VF_VENDOR, "Requires all clients to respond to a PING request before they can fully connect.")
 		, ext(this, "waitpong_pingstr", ExtensionItem::EXT_USER)
 	{
 	}
@@ -88,14 +88,6 @@
 	{
 		return ext.get(user) ? MOD_RES_DENY : MOD_RES_PASSTHRU;
 	}
-<<<<<<< HEAD
-=======
-
-	Version GetVersion() CXX11_OVERRIDE
-	{
-		return Version("Requires all clients to respond to a PING request before they can fully connect.", VF_VENDOR);
-	}
->>>>>>> c5680d64
 };
 
 MODULE_INIT(ModuleWaitPong)