/*
 * InspIRCd -- Internet Relay Chat Daemon
 *
 *   Copyright (C) 2009 Daniel De Graaf <danieldg@inspircd.org>
 *   Copyright (C) 2006-2007 Robin Burchell <robin+git@viroteck.net>
 *   Copyright (C) 2007 Dennis Friis <peavey@inspircd.org>
 *   Copyright (C) 2005 Craig Edwards <craigedwards@brainbox.cc>
 *
 * This file is part of InspIRCd.  InspIRCd is free software: you can
 * redistribute it and/or modify it under the terms of the GNU General Public
 * License as published by the Free Software Foundation, version 2.
 *
 * This program is distributed in the hope that it will be useful, but WITHOUT
 * ANY WARRANTY; without even the implied warranty of MERCHANTABILITY or FITNESS
 * FOR A PARTICULAR PURPOSE.  See the GNU General Public License for more
 * details.
 *
 * You should have received a copy of the GNU General Public License
 * along with this program.  If not, see <http://www.gnu.org/licenses/>.
 */


#include "inspircd.h"

class ModuleOperLevels : public Module
{
	public:
		Version GetVersion() override
		{
			return Version("Gives each oper type a 'level', cannot kill opers 'above' your level", VF_VENDOR);
		}

		ModResult OnKill(User* source, User* dest, const std::string &reason) override
		{
			// oper killing an oper?
			if (dest->IsOper() && source->IsOper())
			{
				unsigned long dest_level = ConvToNum<unsigned long>(dest->oper->getConfig("level"));
				unsigned long source_level = ConvToNum<unsigned long>(source->oper->getConfig("level"));

				if (dest_level > source_level)
				{
					if (IS_LOCAL(source))
					{
<<<<<<< HEAD
						ServerInstance->SNO.WriteGlobalSno('a', "Oper %s (level %lu) attempted to /kill a higher oper: %s (level %lu): Reason: %s",
=======
						ServerInstance->SNO->WriteGlobalSno('a', "Oper %s (level %lu) attempted to /KILL a higher level oper: %s (level %lu), reason: %s",
>>>>>>> a55ca005
							source->nick.c_str(), source_level, dest->nick.c_str(), dest_level, reason.c_str());
					}
					dest->WriteNotice("*** Oper " + source->nick + " attempted to /KILL you!");
					source->WriteNumeric(ERR_NOPRIVILEGES, InspIRCd::Format("Permission Denied - Oper %s is a higher level than you", dest->nick.c_str()));
					return MOD_RES_DENY;
				}
			}
			return MOD_RES_PASSTHRU;
		}
};

MODULE_INIT(ModuleOperLevels)<|MERGE_RESOLUTION|>--- conflicted
+++ resolved
@@ -42,11 +42,7 @@
 				{
 					if (IS_LOCAL(source))
 					{
-<<<<<<< HEAD
-						ServerInstance->SNO.WriteGlobalSno('a', "Oper %s (level %lu) attempted to /kill a higher oper: %s (level %lu): Reason: %s",
-=======
-						ServerInstance->SNO->WriteGlobalSno('a', "Oper %s (level %lu) attempted to /KILL a higher level oper: %s (level %lu), reason: %s",
->>>>>>> a55ca005
+						ServerInstance->SNO.WriteGlobalSno('a', "Oper %s (level %lu) attempted to /KILL a higher level oper: %s (level %lu), reason: %s",
 							source->nick.c_str(), source_level, dest->nick.c_str(), dest_level, reason.c_str());
 					}
 					dest->WriteNotice("*** Oper " + source->nick + " attempted to /KILL you!");
