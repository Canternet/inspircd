--- conflicted
+++ resolved
@@ -71,10 +71,7 @@
 		}
 	}
 
-<<<<<<< HEAD
-	void OnUserMessageBlocked(User* user, const MessageTarget& target, const MessageDetails& details) override
-=======
-	void OnUserPostTagMessage(User* user, const MessageTarget& target, const CTCTags::TagMessageDetails& details) CXX11_OVERRIDE
+	void OnUserPostTagMessage(User* user, const MessageTarget& target, const CTCTags::TagMessageDetails& details) override
 	{
 		if (!cap.get(user) || !details.echo)
 			return;
@@ -103,26 +100,21 @@
 		}
 	}
 
-	void OnUserMessageBlocked(User* user, const MessageTarget& target, const MessageDetails& details) CXX11_OVERRIDE
->>>>>>> bdded70a
+	void OnUserMessageBlocked(User* user, const MessageTarget& target, const MessageDetails& details) override
 	{
 		// Prevent spammers from knowing that their spam was blocked.
 		if (details.echo_original)
 			OnUserPostMessage(user, target, details);
 	}
 
-<<<<<<< HEAD
-	Version GetVersion() override
-=======
-	void OnUserTagMessageBlocked(User* user, const MessageTarget& target, const CTCTags::TagMessageDetails& details) CXX11_OVERRIDE
+	void OnUserTagMessageBlocked(User* user, const MessageTarget& target, const CTCTags::TagMessageDetails& details) override
 	{
 		// Prevent spammers from knowing that their spam was blocked.
 		if (details.echo_original)
 			OnUserPostTagMessage(user, target, details);
 	}
 
-	Version GetVersion() CXX11_OVERRIDE
->>>>>>> bdded70a
+	Version GetVersion() override
 	{
 		return Version("Provides the echo-message IRCv3 extension", VF_VENDOR);
 	}
