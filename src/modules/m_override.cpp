--- conflicted
+++ resolved
@@ -75,7 +75,7 @@
 
  public:
 	ModuleOverride()
-		: Module(VF_VENDOR, "Provides support for allowing opers to override certain things")
+		: Module(VF_VENDOR, "Allows server operators to be given privileges that allow them to ignore various channel-level restrictions.")
 		, ISupport::EventListener(this)
 		, ou(this, "override", 'O')
 		, topiclock(this, "topiclock")
@@ -214,14 +214,6 @@
 		}
 		return MOD_RES_PASSTHRU;
 	}
-<<<<<<< HEAD
-=======
-
-	Version GetVersion() CXX11_OVERRIDE
-	{
-		return Version("Allows server operators to be given privileges that allow them to ignore various channel-level restrictions.",VF_VENDOR);
-	}
->>>>>>> c5680d64
 };
 
 MODULE_INIT(ModuleOverride)