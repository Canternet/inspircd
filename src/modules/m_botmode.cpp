/*
 * InspIRCd -- Internet Relay Chat Daemon
 *
 *   Copyright (C) 2013, 2017-2020 Sadie Powell <sadie@witchery.services>
 *   Copyright (C) 2012, 2015 Attila Molnar <attilamolnar@hush.com>
 *   Copyright (C) 2012 Shawn Smith <ShawnSmith0828@gmail.com>
 *   Copyright (C) 2012 Robby <robby@chatbelgie.be>
 *   Copyright (C) 2009-2010 Daniel De Graaf <danieldg@inspircd.org>
 *   Copyright (C) 2007 Dennis Friis <peavey@inspircd.org>
 *   Copyright (C) 2004, 2010 Craig Edwards <brain@inspircd.org>
 *
 * This file is part of InspIRCd.  InspIRCd is free software: you can
 * redistribute it and/or modify it under the terms of the GNU General Public
 * License as published by the Free Software Foundation, version 2.
 *
 * This program is distributed in the hope that it will be useful, but WITHOUT
 * ANY WARRANTY; without even the implied warranty of MERCHANTABILITY or FITNESS
 * FOR A PARTICULAR PURPOSE.  See the GNU General Public License for more
 * details.
 *
 * You should have received a copy of the GNU General Public License
 * along with this program.  If not, see <http://www.gnu.org/licenses/>.
 */


#include "inspircd.h"
#include "modules/ctctags.h"
#include "modules/who.h"
#include "modules/whois.h"

enum
{
	// From UnrealIRCd.
	RPL_WHOISBOT = 335
};

class BotTag : public ClientProtocol::MessageTagProvider
{
 private:
	SimpleUserModeHandler& botmode;
	CTCTags::CapReference ctctagcap;

 public:
	BotTag(Module* mod, SimpleUserModeHandler& bm)
		: ClientProtocol::MessageTagProvider(mod)
		, botmode(bm)
		, ctctagcap(mod)
	{
	}

	void OnPopulateTags(ClientProtocol::Message& msg) override
	{
		User* const user = msg.GetSourceUser();
		if (user && user->IsModeSet(botmode))
			msg.AddTag("inspircd.org/bot", this, "");
	}

	bool ShouldSendTag(LocalUser* user, const ClientProtocol::MessageTagData& tagdata) override
	{
		return ctctagcap.get(user);
	}
};

class ModuleBotMode
	: public Module
	, public Who::EventListener
	, public Whois::EventListener
{
 private:
	SimpleUserModeHandler bm;
	BotTag tag;

 public:
	ModuleBotMode()
<<<<<<< HEAD
		: Module(VF_VENDOR, "Adds user mode B (bot) which marks users with it set as bots in their /WHOIS response.")
=======
		: Who::EventListener(this)
>>>>>>> 31815edd
		, Whois::EventListener(this)
		, bm(this, "bot", 'B')
		, tag(this, bm)
	{
	}

<<<<<<< HEAD
	void OnWhois(Whois::Context& whois) override
=======
	void On005Numeric(std::map<std::string, std::string>& tokens) CXX11_OVERRIDE
	{
		tokens["BOT"] = ConvToStr(bm.GetModeChar());
	}

	ModResult OnWhoLine(const Who::Request& request, LocalUser* source, User* user, Membership* memb, Numeric::Numeric& numeric) CXX11_OVERRIDE
	{
		size_t flag_index;
		if (!request.GetFieldIndex('f', flag_index))
			return MOD_RES_PASSTHRU;

		if (user->IsModeSet(bm))
			numeric.GetParams()[flag_index].push_back('B');

		return MOD_RES_PASSTHRU;
	}

	Version GetVersion() CXX11_OVERRIDE
	{
		return Version("Adds user mode B (bot) which marks users with it set as bots in their /WHOIS response.",VF_VENDOR);
	}

	void OnWhois(Whois::Context& whois) CXX11_OVERRIDE
>>>>>>> 31815edd
	{
		if (whois.GetTarget()->IsModeSet(bm))
		{
			whois.SendLine(RPL_WHOISBOT, "is a bot on " + ServerInstance->Config->Network);
		}
	}
};

MODULE_INIT(ModuleBotMode)<|MERGE_RESOLUTION|>--- conflicted
+++ resolved
@@ -25,6 +25,7 @@
 
 #include "inspircd.h"
 #include "modules/ctctags.h"
+#include "modules/isupport.h"
 #include "modules/who.h"
 #include "modules/whois.h"
 
@@ -63,6 +64,7 @@
 
 class ModuleBotMode
 	: public Module
+	, public ISupport::EventListener
 	, public Who::EventListener
 	, public Whois::EventListener
 {
@@ -72,26 +74,21 @@
 
  public:
 	ModuleBotMode()
-<<<<<<< HEAD
 		: Module(VF_VENDOR, "Adds user mode B (bot) which marks users with it set as bots in their /WHOIS response.")
-=======
-		: Who::EventListener(this)
->>>>>>> 31815edd
+		, ISupport::EventListener(this)
+		, Who::EventListener(this)
 		, Whois::EventListener(this)
 		, bm(this, "bot", 'B')
 		, tag(this, bm)
 	{
 	}
 
-<<<<<<< HEAD
-	void OnWhois(Whois::Context& whois) override
-=======
-	void On005Numeric(std::map<std::string, std::string>& tokens) CXX11_OVERRIDE
+	void OnBuildISupport(ISupport::TokenMap& tokens) override
 	{
 		tokens["BOT"] = ConvToStr(bm.GetModeChar());
 	}
 
-	ModResult OnWhoLine(const Who::Request& request, LocalUser* source, User* user, Membership* memb, Numeric::Numeric& numeric) CXX11_OVERRIDE
+	ModResult OnWhoLine(const Who::Request& request, LocalUser* source, User* user, Membership* memb, Numeric::Numeric& numeric) override
 	{
 		size_t flag_index;
 		if (!request.GetFieldIndex('f', flag_index))
@@ -103,13 +100,7 @@
 		return MOD_RES_PASSTHRU;
 	}
 
-	Version GetVersion() CXX11_OVERRIDE
-	{
-		return Version("Adds user mode B (bot) which marks users with it set as bots in their /WHOIS response.",VF_VENDOR);
-	}
-
-	void OnWhois(Whois::Context& whois) CXX11_OVERRIDE
->>>>>>> 31815edd
+	void OnWhois(Whois::Context& whois) override
 	{
 		if (whois.GetTarget()->IsModeSet(bm))
 		{
