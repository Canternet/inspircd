--- conflicted
+++ resolved
@@ -82,21 +82,18 @@
 	}
 };
 
-<<<<<<< HEAD
-class ModuleStartTLS final
-	: public Module
-=======
-class TLSCap : public Cap::Capability
+class TLSCap final
+	: public Cap::Capability
 {
  private:
 	dynamic_reference_nocheck<IOHookProvider>& sslref;
 
-	bool OnList(LocalUser* user) CXX11_OVERRIDE
+	bool OnList(LocalUser* user) override
 	{
 		return sslref;
 	}
 
-	bool OnRequest(LocalUser* user, bool adding) CXX11_OVERRIDE
+	bool OnRequest(LocalUser* user, bool adding) override
 	{
 		return sslref;
 	}
@@ -109,8 +106,8 @@
 	}
 };
 
-class ModuleStartTLS : public Module
->>>>>>> e8e7a574
+class ModuleStartTLS final
+	: public Module
 {
  private:
 	CommandStartTLS starttls;
@@ -119,14 +116,9 @@
 
  public:
 	ModuleStartTLS()
-<<<<<<< HEAD
 		: Module(VF_VENDOR, "Provides the IRCv3 tls client capability.")
 		, starttls(this, ssl)
-		, tls(this, "tls")
-=======
-		: starttls(this, ssl)
 		, tls(this, ssl)
->>>>>>> e8e7a574
 		, ssl(this, "ssl")
 	{
 	}
