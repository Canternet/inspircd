/*
 * InspIRCd -- Internet Relay Chat Daemon
 *
 *   Copyright (C) 2009-2010 Daniel De Graaf <danieldg@inspircd.org>
 *   Copyright (C) 2007-2008 John Brooks <john.brooks@dereferenced.net>
 *   Copyright (C) 2008 Pippijn van Steenhoven <pip88nl@gmail.com>
 *   Copyright (C) 2006-2008 Craig Edwards <craigedwards@brainbox.cc>
 *   Copyright (C) 2007 Robin Burchell <robin+git@viroteck.net>
 *   Copyright (C) 2007 Dennis Friis <peavey@inspircd.org>
 *   Copyright (C) 2006 Oliver Lupton <oliverlupton@gmail.com>
 *
 * This file is part of InspIRCd.  InspIRCd is free software: you can
 * redistribute it and/or modify it under the terms of the GNU General Public
 * License as published by the Free Software Foundation, version 2.
 *
 * This program is distributed in the hope that it will be useful, but WITHOUT
 * ANY WARRANTY; without even the implied warranty of MERCHANTABILITY or FITNESS
 * FOR A PARTICULAR PURPOSE.  See the GNU General Public License for more
 * details.
 *
 * You should have received a copy of the GNU General Public License
 * along with this program.  If not, see <http://www.gnu.org/licenses/>.
 */


#include "inspircd.h"
#include "xline.h"
#include "modules/dns.h"

enum CGItype { PASS, IDENT, PASSFIRST, IDENTFIRST, WEBIRC };

// We need this method up here so that it can be accessed from anywhere
static void ChangeIP(User* user, const std::string& newip)
{
	ServerInstance->Users->RemoveCloneCounts(user);
	user->SetClientIP(newip.c_str());
	ServerInstance->Users->AddClone(user);
}

/** Holds a CGI site's details
 */
class CGIhost
{
public:
	std::string hostmask;
	CGItype type;
	std::string password;

	CGIhost(const std::string &mask, CGItype t, const std::string &spassword)
	: hostmask(mask), type(t), password(spassword)
	{
	}
};
typedef std::vector<CGIhost> CGIHostlist;

/*
 * WEBIRC
 *  This is used for the webirc method of CGIIRC auth, and is (really) the best way to do these things.
 *  Syntax: WEBIRC password client hostname ip
 *  Where password is a shared key, client is the name of the "client" and version (e.g. cgiirc), hostname
 *  is the resolved host of the client issuing the command and IP is the real IP of the client.
 *
 * How it works:
 *  To tie in with the rest of cgiirc module, and to avoid race conditions, /webirc is only processed locally
 *  and simply sets metadata on the user, which is later decoded on full connect to give something meaningful.
 */
class CommandWebirc : public Command
{
 public:
	bool notify;
	StringExtItem realhost;
	StringExtItem realip;

	CGIHostlist Hosts;
	CommandWebirc(Module* Creator)
		: Command(Creator, "WEBIRC", 4),
		  realhost("cgiirc_realhost", ExtensionItem::EXT_USER, Creator)
		  , realip("cgiirc_realip", ExtensionItem::EXT_USER, Creator)
		{
			allow_empty_last_param = false;
			works_before_reg = true;
			this->syntax = "password client hostname ip";
		}
		CmdResult Handle(const std::vector<std::string> &parameters, User *user)
		{
			if(user->registered == REG_ALL)
				return CMD_FAILURE;

			irc::sockets::sockaddrs ipaddr;
			if (!irc::sockets::aptosa(parameters[3], 0, ipaddr))
			{
				IS_LOCAL(user)->CommandFloodPenalty += 5000;
				ServerInstance->SNO->WriteGlobalSno('a', "Connecting user %s tried to use WEBIRC but gave an invalid IP address.", user->GetFullRealHost().c_str());
				return CMD_FAILURE;
			}

			for(CGIHostlist::iterator iter = Hosts.begin(); iter != Hosts.end(); iter++)
			{
				if(InspIRCd::Match(user->host, iter->hostmask, ascii_case_insensitive_map) || InspIRCd::MatchCIDR(user->GetIPString(), iter->hostmask, ascii_case_insensitive_map))
				{
					if(iter->type == WEBIRC && parameters[0] == iter->password)
					{
						realhost.set(user, user->host);
						realip.set(user, user->GetIPString());

						// Check if we're happy with the provided hostname. If it's problematic then make sure we won't set a host later, just the IP
						bool host_ok = (parameters[2].length() <= ServerInstance->Config->Limits.MaxHost);
						const std::string& newhost = (host_ok ? parameters[2] : parameters[3]);

						if (notify)
							ServerInstance->SNO->WriteGlobalSno('w', "Connecting user %s detected as using CGI:IRC (%s), changing real host to %s from %s", user->nick.c_str(), user->host.c_str(), newhost.c_str(), user->host.c_str());

						// Where the magic happens - change their IP
						ChangeIP(user, parameters[3]);
						// And follow this up by changing their host
						user->host = user->dhost = newhost;
						user->InvalidateCache();

						return CMD_SUCCESS;
					}
				}
			}

<<<<<<< HEAD
			ServerInstance->SNO->WriteGlobalSno('w', "Connecting user %s tried to use WEBIRC, but didn't match any configured webirc blocks.", user->GetFullRealHost().c_str());
=======
			IS_LOCAL(user)->CommandFloodPenalty += 5000;
			ServerInstance->SNO->WriteGlobalSno('a', "Connecting user %s tried to use WEBIRC, but didn't match any configured webirc blocks.", user->GetFullRealHost().c_str());
>>>>>>> b7facc24
			return CMD_FAILURE;
		}
};


/** Resolver for CGI:IRC hostnames encoded in ident/GECOS
 */
class CGIResolver : public DNS::Request
{
	std::string typ;
	std::string theiruid;
	LocalIntExt& waiting;
	bool notify;
 public:
	CGIResolver(DNS::Manager *mgr, Module* me, bool NotifyOpers, const std::string &source, LocalUser* u,
			const std::string &ttype, LocalIntExt& ext)
		: DNS::Request(mgr, me, source, DNS::QUERY_PTR), typ(ttype), theiruid(u->uuid),
		waiting(ext), notify(NotifyOpers)
	{
	}

	void OnLookupComplete(const DNS::Query *r) CXX11_OVERRIDE
	{
		/* Check the user still exists */
		User* them = ServerInstance->FindUUID(theiruid);
		if ((them) && (!them->quitting))
		{
			LocalUser* lu = IS_LOCAL(them);
			if (!lu)
				return;

			const DNS::ResourceRecord &ans_record = r->answers[0];
			if (ans_record.rdata.empty() || ans_record.rdata.length() > ServerInstance->Config->Limits.MaxHost)
				return;

			if (notify)
				ServerInstance->SNO->WriteGlobalSno('w', "Connecting user %s detected as using CGI:IRC (%s), changing real host to %s from %s", them->nick.c_str(), them->host.c_str(), ans_record.rdata.c_str(), typ.c_str());

			them->host = them->dhost = ans_record.rdata;
			them->InvalidateCache();
			lu->CheckLines(true);
		}
	}

	void OnError(const DNS::Query *r) CXX11_OVERRIDE
	{
		if (!notify)
			return;

		User* them = ServerInstance->FindUUID(theiruid);
		if ((them) && (!them->quitting))
		{
			ServerInstance->SNO->WriteToSnoMask('w', "Connecting user %s detected as using CGI:IRC (%s), but their host can't be resolved from their %s!", them->nick.c_str(), them->host.c_str(), typ.c_str());
		}
	}

	~CGIResolver()
	{
		User* them = ServerInstance->FindUUID(theiruid);
		if (!them)
			return;
		int count = waiting.get(them);
		if (count)
			waiting.set(them, count - 1);
	}
};

class ModuleCgiIRC : public Module
{
	CommandWebirc cmd;
	LocalIntExt waiting;
	dynamic_reference<DNS::Manager> DNS;

	static void RecheckClass(LocalUser* user)
	{
		user->MyClass = NULL;
		user->SetClass();
		user->CheckClass();
	}

	void HandleIdentOrPass(LocalUser* user, const std::string& newip, bool was_pass)
	{
		cmd.realhost.set(user, user->host);
		cmd.realip.set(user, user->GetIPString());
		ChangeIP(user, newip);
		user->host = user->dhost = user->GetIPString();
		user->InvalidateCache();
		RecheckClass(user);

		// Don't create the resolver if the core couldn't put the user in a connect class or when dns is disabled
		if (user->quitting || !DNS || !user->MyClass->resolvehostnames)
			return;

		CGIResolver* r = new CGIResolver(*this->DNS, this, cmd.notify, newip, user, (was_pass ? "PASS" : "IDENT"), waiting);
		try
		{
			waiting.set(user, waiting.get(user) + 1);
			this->DNS->Process(r);
		}
		catch (DNS::Exception &ex)
		{
			int count = waiting.get(user);
			if (count)
				waiting.set(user, count - 1);
			delete r;
			if (cmd.notify)
				 ServerInstance->SNO->WriteToSnoMask('w', "Connecting user %s detected as using CGI:IRC (%s), but I could not resolve their hostname; %s", user->nick.c_str(), user->host.c_str(), ex.GetReason().c_str());
		}
	}

public:
	ModuleCgiIRC()
		: cmd(this)
		, waiting("cgiirc-delay", ExtensionItem::EXT_USER, this)
		, DNS(this, "DNS")
	{
	}

	void init() CXX11_OVERRIDE
	{
		ServerInstance->SNO->EnableSnomask('w', "CGIIRC");
	}

	void ReadConfig(ConfigStatus& status) CXX11_OVERRIDE
	{
		cmd.Hosts.clear();

		// Do we send an oper notice when a CGI:IRC has their host changed?
		cmd.notify = ServerInstance->Config->ConfValue("cgiirc")->getBool("opernotice", true);

		ConfigTagList tags = ServerInstance->Config->ConfTags("cgihost");
		for (ConfigIter i = tags.first; i != tags.second; ++i)
		{
			ConfigTag* tag = i->second;
			std::string hostmask = tag->getString("mask"); // An allowed CGI:IRC host
			std::string type = tag->getString("type"); // What type of user-munging we do on this host.
			std::string password = tag->getString("password");

			if(hostmask.length())
			{
				if (type == "webirc" && password.empty())
				{
					ServerInstance->Logs->Log(MODNAME, LOG_DEFAULT, "Missing password in config: %s", hostmask.c_str());
				}
				else
				{
					CGItype cgitype;
					if (type == "pass")
						cgitype = PASS;
					else if (type == "ident")
						cgitype = IDENT;
					else if (type == "passfirst")
						cgitype = PASSFIRST;
					else if (type == "webirc")
						cgitype = WEBIRC;
					else
					{
						cgitype = PASS;
						ServerInstance->Logs->Log(MODNAME, LOG_DEFAULT, "Invalid <cgihost:type> value in config: %s, setting it to \"pass\"", type.c_str());
					}

					cmd.Hosts.push_back(CGIhost(hostmask, cgitype, password));
				}
			}
			else
			{
				ServerInstance->Logs->Log(MODNAME, LOG_DEFAULT, "Invalid <cgihost:mask> value in config: %s", hostmask.c_str());
				continue;
			}
		}
	}

	ModResult OnCheckReady(LocalUser *user) CXX11_OVERRIDE
	{
		if (waiting.get(user))
			return MOD_RES_DENY;

		if (!cmd.realip.get(user))
			return MOD_RES_PASSTHRU;

		RecheckClass(user);
		if (user->quitting)
			return MOD_RES_DENY;

		user->CheckLines(true);
		if (user->quitting)
			return MOD_RES_DENY;

		return MOD_RES_PASSTHRU;
	}

	ModResult OnUserRegister(LocalUser* user) CXX11_OVERRIDE
	{
		for(CGIHostlist::iterator iter = cmd.Hosts.begin(); iter != cmd.Hosts.end(); iter++)
		{
			if(InspIRCd::Match(user->host, iter->hostmask, ascii_case_insensitive_map) || InspIRCd::MatchCIDR(user->GetIPString(), iter->hostmask, ascii_case_insensitive_map))
			{
				// Deal with it...
				if(iter->type == PASS)
				{
					CheckPass(user); // We do nothing if it fails so...
					user->CheckLines(true);
				}
				else if(iter->type == PASSFIRST && !CheckPass(user))
				{
					// If the password lookup failed, try the ident
					CheckIdent(user);	// If this fails too, do nothing
					user->CheckLines(true);
				}
				else if(iter->type == IDENT)
				{
					CheckIdent(user); // Nothing on failure.
					user->CheckLines(true);
				}
				else if(iter->type == IDENTFIRST && !CheckIdent(user))
				{
					// If the ident lookup fails, try the password.
					CheckPass(user);
					user->CheckLines(true);
				}
				else if(iter->type == WEBIRC)
				{
					// We don't need to do anything here
				}
				return MOD_RES_PASSTHRU;
			}
		}
		return MOD_RES_PASSTHRU;
	}

	bool CheckPass(LocalUser* user)
	{
		if(IsValidHost(user->password))
		{
			HandleIdentOrPass(user, user->password, true);
			user->password.clear();
			return true;
		}

		return false;
	}

	bool CheckIdent(LocalUser* user)
	{
		const char* ident;
		in_addr newip;

		if (user->ident.length() == 8)
			ident = user->ident.c_str();
		else if (user->ident.length() == 9 && user->ident[0] == '~')
			ident = user->ident.c_str() + 1;
		else
			return false;

		errno = 0;
		unsigned long ipaddr = strtoul(ident, NULL, 16);
		if (errno)
			return false;
		newip.s_addr = htonl(ipaddr);
		std::string newipstr(inet_ntoa(newip));

		user->ident = "~cgiirc";
		HandleIdentOrPass(user, newipstr, false);

		return true;
	}

	bool IsValidHost(const std::string &host)
	{
		if(!host.size() || host.size() > ServerInstance->Config->Limits.MaxHost)
			return false;

		for(unsigned int i = 0; i < host.size(); i++)
		{
			if(	((host[i] >= '0') && (host[i] <= '9')) ||
					((host[i] >= 'A') && (host[i] <= 'Z')) ||
					((host[i] >= 'a') && (host[i] <= 'z')) ||
					((host[i] == '-') && (i > 0) && (i+1 < host.size()) && (host[i-1] != '.') && (host[i+1] != '.')) ||
					((host[i] == '.') && (i > 0) && (i+1 < host.size())) )

				continue;
			else
				return false;
		}

		return true;
	}

	Version GetVersion() CXX11_OVERRIDE
	{
		return Version("Change user's hosts connecting from known CGI:IRC hosts",VF_VENDOR);
	}
};

MODULE_INIT(ModuleCgiIRC)<|MERGE_RESOLUTION|>--- conflicted
+++ resolved
@@ -121,12 +121,8 @@
 				}
 			}
 
-<<<<<<< HEAD
+			IS_LOCAL(user)->CommandFloodPenalty += 5000;
 			ServerInstance->SNO->WriteGlobalSno('w', "Connecting user %s tried to use WEBIRC, but didn't match any configured webirc blocks.", user->GetFullRealHost().c_str());
-=======
-			IS_LOCAL(user)->CommandFloodPenalty += 5000;
-			ServerInstance->SNO->WriteGlobalSno('a', "Connecting user %s tried to use WEBIRC, but didn't match any configured webirc blocks.", user->GetFullRealHost().c_str());
->>>>>>> b7facc24
 			return CMD_FAILURE;
 		}
 };
