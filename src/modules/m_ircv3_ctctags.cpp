--- conflicted
+++ resolved
@@ -236,13 +236,8 @@
 
 		// If the message begins with one or more status characters then look them up.
 		const char* target = parameters[0].c_str();
-<<<<<<< HEAD
-		PrefixMode* pmh = ServerInstance->Modes.FindPrefix(target[0]);
-		if (pmh)
-			target++;
-=======
 		PrefixMode* targetpfx = NULL;
-		for (PrefixMode* pfx; (pfx = ServerInstance->Modes->FindPrefix(target[0])); ++target)
+		for (PrefixMode* pfx; (pfx = ServerInstance->Modes.FindPrefix(target[0])); ++target)
 		{
 			// We want the lowest ranked prefix specified.
 			if (!targetpfx || pfx->GetPrefixRank() < targetpfx->GetPrefixRank())
@@ -253,9 +248,8 @@
 		{
 			// The target consisted solely of prefix modes.
 			user->WriteNumeric(ERR_NORECIPIENT, "No recipient given");
-			return CMD_FAILURE;
-		}
->>>>>>> 0144c236
+			return CmdResult::FAILURE;
+		}
 
 		// The target is a channel name.
 		if (*target == '#')
