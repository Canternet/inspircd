/*
 * InspIRCd -- Internet Relay Chat Daemon
 *
 *   Copyright (C) 2013, 2018-2020 Sadie Powell <sadie@witchery.services>
 *   Copyright (C) 2012-2013, 2016 Attila Molnar <attilamolnar@hush.com>
 *   Copyright (C) 2012, 2019 Robby <robby@chatbelgie.be>
 *   Copyright (C) 2009-2010 Daniel De Graaf <danieldg@inspircd.org>
 *   Copyright (C) 2009 Uli Schlachter <psychon@inspircd.org>
 *   Copyright (C) 2007, 2009 Dennis Friis <peavey@inspircd.org>
 *   Copyright (C) 2006 Craig Edwards <brain@inspircd.org>
 *   Copyright (C) 2005, 2007 Robin Burchell <robin+git@viroteck.net>
 *
 * This file is part of InspIRCd.  InspIRCd is free software: you can
 * redistribute it and/or modify it under the terms of the GNU General Public
 * License as published by the Free Software Foundation, version 2.
 *
 * This program is distributed in the hope that it will be useful, but WITHOUT
 * ANY WARRANTY; without even the implied warranty of MERCHANTABILITY or FITNESS
 * FOR A PARTICULAR PURPOSE.  See the GNU General Public License for more
 * details.
 *
 * You should have received a copy of the GNU General Public License
 * along with this program.  If not, see <http://www.gnu.org/licenses/>.
 */


#include "inspircd.h"

enum
{
	// From UnrealIRCd.
	ERR_NOOPERMOTD = 425,

	// From ircd-ratbox.
	RPL_OMOTDSTART = 720,
	RPL_OMOTD = 721,
	RPL_ENDOFOMOTD = 722
};

class CommandOpermotd final
	: public Command
{
public:
	std::vector<std::string> opermotd;

	CommandOpermotd(Module* Creator)
		: Command(Creator, "OPERMOTD")
	{
		access_needed = CmdAccess::OPERATOR;
		syntax = { "[<servername>]" };
	}

	CmdResult Handle(User* user, const Params& parameters) override
	{
		if ((parameters.empty()) || (irc::equals(parameters[0], ServerInstance->Config->ServerName)))
			ShowOperMOTD(user, true);
		return CmdResult::SUCCESS;
	}

	RouteDescriptor GetRouting(User* user, const Params& parameters) override
	{
		if ((!parameters.empty()) && (parameters[0].find('.') != std::string::npos))
			return ROUTE_OPT_UCAST(parameters[0]);
		return ROUTE_LOCALONLY;
	}

	void ShowOperMOTD(User* user, bool show_missing)
	{
		if (opermotd.empty())
		{
			if (show_missing)
				user->WriteRemoteNumeric(ERR_NOOPERMOTD, "OPERMOTD file is missing.");
			return;
		}

		user->WriteRemoteNumeric(RPL_OMOTDSTART, "Server operators message of the day");
<<<<<<< HEAD
		for (const auto& line : opermotd)
			user->WriteRemoteNumeric(RPL_OMOTD, InspIRCd::Format(" %s", line.c_str()));
=======
		for (file_cache::const_iterator i = opermotd.begin(); i != opermotd.end(); ++i)
			user->WriteRemoteNumeric(RPL_OMOTD, *i);
>>>>>>> 619018c2
		user->WriteRemoteNumeric(RPL_ENDOFOMOTD, "End of OPERMOTD");
	}
};

class ModuleOpermotd final
	: public Module
{
private:
	CommandOpermotd cmd;
	bool onoper;

public:
	ModuleOpermotd()
		: Module(VF_VENDOR | VF_OPTCOMMON, "Adds the /OPERMOTD command which adds a special message of the day for server operators.")
		, cmd(this)
	{
	}

	void OnPostOperLogin(User* user) override
	{
		if (onoper && IS_LOCAL(user))
			cmd.ShowOperMOTD(user, false);
	}

	void ReadConfig(ConfigStatus& status) override
	{
		cmd.opermotd.clear();
		auto conf = ServerInstance->Config->ConfValue("opermotd");
		onoper = conf->getBool("onoper", true);

		try
		{
			FileReader reader(conf->getString("file", "opermotd", 1));

			const file_cache& lines = reader.GetVector();

			// Process the MOTD entry.
			cmd.opermotd.reserve(lines.size());
			for (file_cache::const_iterator it = lines.begin(); it != lines.end(); ++it)
			{
				// Some clients can not handle receiving RPL_OMOTD with an empty
				// trailing parameter so if a line is empty we replace it with
				// a single space.
				const std::string& line = *it;
				cmd.opermotd.push_back(line.empty() ? " " : line);
			}
			InspIRCd::ProcessColors(cmd.opermotd);
		}
		catch (const CoreException&)
		{
			// Nothing happens here as we do the error handling in ShowOperMOTD.
		}
	}
};

MODULE_INIT(ModuleOpermotd)<|MERGE_RESOLUTION|>--- conflicted
+++ resolved
@@ -74,13 +74,8 @@
 		}
 
 		user->WriteRemoteNumeric(RPL_OMOTDSTART, "Server operators message of the day");
-<<<<<<< HEAD
 		for (const auto& line : opermotd)
-			user->WriteRemoteNumeric(RPL_OMOTD, InspIRCd::Format(" %s", line.c_str()));
-=======
-		for (file_cache::const_iterator i = opermotd.begin(); i != opermotd.end(); ++i)
-			user->WriteRemoteNumeric(RPL_OMOTD, *i);
->>>>>>> 619018c2
+			user->WriteRemoteNumeric(RPL_OMOTD, line);
 		user->WriteRemoteNumeric(RPL_ENDOFOMOTD, "End of OPERMOTD");
 	}
 };
@@ -115,16 +110,13 @@
 		{
 			FileReader reader(conf->getString("file", "opermotd", 1));
 
-			const file_cache& lines = reader.GetVector();
-
 			// Process the MOTD entry.
-			cmd.opermotd.reserve(lines.size());
-			for (file_cache::const_iterator it = lines.begin(); it != lines.end(); ++it)
+			cmd.opermotd.reserve(reader.GetVector().size());
+			for (const auto& line : reader.GetVector())
 			{
 				// Some clients can not handle receiving RPL_OMOTD with an empty
 				// trailing parameter so if a line is empty we replace it with
 				// a single space.
-				const std::string& line = *it;
 				cmd.opermotd.push_back(line.empty() ? " " : line);
 			}
 			InspIRCd::ProcessColors(cmd.opermotd);
