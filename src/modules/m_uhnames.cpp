/*
 * InspIRCd -- Internet Relay Chat Daemon
 *
 *   Copyright (C) 2009 Daniel De Graaf <danieldg@inspircd.org>
 *   Copyright (C) 2007-2008 Craig Edwards <craigedwards@brainbox.cc>
 *   Copyright (C) 2007 Dennis Friis <peavey@inspircd.org>
 *
 * This file is part of InspIRCd.  InspIRCd is free software: you can
 * redistribute it and/or modify it under the terms of the GNU General Public
 * License as published by the Free Software Foundation, version 2.
 *
 * This program is distributed in the hope that it will be useful, but WITHOUT
 * ANY WARRANTY; without even the implied warranty of MERCHANTABILITY or FITNESS
 * FOR A PARTICULAR PURPOSE.  See the GNU General Public License for more
 * details.
 *
 * You should have received a copy of the GNU General Public License
 * along with this program.  If not, see <http://www.gnu.org/licenses/>.
 */


#include "inspircd.h"
#include "modules/cap.h"
#include "modules/names.h"

class ModuleUHNames
	: public Module
	, public Names::EventListener
{
 private:
	Cap::Capability cap;

 public:
	ModuleUHNames()
		: Names::EventListener(this)
		, cap(this, "userhost-in-names")
	{
	}

	Version GetVersion() override
	{
		return Version("Provides the UHNAMES (CAP userhost-in-names) capability", VF_VENDOR);
	}

	void On005Numeric(std::map<std::string, std::string>& tokens) override
	{
		tokens["UHNAMES"];
	}

	ModResult OnPreCommand(std::string& command, CommandBase::Params& parameters, LocalUser* user, bool validated) override
	{
		/* We don't actually create a proper command handler class for PROTOCTL,
		 * because other modules might want to have PROTOCTL hooks too.
		 * Therefore, we just hook its as an unvalidated command therefore we
		 * can capture it even if it doesnt exist! :-)
		 */
		if (command == "PROTOCTL")
		{
			if ((parameters.size()) && (!strcasecmp(parameters[0].c_str(),"UHNAMES")))
			{
				cap.set(user, true);
				return MOD_RES_DENY;
			}
		}
		return MOD_RES_PASSTHRU;
	}

<<<<<<< HEAD
	ModResult OnNamesListItem(User* issuer, Membership* memb, std::string& prefixes, std::string& nick) override
=======
	ModResult OnNamesListItem(LocalUser* issuer, Membership* memb, std::string& prefixes, std::string& nick) CXX11_OVERRIDE
>>>>>>> a55ca005
	{
		if (cap.get(issuer))
			nick = memb->user->GetFullHost();

		return MOD_RES_PASSTHRU;
	}
};

MODULE_INIT(ModuleUHNames)<|MERGE_RESOLUTION|>--- conflicted
+++ resolved
@@ -65,11 +65,7 @@
 		return MOD_RES_PASSTHRU;
 	}
 
-<<<<<<< HEAD
-	ModResult OnNamesListItem(User* issuer, Membership* memb, std::string& prefixes, std::string& nick) override
-=======
-	ModResult OnNamesListItem(LocalUser* issuer, Membership* memb, std::string& prefixes, std::string& nick) CXX11_OVERRIDE
->>>>>>> a55ca005
+	ModResult OnNamesListItem(LocalUser* issuer, Membership* memb, std::string& prefixes, std::string& nick) override
 	{
 		if (cap.get(issuer))
 			nick = memb->user->GetFullHost();
