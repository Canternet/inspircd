/*
 * InspIRCd -- Internet Relay Chat Daemon
 *
 *   Copyright (C) 2021 Herman <GermanAizek@yandex.ru>
 *   Copyright (C) 2019 Matt Schatz <genius3000@g3k.solutions>
 *   Copyright (C) 2014 Justin Crawford <Justasic@Gmail.com>
 *   Copyright (C) 2013, 2015, 2018-2020 Sadie Powell <sadie@witchery.services>
 *   Copyright (C) 2012-2013 Attila Molnar <attilamolnar@hush.com>
 *   Copyright (C) 2012, 2019 Robby <robby@chatbelgie.be>
 *   Copyright (C) 2012, 2014 Adam <Adam@anope.org>
 *   Copyright (C) 2012 ChrisTX <xpipe@hotmail.de>
 *   Copyright (C) 2010 Craig Edwards <brain@inspircd.org>
 *   Copyright (C) 2009 Daniel De Graaf <danieldg@inspircd.org>
 *   Copyright (C) 2008 Robin Burchell <robin+git@viroteck.net>
 *
 * This file is part of InspIRCd.  InspIRCd is free software: you can
 * redistribute it and/or modify it under the terms of the GNU General Public
 * License as published by the Free Software Foundation, version 2.
 *
 * This program is distributed in the hope that it will be useful, but WITHOUT
 * ANY WARRANTY; without even the implied warranty of MERCHANTABILITY or FITNESS
 * FOR A PARTICULAR PURPOSE.  See the GNU General Public License for more
 * details.
 *
 * You should have received a copy of the GNU General Public License
 * along with this program.  If not, see <http://www.gnu.org/licenses/>.
 */


#include <filesystem>
#include <fstream>

#include "inspircd.h"
#include "xline.h"

class ModuleXLineDB final
	: public Module
	, public Timer
{
private:
	bool dirty;
	std::string xlinedbpath;

public:
	ModuleXLineDB()
		: Module(VF_VENDOR, "Allows X-lines to be saved and reloaded on restart.")
		, Timer(0, true)
	{
	}

	void init() override
	{
		/* Load the configuration
		 * Note:
		 *		This is on purpose not changed on a rehash. It would be non-trivial to change the database on-the-fly.
		 *		Imagine a scenario where the new file already exists. Merging the current XLines with the existing database is likely a bad idea
		 *		...and so is discarding all current in-memory XLines for the ones in the database.
		 */
		auto Conf = ServerInstance->Config->ConfValue("xlinedb");
		xlinedbpath = ServerInstance->Config->Paths.PrependData(Conf->getString("filename", "xline.db", 1));
		SetInterval(Conf->getDuration("saveperiod", 5));

		// Read xlines before attaching to events
		ReadDatabase();

		dirty = false;
	}

	/** Called whenever an xline is added by a local user.
	 * This method is triggered after the line is added.
	 * @param source The sender of the line or NULL for local server
	 * @param line The xline being added
	 */
	void OnAddLine(User* source, XLine* line) override
	{
		if (!line->from_config)
			dirty = true;
	}

	/** Called whenever an xline is deleted.
	 * This method is triggered after the line is deleted.
	 * @param source The user removing the line or NULL for local server
	 * @param line the line being deleted
	 */
	void OnDelLine(User* source, XLine* line) override
	{
		OnAddLine(source, line);
	}

	bool Tick() override
	{
		if (dirty)
		{
			if (WriteDatabase())
				dirty = false;
		}
		return true;
	}

	bool WriteDatabase()
	{
		/*
		 * We need to perform an atomic write so as not to fuck things up.
		 * So, let's write to a temporary file, flush it, then rename the file..
		 * Technically, that means that this can block, but I have *never* seen that.
		 *     -- w00t
		 */
<<<<<<< HEAD
		ServerInstance->Logs.Debug(MODNAME, "Opening temporary database");
		std::string xlinenewdbpath = xlinedbpath + ".new";
		std::ofstream stream(xlinenewdbpath);
=======
		ServerInstance->Logs->Log(MODNAME, LOG_DEBUG, "Opening temporary database");
		const std::string xlinenewdbpath = xlinedbpath + ".new." + ConvToStr(ServerInstance->Time());
		std::ofstream stream(xlinenewdbpath.c_str());
>>>>>>> 1fc7742a
		if (!stream.is_open())
		{
			ServerInstance->Logs.Debug(MODNAME, "Cannot create database \"%s\"! %s (%d)", xlinenewdbpath.c_str(), strerror(errno), errno);
			ServerInstance->SNO.WriteToSnoMask('x', "database: cannot create new xline db \"%s\": %s (%d)", xlinenewdbpath.c_str(), strerror(errno), errno);
			return false;
		}

		ServerInstance->Logs.Debug(MODNAME, "Opened. Writing..");

		/*
		 * Now, much as I hate writing semi-unportable formats, additional
		 * xline types may not have a conf tag, so let's just write them.
		 * In addition, let's use a file version, so we can maintain some
		 * semblance of backwards compatibility for reading on startup..
		 *		-- w00t
		 */
		stream << "VERSION 1" << std::endl;

		// Now, let's write.
		for (const auto& xltype : ServerInstance->XLines->GetAllTypes())
		{
			XLineLookup* lookup = ServerInstance->XLines->GetAll(xltype);
			if (!lookup)
				continue; // Not possible as we just obtained the list from XLineManager

			for (const auto& [_, line] : *lookup)
			{
				if (line->from_config)
					continue;

				stream << "LINE " << line->type << " " << line->Displayable() << " "
					<< line->source << " " << line->set_time << " "
					<< line->duration << " :" << line->reason << std::endl;
			}
		}

		ServerInstance->Logs.Debug(MODNAME, "Finished writing XLines. Checking for error..");

		if (stream.fail())
		{
			ServerInstance->Logs.Debug(MODNAME, "Cannot write to new database \"%s\"! %s (%d)", xlinenewdbpath.c_str(), strerror(errno), errno);
			ServerInstance->SNO.WriteToSnoMask('x', "database: cannot write to new xline db \"%s\": %s (%d)", xlinenewdbpath.c_str(), strerror(errno), errno);
			return false;
		}
		stream.close();

#ifdef _WIN32
		remove(xlinedbpath.c_str());
#endif
		// Use rename to move temporary to new db - this is guaranteed not to fuck up, even in case of a crash.
		if (rename(xlinenewdbpath.c_str(), xlinedbpath.c_str()) < 0)
		{
			ServerInstance->Logs.Debug(MODNAME, "Cannot replace old database \"%s\" with new database \"%s\"! %s (%d)", xlinedbpath.c_str(), xlinenewdbpath.c_str(), strerror(errno), errno);
			ServerInstance->SNO.WriteToSnoMask('x', "database: cannot replace old xline db \"%s\" with new db \"%s\": %s (%d)", xlinedbpath.c_str(), xlinenewdbpath.c_str(), strerror(errno), errno);
			return false;
		}

		return true;
	}

	bool ReadDatabase()
	{
		// If the xline database doesn't exist then we don't need to load it.
		std::error_code ec;
		if (!std::filesystem::is_regular_file(xlinedbpath, ec))
			return true;

		std::ifstream stream(xlinedbpath);
		if (!stream.is_open())
		{
			ServerInstance->Logs.Debug(MODNAME, "Cannot read database \"%s\"! %s (%d)", xlinedbpath.c_str(), strerror(errno), errno);
			ServerInstance->SNO.WriteToSnoMask('x', "database: cannot read xline db \"%s\": %s (%d)", xlinedbpath.c_str(), strerror(errno), errno);
			return false;
		}

		std::string line;
		while (std::getline(stream, line))
		{
			// Inspired by the command parser. :)
			irc::tokenstream tokens(line);
			int items = 0;
			std::string command_p[7];
			std::string tmp;

			while (tokens.GetTrailing(tmp) && (items < 7))
			{
				command_p[items] = tmp;
				items++;
			}

			ServerInstance->Logs.Debug(MODNAME, "Processing %s", line.c_str());

			if (command_p[0] == "VERSION")
			{
				if (command_p[1] != "1")
				{
					stream.close();
					ServerInstance->Logs.Debug(MODNAME, "I got database version %s - I don't understand it", command_p[1].c_str());
					ServerInstance->SNO.WriteToSnoMask('x', "database: I got a database version (%s) I don't understand", command_p[1].c_str());
					return false;
				}
			}
			else if (command_p[0] == "LINE")
			{
				// Mercilessly stolen from spanningtree
				XLineFactory* xlf = ServerInstance->XLines->GetFactory(command_p[1]);

				if (!xlf)
				{
					ServerInstance->SNO.WriteToSnoMask('x', "database: Unknown line type (%s).", command_p[1].c_str());
					continue;
				}

				XLine* xl = xlf->Generate(ServerInstance->Time(), ConvToNum<unsigned long>(command_p[5]), command_p[3], command_p[6], command_p[2]);
				xl->SetCreateTime(ConvToNum<time_t>(command_p[4]));

				if (ServerInstance->XLines->AddLine(xl, nullptr))
				{
					ServerInstance->SNO.WriteToSnoMask('x', "database: Added a line of type %s", command_p[1].c_str());
				}
				else
					delete xl;
			}
		}
		stream.close();
		return true;
	}
};

MODULE_INIT(ModuleXLineDB)<|MERGE_RESOLUTION|>--- conflicted
+++ resolved
@@ -105,15 +105,9 @@
 		 * Technically, that means that this can block, but I have *never* seen that.
 		 *     -- w00t
 		 */
-<<<<<<< HEAD
 		ServerInstance->Logs.Debug(MODNAME, "Opening temporary database");
-		std::string xlinenewdbpath = xlinedbpath + ".new";
+		const std::string xlinenewdbpath = xlinedbpath + ".new." + ConvToStr(ServerInstance->Time());
 		std::ofstream stream(xlinenewdbpath);
-=======
-		ServerInstance->Logs->Log(MODNAME, LOG_DEBUG, "Opening temporary database");
-		const std::string xlinenewdbpath = xlinedbpath + ".new." + ConvToStr(ServerInstance->Time());
-		std::ofstream stream(xlinenewdbpath.c_str());
->>>>>>> 1fc7742a
 		if (!stream.is_open())
 		{
 			ServerInstance->Logs.Debug(MODNAME, "Cannot create database \"%s\"! %s (%d)", xlinenewdbpath.c_str(), strerror(errno), errno);
