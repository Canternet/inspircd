/*
 * InspIRCd -- Internet Relay Chat Daemon
 *
 *   Copyright (C) 2013, 2017, 2019 Sadie Powell <sadie@witchery.services>
 *   Copyright (C) 2012, 2019 Robby <robby@chatbelgie.be>
 *   Copyright (C) 2012 Attila Molnar <attilamolnar@hush.com>
 *   Copyright (C) 2009-2010 Daniel De Graaf <danieldg@inspircd.org>
 *   Copyright (C) 2007 Craig Edwards <brain@inspircd.org>
 *
 * This file is part of InspIRCd.  InspIRCd is free software: you can
 * redistribute it and/or modify it under the terms of the GNU General Public
 * License as published by the Free Software Foundation, version 2.
 *
 * This program is distributed in the hope that it will be useful, but WITHOUT
 * ANY WARRANTY; without even the implied warranty of MERCHANTABILITY or FITNESS
 * FOR A PARTICULAR PURPOSE.  See the GNU General Public License for more
 * details.
 *
 * You should have received a copy of the GNU General Public License
 * along with this program.  If not, see <http://www.gnu.org/licenses/>.
 */


#include "inspircd.h"
#include "modules/ctctags.h"

class ModuleCommonChans
	: public Module
	, public CTCTags::EventListener
{
 private:
	SimpleUserModeHandler mode;

	ModResult HandleMessage(User* user, const MessageTarget& target)
	{
		if (target.type != MessageTarget::TYPE_USER)
			return MOD_RES_PASSTHRU;

		User* targuser = target.Get<User>();
		if (!targuser->IsModeSet(mode) || user->SharesChannelWith(targuser))
			return MOD_RES_PASSTHRU;

		if (user->HasPrivPermission("users/ignore-commonchans") || user->server->IsULine())
			return MOD_RES_PASSTHRU;

		user->WriteNumeric(Numerics::CannotSendTo(targuser, "messages", &mode));
		return MOD_RES_DENY;
	}

 public:
	ModuleCommonChans()
		: Module(VF_VENDOR, "Provides user mode +c, requires users to share a common channel with you to private message you")
		, CTCTags::EventListener(this)
		, mode(this, "deaf_commonchan", 'c')
	{
	}

<<<<<<< HEAD
	ModResult OnUserPreMessage(User* user, const MessageTarget& target, MessageDetails& details) override
=======
	Version GetVersion() CXX11_OVERRIDE
	{
		return Version("Adds user mode c (deaf_commonchan) which requires users to have a common channel before they can privately message each other.", VF_VENDOR);
	}

	ModResult OnUserPreMessage(User* user, const MessageTarget& target, MessageDetails& details) CXX11_OVERRIDE
>>>>>>> c5680d64
	{
		return HandleMessage(user, target);
	}

	ModResult OnUserPreTagMessage(User* user, const MessageTarget& target, CTCTags::TagMessageDetails& details) override
	{
		return HandleMessage(user, target);
	}
};

MODULE_INIT(ModuleCommonChans)<|MERGE_RESOLUTION|>--- conflicted
+++ resolved
@@ -49,22 +49,13 @@
 
  public:
 	ModuleCommonChans()
-		: Module(VF_VENDOR, "Provides user mode +c, requires users to share a common channel with you to private message you")
+		: Module(VF_VENDOR, "Adds user mode c (deaf_commonchan) which requires users to have a common channel before they can privately message each other.")
 		, CTCTags::EventListener(this)
 		, mode(this, "deaf_commonchan", 'c')
 	{
 	}
 
-<<<<<<< HEAD
 	ModResult OnUserPreMessage(User* user, const MessageTarget& target, MessageDetails& details) override
-=======
-	Version GetVersion() CXX11_OVERRIDE
-	{
-		return Version("Adds user mode c (deaf_commonchan) which requires users to have a common channel before they can privately message each other.", VF_VENDOR);
-	}
-
-	ModResult OnUserPreMessage(User* user, const MessageTarget& target, MessageDetails& details) CXX11_OVERRIDE
->>>>>>> c5680d64
 	{
 		return HandleMessage(user, target);
 	}
