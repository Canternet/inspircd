/*
 * InspIRCd -- Internet Relay Chat Daemon
 *
 *   Copyright (C) 2018-2019 linuxdaemon <linuxdaemon.irc@gmail.com>
 *   Copyright (C) 2018-2019 Matt Schatz <genius3000@g3k.solutions>
 *   Copyright (C) 2013, 2016-2019 Sadie Powell <sadie@witchery.services>
 *   Copyright (C) 2013, 2015-2016 Adam <Adam@anope.org>
 *   Copyright (C) 2012-2016 Attila Molnar <attilamolnar@hush.com>
 *   Copyright (C) 2012, 2018 Robby <robby@chatbelgie.be>
 *   Copyright (C) 2009-2010 Daniel De Graaf <danieldg@inspircd.org>
 *   Copyright (C) 2007, 2010 Craig Edwards <brain@inspircd.org>
 *   Copyright (C) 2007 Dennis Friis <peavey@inspircd.org>
 *   Copyright (C) 2006-2009 Robin Burchell <robin+git@viroteck.net>
 *
 * This file is part of InspIRCd.  InspIRCd is free software: you can
 * redistribute it and/or modify it under the terms of the GNU General Public
 * License as published by the Free Software Foundation, version 2.
 *
 * This program is distributed in the hope that it will be useful, but WITHOUT
 * ANY WARRANTY; without even the implied warranty of MERCHANTABILITY or FITNESS
 * FOR A PARTICULAR PURPOSE.  See the GNU General Public License for more
 * details.
 *
 * You should have received a copy of the GNU General Public License
 * along with this program.  If not, see <http://www.gnu.org/licenses/>.
 */


#include "inspircd.h"
#include "xline.h"
#include "modules/dns.h"
#include "modules/stats.h"

/* Class holding data for a single entry */
class DNSBLConfEntry : public refcountbase
{
	public:
		enum EnumBanaction { I_UNKNOWN, I_KILL, I_ZLINE, I_KLINE, I_GLINE, I_MARK };
		enum EnumType { A_RECORD, A_BITMASK };
		std::string name, ident, host, domain, reason;
		EnumBanaction banaction;
		EnumType type;
		unsigned long duration;
		unsigned int bitmask;
		unsigned char records[256];
		unsigned long stats_hits, stats_misses;
		DNSBLConfEntry(): type(A_BITMASK),duration(86400),bitmask(0),stats_hits(0), stats_misses(0) {}
};


/** Resolver for CGI:IRC hostnames encoded in ident/real name
 */
class DNSBLResolver : public DNS::Request
{
 private:
	irc::sockets::sockaddrs theirsa;
	std::string theiruid;
	StringExtItem& nameExt;
	IntExtItem& countExt;
	reference<DNSBLConfEntry> ConfEntry;

 public:
	DNSBLResolver(DNS::Manager *mgr, Module *me, StringExtItem& match, IntExtItem& ctr, const std::string &hostname, LocalUser* u, reference<DNSBLConfEntry> conf)
		: DNS::Request(mgr, me, hostname, DNS::QUERY_A, true)
		, theirsa(u->client_sa)
		, theiruid(u->uuid)
		, nameExt(match)
		, countExt(ctr)
		, ConfEntry(conf)
	{
	}

	/* Note: This may be called multiple times for multiple A record results */
	void OnLookupComplete(const DNS::Query *r) override
	{
		/* Check the user still exists */
		LocalUser* them = IS_LOCAL(ServerInstance->Users.FindUUID(theiruid));
		if (!them || them->client_sa != theirsa)
			return;

		const DNS::ResourceRecord* const ans_record = r->FindAnswerOfType(DNS::QUERY_A);
		if (!ans_record)
			return;

		// All replies should be in 127.0.0.0/8
		if (ans_record->rdata.compare(0, 4, "127.") != 0)
		{
			ServerInstance->SNO.WriteGlobalSno('d', "DNSBL: %s returned address outside of acceptable subnet 127.0.0.0/8: %s", ConfEntry->domain.c_str(), ans_record->rdata.c_str());
			ConfEntry->stats_misses++;
			return;
		}

		int i = countExt.get(them);
		if (i)
			countExt.set(them, i - 1);

		// Now we calculate the bitmask: 256*(256*(256*a+b)+c)+d

		unsigned int bitmask = 0, record = 0;
		bool match = false;
		in_addr resultip;

		inet_pton(AF_INET, ans_record->rdata.c_str(), &resultip);

		switch (ConfEntry->type)
		{
			case DNSBLConfEntry::A_BITMASK:
				bitmask = resultip.s_addr >> 24; /* Last octet (network byte order) */
				bitmask &= ConfEntry->bitmask;
				match = (bitmask != 0);
			break;
			case DNSBLConfEntry::A_RECORD:
				record = resultip.s_addr >> 24; /* Last octet */
				match = (ConfEntry->records[record] == 1);
			break;
		}

		if (match)
		{
			std::string reason = ConfEntry->reason;
			std::string::size_type x = reason.find("%ip%");
			while (x != std::string::npos)
			{
				reason.erase(x, 4);
				reason.insert(x, them->GetIPString());
				x = reason.find("%ip%");
			}

			ConfEntry->stats_hits++;

			switch (ConfEntry->banaction)
			{
				case DNSBLConfEntry::I_KILL:
				{
					ServerInstance->Users.QuitUser(them, "Killed (" + reason + ")");
					break;
				}
				case DNSBLConfEntry::I_MARK:
				{
					if (!ConfEntry->ident.empty())
					{
						them->WriteNotice("Your ident has been set to " + ConfEntry->ident + " because you matched " + reason);
						them->ChangeIdent(ConfEntry->ident);
					}

					if (!ConfEntry->host.empty())
					{
						them->WriteNotice("Your host has been set to " + ConfEntry->host + " because you matched " + reason);
						them->ChangeDisplayedHost(ConfEntry->host);
					}

					nameExt.set(them, ConfEntry->name);
					break;
				}
				case DNSBLConfEntry::I_KLINE:
				{
					KLine* kl = new KLine(ServerInstance->Time(), ConfEntry->duration, ServerInstance->Config->ServerName.c_str(), reason.c_str(),
							"*", them->GetIPString());
					if (ServerInstance->XLines->AddLine(kl,NULL))
					{
						ServerInstance->SNO.WriteToSnoMask('x', "K-line added due to DNSBL match on *@%s to expire in %s (on %s): %s",
							them->GetIPString().c_str(), InspIRCd::DurationString(kl->duration).c_str(),
							InspIRCd::TimeString(kl->expiry).c_str(), reason.c_str());
						ServerInstance->XLines->ApplyLines();
					}
					else
					{
						delete kl;
						return;
					}
					break;
				}
				case DNSBLConfEntry::I_GLINE:
				{
					GLine* gl = new GLine(ServerInstance->Time(), ConfEntry->duration, ServerInstance->Config->ServerName.c_str(), reason.c_str(),
							"*", them->GetIPString());
					if (ServerInstance->XLines->AddLine(gl,NULL))
					{
						ServerInstance->SNO.WriteToSnoMask('x', "G-line added due to DNSBL match on *@%s to expire in %s (on %s): %s",
							them->GetIPString().c_str(), InspIRCd::DurationString(gl->duration).c_str(),
							InspIRCd::TimeString(gl->expiry).c_str(), reason.c_str());
						ServerInstance->XLines->ApplyLines();
					}
					else
					{
						delete gl;
						return;
					}
					break;
				}
				case DNSBLConfEntry::I_ZLINE:
				{
					ZLine* zl = new ZLine(ServerInstance->Time(), ConfEntry->duration, ServerInstance->Config->ServerName.c_str(), reason.c_str(),
							them->GetIPString());
					if (ServerInstance->XLines->AddLine(zl,NULL))
					{
						ServerInstance->SNO.WriteToSnoMask('x', "Z-line added due to DNSBL match on %s to expire in %s (on %s): %s",
							them->GetIPString().c_str(), InspIRCd::DurationString(zl->duration).c_str(),
							InspIRCd::TimeString(zl->expiry).c_str(), reason.c_str());
						ServerInstance->XLines->ApplyLines();
					}
					else
					{
						delete zl;
						return;
					}
					break;
				}
				case DNSBLConfEntry::I_UNKNOWN:
				default:
					break;
			}

			ServerInstance->SNO.WriteGlobalSno('d', "Connecting user %s (%s) detected as being on the '%s' DNS blacklist with result %d",
				them->GetFullRealHost().c_str(), them->GetIPString().c_str(), ConfEntry->name.c_str(), (ConfEntry->type==DNSBLConfEntry::A_BITMASK) ? bitmask : record);
		}
		else
			ConfEntry->stats_misses++;
	}

	void OnError(const DNS::Query *q) override
	{
		LocalUser* them = IS_LOCAL(ServerInstance->Users.FindUUID(theiruid));
		if (!them || them->client_sa != theirsa)
			return;

		int i = countExt.get(them);
		if (i)
			countExt.set(them, i - 1);

		if (q->error == DNS::ERROR_NO_RECORDS || q->error == DNS::ERROR_DOMAIN_NOT_FOUND)
		{
			ConfEntry->stats_misses++;
			return;
		}

		ServerInstance->SNO.WriteGlobalSno('d', "An error occurred whilst checking whether %s (%s) is on the '%s' DNS blacklist: %s",
			them->GetFullRealHost().c_str(), them->GetIPString().c_str(), ConfEntry->name.c_str(), this->manager->GetErrorStr(q->error).c_str());
	}
};

typedef std::vector<reference<DNSBLConfEntry> > DNSBLConfList;

class ModuleDNSBL : public Module, public Stats::EventListener
{
	DNSBLConfList DNSBLConfEntries;
	dynamic_reference<DNS::Manager> DNS;
	StringExtItem nameExt;
	IntExtItem countExt;

	/*
	 *	Convert a string to EnumBanaction
	 */
	DNSBLConfEntry::EnumBanaction str2banaction(const std::string &action)
	{
		if(action.compare("KILL")==0)
			return DNSBLConfEntry::I_KILL;
		if(action.compare("KLINE")==0)
			return DNSBLConfEntry::I_KLINE;
		if(action.compare("ZLINE")==0)
			return DNSBLConfEntry::I_ZLINE;
		if(action.compare("GLINE")==0)
			return DNSBLConfEntry::I_GLINE;
		if(action.compare("MARK")==0)
			return DNSBLConfEntry::I_MARK;

		return DNSBLConfEntry::I_UNKNOWN;
	}
 public:
	ModuleDNSBL()
		: Module(VF_VENDOR, "Provides handling of DNS blacklists")
		, Stats::EventListener(this)
		, DNS(this, "DNS")
		, nameExt(this, "dnsbl_match", ExtensionItem::EXT_USER)
		, countExt(this, "dnsbl_pending", ExtensionItem::EXT_USER)
	{
	}

	void init() override
	{
		ServerInstance->SNO.EnableSnomask('d', "DNSBL");
	}

<<<<<<< HEAD
	void ReadConfig(ConfigStatus& status) override
=======
	Version GetVersion() CXX11_OVERRIDE
	{
		return Version("Allows the server administrator to check the IP address of connecting users against a DNSBL.", VF_VENDOR);
	}

	/** Fill our conf vector with data
	 */
	void ReadConfig(ConfigStatus& status) CXX11_OVERRIDE
>>>>>>> c5680d64
	{
		DNSBLConfList newentries;

		ConfigTagList dnsbls = ServerInstance->Config->ConfTags("dnsbl");
		for(ConfigIter i = dnsbls.first; i != dnsbls.second; ++i)
		{
			ConfigTag* tag = i->second;
			reference<DNSBLConfEntry> e = new DNSBLConfEntry();

			e->name = tag->getString("name");
			e->ident = tag->getString("ident");
			e->host = tag->getString("host");
			e->reason = tag->getString("reason");
			e->domain = tag->getString("domain");

			if (stdalgo::string::equalsci(tag->getString("type"), "bitmask"))
			{
				e->type = DNSBLConfEntry::A_BITMASK;
				e->bitmask = tag->getUInt("bitmask", 0, 0, UINT_MAX);
			}
			else
			{
				memset(e->records, 0, sizeof(e->records));
				e->type = DNSBLConfEntry::A_RECORD;
				irc::portparser portrange(tag->getString("records"), false);
				long item = -1;
				while ((item = portrange.GetToken()))
					e->records[item] = 1;
			}

			e->banaction = str2banaction(tag->getString("action"));
			e->duration = tag->getDuration("duration", 60, 1);

			/* Use portparser for record replies */

			/* yeah, logic here is a little messy */
			if ((e->bitmask <= 0) && (DNSBLConfEntry::A_BITMASK == e->type))
			{
				throw ModuleException("Invalid <dnsbl:bitmask> at " + tag->getTagLocation());
			}
			else if (e->name.empty())
			{
				throw ModuleException("Empty <dnsbl:name> at " + tag->getTagLocation());
			}
			else if (e->domain.empty())
			{
				throw ModuleException("Empty <dnsbl:domain> at " + tag->getTagLocation());
			}
			else if (e->banaction == DNSBLConfEntry::I_UNKNOWN)
			{
				throw ModuleException("Unknown <dnsbl:action> at " + tag->getTagLocation());
			}
			else
			{
				if (e->reason.empty())
				{
					std::string location = tag->getTagLocation();
					ServerInstance->SNO.WriteGlobalSno('d', "DNSBL(%s): empty reason, using defaults", location.c_str());
					e->reason = "Your IP has been blacklisted.";
				}

				/* add it, all is ok */
				newentries.push_back(e);
			}
		}

		DNSBLConfEntries.swap(newentries);
	}

	void OnSetUserIP(LocalUser* user) override
	{
		if ((user->exempt) || !DNS)
			return;

		// Clients can't be in a DNSBL if they aren't connected via IPv4 or IPv6.
		if (user->client_sa.family() != AF_INET && user->client_sa.family() != AF_INET6)
			return;

		if (user->MyClass)
		{
			if (!user->MyClass->config->getBool("usednsbl", true))
				return;
		}
		else
			ServerInstance->Logs.Log(MODNAME, LOG_DEBUG, "User has no connect class in OnSetUserIP");

		std::string reversedip;
		if (user->client_sa.family() == AF_INET)
		{
			unsigned int a, b, c, d;
			d = (unsigned int) (user->client_sa.in4.sin_addr.s_addr >> 24) & 0xFF;
			c = (unsigned int) (user->client_sa.in4.sin_addr.s_addr >> 16) & 0xFF;
			b = (unsigned int) (user->client_sa.in4.sin_addr.s_addr >> 8) & 0xFF;
			a = (unsigned int) user->client_sa.in4.sin_addr.s_addr & 0xFF;

			reversedip = ConvToStr(d) + "." + ConvToStr(c) + "." + ConvToStr(b) + "." + ConvToStr(a);
		}
		else if (user->client_sa.family() == AF_INET6)
		{
			const unsigned char* ip = user->client_sa.in6.sin6_addr.s6_addr;

			std::string buf = BinToHex(ip, 16);
			for (std::string::const_reverse_iterator it = buf.rbegin(); it != buf.rend(); ++it)
			{
				reversedip.push_back(*it);
				reversedip.push_back('.');
			}
			reversedip.erase(reversedip.length() - 1, 1);
		}
		else
			return;

		ServerInstance->Logs.Log(MODNAME, LOG_DEBUG, "Reversed IP %s -> %s", user->GetIPString().c_str(), reversedip.c_str());

		countExt.set(user, DNSBLConfEntries.size());

		// For each DNSBL, we will run through this lookup
		for (unsigned i = 0; i < DNSBLConfEntries.size(); ++i)
		{
			// Fill hostname with a dnsbl style host (d.c.b.a.domain.tld)
			std::string hostname = reversedip + "." + DNSBLConfEntries[i]->domain;

			/* now we'd need to fire off lookups for `hostname'. */
			DNSBLResolver *r = new DNSBLResolver(*this->DNS, this, nameExt, countExt, hostname, user, DNSBLConfEntries[i]);
			try
			{
				this->DNS->Process(r);
			}
			catch (DNS::Exception &ex)
			{
				delete r;
				ServerInstance->Logs.Log(MODNAME, LOG_DEBUG, ex.GetReason());
			}

			if (user->quitting)
				break;
		}
	}

	ModResult OnSetConnectClass(LocalUser* user, ConnectClass* myclass) override
	{
		std::string dnsbl;
		if (!myclass->config->readString("dnsbl", dnsbl))
			return MOD_RES_PASSTHRU;

		std::string* match = nameExt.get(user);
		if (!match)
			return MOD_RES_PASSTHRU;

		if (InspIRCd::Match(*match, dnsbl))
			return MOD_RES_PASSTHRU;

		return MOD_RES_DENY;
	}

	ModResult OnCheckReady(LocalUser *user) override
	{
		if (countExt.get(user))
			return MOD_RES_DENY;
		return MOD_RES_PASSTHRU;
	}

	ModResult OnStats(Stats::Context& stats) override
	{
		if (stats.GetSymbol() != 'd')
			return MOD_RES_PASSTHRU;

		unsigned long total_hits = 0, total_misses = 0;

		for (std::vector<reference<DNSBLConfEntry> >::const_iterator i = DNSBLConfEntries.begin(); i != DNSBLConfEntries.end(); ++i)
		{
			total_hits += (*i)->stats_hits;
			total_misses += (*i)->stats_misses;

			stats.AddRow(304, "DNSBLSTATS DNSbl \"" + (*i)->name + "\" had " +
					ConvToStr((*i)->stats_hits) + " hits and " + ConvToStr((*i)->stats_misses) + " misses");
		}

		stats.AddRow(304, "DNSBLSTATS Total hits: " + ConvToStr(total_hits));
		stats.AddRow(304, "DNSBLSTATS Total misses: " + ConvToStr(total_misses));

		return MOD_RES_PASSTHRU;
	}
};

MODULE_INIT(ModuleDNSBL)<|MERGE_RESOLUTION|>--- conflicted
+++ resolved
@@ -268,7 +268,7 @@
 	}
  public:
 	ModuleDNSBL()
-		: Module(VF_VENDOR, "Provides handling of DNS blacklists")
+		: Module(VF_VENDOR, "Allows the server administrator to check the IP address of connecting users against a DNSBL.")
 		, Stats::EventListener(this)
 		, DNS(this, "DNS")
 		, nameExt(this, "dnsbl_match", ExtensionItem::EXT_USER)
@@ -281,18 +281,7 @@
 		ServerInstance->SNO.EnableSnomask('d', "DNSBL");
 	}
 
-<<<<<<< HEAD
 	void ReadConfig(ConfigStatus& status) override
-=======
-	Version GetVersion() CXX11_OVERRIDE
-	{
-		return Version("Allows the server administrator to check the IP address of connecting users against a DNSBL.", VF_VENDOR);
-	}
-
-	/** Fill our conf vector with data
-	 */
-	void ReadConfig(ConfigStatus& status) CXX11_OVERRIDE
->>>>>>> c5680d64
 	{
 		DNSBLConfList newentries;
 
