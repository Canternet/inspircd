--- conflicted
+++ resolved
@@ -335,16 +335,6 @@
 			}
 			else
 			{
-<<<<<<< HEAD
-				if (e->reason.empty())
-				{
-					std::string location = tag->getTagLocation();
-					ServerInstance->SNO.WriteGlobalSno('d', "DNSBL(%s): empty reason, using defaults", location.c_str());
-					e->reason = "Your IP has been blacklisted.";
-				}
-
-=======
->>>>>>> 7ba36f53
 				/* add it, all is ok */
 				newentries.push_back(e);
 			}
