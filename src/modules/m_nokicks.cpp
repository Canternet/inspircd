--- conflicted
+++ resolved
@@ -37,7 +37,7 @@
 
  public:
 	ModuleNoKicks()
-		: Module(VF_VENDOR, "Provides channel mode +Q to prevent kicks on the channel")
+		: Module(VF_VENDOR, "Adds channel mode Q (nokick) which prevents privileged users from using the /KICK command.")
 		, ISupport::EventListener(this)
 		, nk(this, "nokick", 'Q')
 	{
@@ -60,14 +60,6 @@
 		}
 		return MOD_RES_PASSTHRU;
 	}
-<<<<<<< HEAD
-=======
-
-	Version GetVersion() CXX11_OVERRIDE
-	{
-		return Version("Adds channel mode Q (nokick) which prevents privileged users from using the /KICK command.", VF_VENDOR);
-	}
->>>>>>> c5680d64
 };
 
 MODULE_INIT(ModuleNoKicks)