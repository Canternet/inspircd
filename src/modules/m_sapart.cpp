--- conflicted
+++ resolved
@@ -97,13 +97,9 @@
 
  public:
 	ModuleSapart()
-		: Module(VF_VENDOR | VF_OPTCOMMON, "Provides the SAPART command, allows opers to force-part users from channels")
+		: Module(VF_VENDOR | VF_OPTCOMMON, "Adds the /SAPART command which allows server operators to force part users from one or more channels without having any privileges in these channels.")
 		, cmd(this)
 	{
-<<<<<<< HEAD
-=======
-		return Version("Adds the /SAPART command which allows server operators to force part users from one or more channels without having any privileges in these channels.", VF_OPTCOMMON | VF_VENDOR);
->>>>>>> c5680d64
 	}
 };
 
