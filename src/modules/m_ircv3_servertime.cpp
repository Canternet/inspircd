--- conflicted
+++ resolved
@@ -80,18 +80,10 @@
 
  public:
 	ModuleIRCv3ServerTime()
-		: Module(VF_VENDOR, "Provides the server-time IRCv3 extension")
+		: Module(VF_VENDOR, "Provides the IRCv3 server-time client capability.")
 		, tag(this)
 	{
 	}
-<<<<<<< HEAD
-=======
-
-	Version GetVersion() CXX11_OVERRIDE
-	{
-		return Version("Provides the IRCv3 server-time client capability.", VF_VENDOR);
-	}
->>>>>>> c5680d64
 };
 
 MODULE_INIT(ModuleIRCv3ServerTime)