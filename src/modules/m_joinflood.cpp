--- conflicted
+++ resolved
@@ -152,11 +152,7 @@
 	{
 	}
 
-<<<<<<< HEAD
-	void ReadConfig(ConfigStatus&) override
-=======
-	void ReadConfig(ConfigStatus& status) CXX11_OVERRIDE
->>>>>>> 0bbfafb9
+	void ReadConfig(ConfigStatus& status) override
 	{
 		auto tag = ServerInstance->Config->ConfValue("joinflood");
 		duration = static_cast<unsigned int>(tag->getDuration("duration", 60, 10, 600));
