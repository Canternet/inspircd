/*
 * InspIRCd -- Internet Relay Chat Daemon
 *
 *   Copyright (C) 2013, 2016-2019 Sadie Powell <sadie@witchery.services>
 *   Copyright (C) 2012-2014 Attila Molnar <attilamolnar@hush.com>
 *   Copyright (C) 2012, 2019 Robby <robby@chatbelgie.be>
 *   Copyright (C) 2009 Daniel De Graaf <danieldg@inspircd.org>
 *   Copyright (C) 2008 Robin Burchell <robin+git@viroteck.net>
 *   Copyright (C) 2007 Dennis Friis <peavey@inspircd.org>
 *   Copyright (C) 2006-2007, 2010 Craig Edwards <brain@inspircd.org>
 *
 * This file is part of InspIRCd.  InspIRCd is free software: you can
 * redistribute it and/or modify it under the terms of the GNU General Public
 * License as published by the Free Software Foundation, version 2.
 *
 * This program is distributed in the hope that it will be useful, but WITHOUT
 * ANY WARRANTY; without even the implied warranty of MERCHANTABILITY or FITNESS
 * FOR A PARTICULAR PURPOSE.  See the GNU General Public License for more
 * details.
 *
 * You should have received a copy of the GNU General Public License
 * along with this program.  If not, see <http://www.gnu.org/licenses/>.
 */


#include "inspircd.h"

enum
{
	// From RFC 2182.
	ERR_UNAVAILRESOURCE = 437
};

// The number of seconds the channel will be closed for.
static unsigned int duration;

/** Holds settings and state associated with channel mode +j
 */
class joinfloodsettings
{
 public:
	unsigned int secs;
	unsigned int joins;
	time_t reset;
	time_t unlocktime = 0;
	unsigned int counter = 0;

	joinfloodsettings(unsigned int b, unsigned int c)
		: secs(b)
		, joins(c)
	{
		reset = ServerInstance->Time() + secs;
	}

	void addjoin()
	{
		if (ServerInstance->Time() > reset)
		{
			counter = 1;
			reset = ServerInstance->Time() + secs;
		}
		else
			counter++;
	}

	bool shouldlock()
	{
		return (counter >= this->joins);
	}

	void clear()
	{
		counter = 0;
	}

	bool islocked()
	{
		if (ServerInstance->Time() > unlocktime)
			unlocktime = 0;

		return (unlocktime != 0);
	}

	void lock()
	{
		unlocktime = ServerInstance->Time() + duration;
	}

	bool operator==(const joinfloodsettings& other) const
	{
		return ((this->secs == other.secs) && (this->joins == other.joins));
	}
};

/** Handles channel mode +j
 */
class JoinFlood : public ParamMode<JoinFlood, SimpleExtItem<joinfloodsettings> >
{
 public:
	JoinFlood(Module* Creator)
		: ParamMode<JoinFlood, SimpleExtItem<joinfloodsettings> >(Creator, "joinflood", 'j')
	{
		syntax = "<joins>:<seconds>";
	}

	ModeAction OnSet(User* source, Channel* channel, std::string& parameter) override
	{
		std::string::size_type colon = parameter.find(':');
		if ((colon == std::string::npos) || (parameter.find('-') != std::string::npos))
		{
			source->WriteNumeric(Numerics::InvalidModeParameter(channel, this, parameter));
			return MODEACTION_DENY;
		}

		/* Set up the flood parameters for this channel */
		unsigned int njoins = ConvToNum<unsigned int>(parameter.substr(0, colon));
		unsigned int nsecs = ConvToNum<unsigned int>(parameter.substr(colon+1));
		if ((njoins<1) || (nsecs<1))
		{
			source->WriteNumeric(Numerics::InvalidModeParameter(channel, this, parameter));
			return MODEACTION_DENY;
		}

		ext.set(channel, new joinfloodsettings(nsecs, njoins));
		return MODEACTION_ALLOW;
	}

	void SerializeParam(Channel* chan, const joinfloodsettings* jfs, std::string& out)
	{
		out.append(ConvToStr(jfs->joins)).push_back(':');
		out.append(ConvToStr(jfs->secs));
	}
};

class ModuleJoinFlood : public Module
{
	JoinFlood jf;

 public:
	ModuleJoinFlood()
		: Module(VF_VENDOR, "Provides channel mode +j, join flood protection")
		, jf(this)
	{
	}

	void ReadConfig(ConfigStatus&) override
	{
		ConfigTag* tag = ServerInstance->Config->ConfValue("joinflood");
		duration = tag->getDuration("duration", 60, 10, 600);
	}

	ModResult OnUserPreJoin(LocalUser* user, Channel* chan, const std::string& cname, std::string& privs, const std::string& keygiven) override
	{
		if (chan)
		{
			joinfloodsettings *f = jf.ext.get(chan);
			if (f && f->islocked())
			{
				user->WriteNumeric(ERR_UNAVAILRESOURCE, chan->name, "This channel is temporarily unavailable (+j is set). Please try again later.");
				return MOD_RES_DENY;
			}
		}
		return MOD_RES_PASSTHRU;
	}

	void OnUserJoin(Membership* memb, bool sync, bool created, CUList& excepts) override
	{
		/* We arent interested in JOIN events caused by a network burst */
		if (sync)
			return;

		joinfloodsettings *f = jf.ext.get(memb->chan);

		/* But all others are OK */
		if ((f) && (!f->islocked()))
		{
			f->addjoin();
			if (f->shouldlock())
			{
				f->clear();
				f->lock();
				memb->chan->WriteNotice(InspIRCd::Format("This channel has been closed to new users for %u seconds because there have been more than %d joins in %d seconds.", duration, f->joins, f->secs));
			}
		}
	}
<<<<<<< HEAD
=======

	Version GetVersion() CXX11_OVERRIDE
	{
		return Version("Adds channel mode j (joinflood) which helps protect against spammers which mass-join channels.", VF_VENDOR);
	}
>>>>>>> c5680d64
};

MODULE_INIT(ModuleJoinFlood)<|MERGE_RESOLUTION|>--- conflicted
+++ resolved
@@ -138,7 +138,7 @@
 
  public:
 	ModuleJoinFlood()
-		: Module(VF_VENDOR, "Provides channel mode +j, join flood protection")
+		: Module(VF_VENDOR, "Adds channel mode j (joinflood) which helps protect against spammers which mass-join channels.")
 		, jf(this)
 	{
 	}
@@ -183,14 +183,6 @@
 			}
 		}
 	}
-<<<<<<< HEAD
-=======
-
-	Version GetVersion() CXX11_OVERRIDE
-	{
-		return Version("Adds channel mode j (joinflood) which helps protect against spammers which mass-join channels.", VF_VENDOR);
-	}
->>>>>>> c5680d64
 };
 
 MODULE_INIT(ModuleJoinFlood)