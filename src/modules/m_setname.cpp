/*
 * InspIRCd -- Internet Relay Chat Daemon
 *
 *   Copyright (C) 2018 Matt Schatz <genius3000@g3k.solutions>
 *   Copyright (C) 2013, 2018-2019 Sadie Powell <sadie@witchery.services>
 *   Copyright (C) 2012, 2019 Robby <robby@chatbelgie.be>
 *   Copyright (C) 2012 Attila Molnar <attilamolnar@hush.com>
 *   Copyright (C) 2010 Craig Edwards <brain@inspircd.org>
 *   Copyright (C) 2009 Daniel De Graaf <danieldg@inspircd.org>
 *   Copyright (C) 2007 Robin Burchell <robin+git@viroteck.net>
 *   Copyright (C) 2007 John Brooks <special@inspircd.org>
 *   Copyright (C) 2007 Dennis Friis <peavey@inspircd.org>
 *
 * This file is part of InspIRCd.  InspIRCd is free software: you can
 * redistribute it and/or modify it under the terms of the GNU General Public
 * License as published by the Free Software Foundation, version 2.
 *
 * This program is distributed in the hope that it will be useful, but WITHOUT
 * ANY WARRANTY; without even the implied warranty of MERCHANTABILITY or FITNESS
 * FOR A PARTICULAR PURPOSE.  See the GNU General Public License for more
 * details.
 *
 * You should have received a copy of the GNU General Public License
 * along with this program.  If not, see <http://www.gnu.org/licenses/>.
 */


#include "inspircd.h"
#include "modules/ircv3.h"
#include "modules/ircv3_replies.h"

class CommandSetName : public SplitCommand
{
private:
	IRCv3::Replies::Fail fail;

 public:
	Cap::Capability cap;
	bool notifyopers;

	CommandSetName(Module* Creator)
		: SplitCommand(Creator, "SETNAME", 1, 1)
		, fail(Creator)
		, cap(Creator, "setname")
	{
		allow_empty_last_param = false;
		syntax = ":<realname>";
	}

<<<<<<< HEAD
	CmdResult Handle(User* user, const Params& parameters) override
=======
	CmdResult HandleLocal(LocalUser* user, const Params& parameters) CXX11_OVERRIDE
>>>>>>> d1a29d72
	{
		if (parameters[0].size() > ServerInstance->Config->Limits.MaxReal)
		{
			fail.SendIfCap(user, cap, this, "INVALID_REALNAME", "Real name is too long");
			return CMD_FAILURE;
		}

		if (!user->ChangeRealName(parameters[0]))
		{
<<<<<<< HEAD
			if (notifyopers)
				ServerInstance->SNO.WriteGlobalSno('a', "%s used SETNAME to change their real name to '%s'",
					user->nick.c_str(), parameters[0].c_str());
=======
			fail.SendIfCap(user, cap, this, "CANNOT_CHANGE_REALNAME", "Unable to change your real name");
			return CMD_FAILURE;
>>>>>>> d1a29d72
		}

		if (notifyopers)
			ServerInstance->SNO->WriteGlobalSno('a', "%s used SETNAME to change their real name to '%s'",
				user->nick.c_str(), parameters[0].c_str());
		return CMD_SUCCESS;
	}
};

class ModuleSetName : public Module
{
 private:
	CommandSetName cmd;
	ClientProtocol::EventProvider setnameevprov;

 public:
	ModuleSetName()
		: cmd(this)
		, setnameevprov(this, "SETNAME")
	{
	}

	void ReadConfig(ConfigStatus& status) override
	{
		ConfigTag* tag = ServerInstance->Config->ConfValue("setname");

		// Whether the module should only be usable by server operators.
		bool operonly = tag->getBool("operonly");
		cmd.flags_needed = operonly ? 'o' : 0;

		// Whether a snotice should be sent out when a user changes their real name.
		cmd.notifyopers = tag->getBool("notifyopers", !operonly);
	}

<<<<<<< HEAD
	Version GetVersion() override
=======
	void OnChangeRealName(User* user, const std::string& real) CXX11_OVERRIDE
	{
		if (!(user->registered & REG_NICKUSER))
			return;

		ClientProtocol::Message msg("SETNAME", user);
		msg.PushParamRef(real);
		ClientProtocol::Event protoev(setnameevprov, msg);
		IRCv3::WriteNeighborsWithCap(user, protoev, cmd.cap, true);
	}

	Version GetVersion() CXX11_OVERRIDE
>>>>>>> d1a29d72
	{
		return Version("Provides the SETNAME command", VF_VENDOR);
	}
};

MODULE_INIT(ModuleSetName)<|MERGE_RESOLUTION|>--- conflicted
+++ resolved
@@ -47,11 +47,7 @@
 		syntax = ":<realname>";
 	}
 
-<<<<<<< HEAD
-	CmdResult Handle(User* user, const Params& parameters) override
-=======
-	CmdResult HandleLocal(LocalUser* user, const Params& parameters) CXX11_OVERRIDE
->>>>>>> d1a29d72
+	CmdResult HandleLocal(LocalUser* user, const Params& parameters) override
 	{
 		if (parameters[0].size() > ServerInstance->Config->Limits.MaxReal)
 		{
@@ -61,18 +57,12 @@
 
 		if (!user->ChangeRealName(parameters[0]))
 		{
-<<<<<<< HEAD
-			if (notifyopers)
-				ServerInstance->SNO.WriteGlobalSno('a', "%s used SETNAME to change their real name to '%s'",
-					user->nick.c_str(), parameters[0].c_str());
-=======
 			fail.SendIfCap(user, cap, this, "CANNOT_CHANGE_REALNAME", "Unable to change your real name");
 			return CMD_FAILURE;
->>>>>>> d1a29d72
 		}
 
 		if (notifyopers)
-			ServerInstance->SNO->WriteGlobalSno('a', "%s used SETNAME to change their real name to '%s'",
+			ServerInstance->SNO.WriteGlobalSno('a', "%s used SETNAME to change their real name to '%s'",
 				user->nick.c_str(), parameters[0].c_str());
 		return CMD_SUCCESS;
 	}
@@ -103,10 +93,7 @@
 		cmd.notifyopers = tag->getBool("notifyopers", !operonly);
 	}
 
-<<<<<<< HEAD
-	Version GetVersion() override
-=======
-	void OnChangeRealName(User* user, const std::string& real) CXX11_OVERRIDE
+	void OnChangeRealName(User* user, const std::string& real) override
 	{
 		if (!(user->registered & REG_NICKUSER))
 			return;
@@ -117,8 +104,7 @@
 		IRCv3::WriteNeighborsWithCap(user, protoev, cmd.cap, true);
 	}
 
-	Version GetVersion() CXX11_OVERRIDE
->>>>>>> d1a29d72
+	Version GetVersion() override
 	{
 		return Version("Provides the SETNAME command", VF_VENDOR);
 	}
