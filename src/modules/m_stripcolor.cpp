--- conflicted
+++ resolved
@@ -41,7 +41,7 @@
 
  public:
 	ModuleStripColor()
-		: Module(VF_VENDOR, "Provides channel mode +S, strip ansi color")
+		: Module(VF_VENDOR, "Adds channel mode S (stripcolor) which allows channels to strip IRC formatting codes from messages.")
 		, ISupport::EventListener(this)
 		, exemptionprov(this)
 		, csc(this, "stripcolor", 'S')
@@ -107,15 +107,6 @@
 				InspIRCd::StripColor(partmessage);
 		}
 	}
-<<<<<<< HEAD
-=======
-
-	Version GetVersion() CXX11_OVERRIDE
-	{
-		return Version("Adds channel mode S (stripcolor) which allows channels to strip IRC formatting codes from messages.", VF_VENDOR);
-	}
-
->>>>>>> c5680d64
 };
 
 MODULE_INIT(ModuleStripColor)