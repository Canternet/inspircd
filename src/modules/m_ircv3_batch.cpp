--- conflicted
+++ resolved
@@ -190,7 +190,7 @@
 
  public:
 	ModuleIRCv3Batch()
-		: Module(VF_VENDOR, "Provides the batch IRCv3 extension")
+		: Module(VF_VENDOR, "Provides the IRCv3 batch client capability.")
 		, manager(this)
 	{
 	}
@@ -211,14 +211,6 @@
 		// Remove the user from all internal lists
 		manager.RemoveFromAll(user);
 	}
-<<<<<<< HEAD
-=======
-
-	Version GetVersion() CXX11_OVERRIDE
-	{
-		return Version("Provides the IRCv3 batch client capability.", VF_VENDOR);
-	}
->>>>>>> c5680d64
 };
 
 MODULE_INIT(ModuleIRCv3Batch)