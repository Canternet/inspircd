--- conflicted
+++ resolved
@@ -26,17 +26,6 @@
 #include "link.h"
 #include "main.h"
 
-struct CompatMod
-{
-	const char* name;
-	ModuleFlags listflag;
-};
-
-static CompatMod compatmods[] =
-{
-	{ "m_watch.so", VF_OPTCOMMON }
-};
-
 std::string TreeSocket::MyModules(int filter)
 {
 	const ModuleManager::ModuleMap& modlist = ServerInstance->Modules.GetModules();
@@ -45,26 +34,8 @@
 	for (ModuleManager::ModuleMap::const_iterator i = modlist.begin(); i != modlist.end(); ++i)
 	{
 		Module* const mod = i->second;
-		// 3.0 advertises its settings for the benefit of services
-		// 2.0 would bork on this
-		if (proto_version < PROTO_INSPIRCD_30 && mod->ModuleSourceFile == "m_kicknorejoin.so")
-			continue;
-
-		bool do_compat_include = false;
-		if (proto_version < PROTO_INSPIRCD_30)
-		{
-			for (size_t j = 0; j < sizeof(compatmods)/sizeof(compatmods[0]); j++)
-			{
-				if ((compatmods[j].listflag & filter) && (mod->ModuleSourceFile == compatmods[j].name))
-				{
-					do_compat_include = true;
-					break;
-				}
-			}
-		}
-
 		Version v = mod->GetVersion();
-		if ((!do_compat_include) && (!(v.Flags & filter)))
+		if ((!(v.Flags & filter)))
 			continue;
 
 		if (i != modlist.begin())
@@ -77,17 +48,6 @@
 		}
 	}
 
-<<<<<<< HEAD
-=======
-	// If we are linked in a 2.0 server and have an ascii casemapping
-	// advertise it as m_ascii.so from inspircd-extras
-	if ((filter & VF_COMMON) && ServerInstance->Config->CaseMapping == "ascii" && proto_version == PROTO_INSPIRCD_20)
-	{
-		if (!capabilities.empty())
-			capabilities += "m_ascii.so";
-	}
-
->>>>>>> a55ca005
 	return capabilities;
 }
 
