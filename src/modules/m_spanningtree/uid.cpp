--- conflicted
+++ resolved
@@ -44,12 +44,7 @@
 		throw ProtocolException("Invalid mode string");
 
 	/* check for collision */
-<<<<<<< HEAD
 	User* collideswith = ServerInstance->FindNickOnly(params[2]);
-	if (collideswith)
-=======
-	User* const collideswith = ServerInstance->FindNickOnly(params[2]);
-
 	if ((collideswith) && (collideswith->registered != REG_ALL))
 	{
 		// User that the incoming user is colliding with is not fully registered, we force nick change the
@@ -62,18 +57,12 @@
 		collideswith->ChangeNick(collideswith->uuid, true);
 	}
 	else if (collideswith)
->>>>>>> 2cc3d7ec
 	{
 		/*
 		 * Nick collision.
 		 */
-<<<<<<< HEAD
 		int collide = Utils->DoCollision(collideswith, remoteserver, age_t, params[5], params[6], params[0]);
 		ServerInstance->Logs->Log(MODNAME, LOG_DEBUG, "*** Collision on %s, collide=%d", params[2].c_str(), collide);
-=======
-		int collide = sock->DoCollision(collideswith, age_t, params[5], params[6], params[0]);
-		ServerInstance->Logs->Log("m_spanningtree",DEBUG,"*** Collision on %s, collide=%d", params[2].c_str(), collide);
->>>>>>> 2cc3d7ec
 
 		if (collide != 1)
 		{
