--- conflicted
+++ resolved
@@ -93,13 +93,8 @@
 		if (*v == '+')
 			continue;
 
-<<<<<<< HEAD
-		/* For each mode thats set, find the mode handler and set it on the new user */
+		/* For each mode that's set, find the mode handler and set it on the new user */
 		ModeHandler* mh = ServerInstance->Modes.FindMode(*v, MODETYPE_USER);
-=======
-		/* For each mode that's set, find the mode handler and set it on the new user */
-		ModeHandler* mh = ServerInstance->Modes->FindMode(*v, MODETYPE_USER);
->>>>>>> 7d597daf
 		if (!mh)
 			throw ProtocolException("Unrecognised mode '" + std::string(1, *v) + "'");
 
