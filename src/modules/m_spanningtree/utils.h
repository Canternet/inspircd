/*
 * InspIRCd -- Internet Relay Chat Daemon
 *
 *   Copyright (C) 2013, 2017-2019 Sadie Powell <sadie@witchery.services>
 *   Copyright (C) 2012-2016 Attila Molnar <attilamolnar@hush.com>
 *   Copyright (C) 2012 Robby <robby@chatbelgie.be>
 *   Copyright (C) 2009 Daniel De Graaf <danieldg@inspircd.org>
 *   Copyright (C) 2008 Robin Burchell <robin+git@viroteck.net>
 *   Copyright (C) 2007-2008, 2010 Craig Edwards <brain@inspircd.org>
 *   Copyright (C) 2007-2008 Dennis Friis <peavey@inspircd.org>
 *
 * This file is part of InspIRCd.  InspIRCd is free software: you can
 * redistribute it and/or modify it under the terms of the GNU General Public
 * License as published by the Free Software Foundation, version 2.
 *
 * This program is distributed in the hope that it will be useful, but WITHOUT
 * ANY WARRANTY; without even the implied warranty of MERCHANTABILITY or FITNESS
 * FOR A PARTICULAR PURPOSE.  See the GNU General Public License for more
 * details.
 *
 * You should have received a copy of the GNU General Public License
 * along with this program.  If not, see <http://www.gnu.org/licenses/>.
 */


#pragma once

#include "inspircd.h"
#include "cachetimer.h"

class TreeServer;
class TreeSocket;
class Link;
class Autoconnect;
class ModuleSpanningTree;
class SpanningTreeUtilities;
class CmdBuilder;

extern SpanningTreeUtilities* Utils;

/** Associative container type, mapping server names/ids to TreeServers
 */
typedef std::unordered_map<std::string, TreeServer*, irc::insensitive, irc::StrHashComp> server_hash;

/** Contains helper functions and variables for this module,
 * and keeps them out of the global namespace
 */
class SpanningTreeUtilities : public Cullable
{
	CacheRefreshTimer RefreshTimer;

 public:
	typedef std::set<TreeSocket*> TreeSocketSet;
	typedef std::map<TreeSocket*, std::pair<std::string, unsigned int> > TimeoutList;

	/** Creator module
	 */
	ModuleSpanningTree* Creator;

	/** Flatten links and /MAP for non-opers
	 */
	bool FlatLinks;

	/** True if we're going to hide netsplits as *.net *.split for non-opers
	 */
	bool HideSplits;

	/** Hide U-Lined servers in /MAP and /LINKS
	 */
	bool HideServices;
	/** Announce TS changes to channels on merge
	 */
	bool AnnounceTSChange;

	/** Allow modules marked as VF_OPTCOMMON to be mismatched when linking
	 */
	bool AllowOptCommon;

	/** Make snomasks +CQ quiet during bursts and splits
	 */
	bool quiet_bursts;

	/* Number of seconds that a server can go without ping
	 * before opers are warned of high latency.
	 */
	unsigned long PingWarnTime;
	/** This variable represents the root of the server tree
	 */
	TreeServer *TreeRoot = nullptr;
	/** IPs allowed to link to us
	 */
	std::vector<std::string> ValidIPs;
	/** Hash of currently connected servers by name
	 */
	server_hash serverlist;
	/** Hash of currently known server ids
	 */
	server_hash sidlist;
	/** List of all outgoing sockets and their timeouts
	 */
	TimeoutList timeoutlist;
	/** Holds the data from the <link> tags in the conf
	 */
	std::vector<std::shared_ptr<Link>> LinkBlocks;
	/** Holds the data from the <autoconnect> tags in the conf
	 */
	std::vector<std::shared_ptr<Autoconnect>> AutoconnectBlocks;

	/** Ping frequency of server to server links
	 */
	unsigned long PingFreq = 60;

	/** Initialise utility class
	 */
	SpanningTreeUtilities(ModuleSpanningTree* Creator);

	/** Prepare for class destruction
	 */
	Cullable::Result Cull() override;

	/** Destroy class and free listeners etc
	 */
	~SpanningTreeUtilities() override;

	void RouteCommand(TreeServer* origin, CommandBase* cmd, const CommandBase::Params& parameters, User* user);

	/** Send a message from this server to one other local or remote
	 */
	void DoOneToOne(const CmdBuilder& params, Server* target);

	/** Send a message from this server to all but one other, local or remote
	 */
	void DoOneToAllButSender(const CmdBuilder& params, TreeServer* omit);

	/** Send a message from this server to all others
	 */
	void DoOneToMany(const CmdBuilder& params);

	/** Read the spanningtree module's tags from the config file
	 */
	void ReadConfiguration();

	/** Handle nick collision
	 */
	bool DoCollision(User* u, TreeServer* server, time_t remotets, const std::string& remoteident, const std::string& remoteip, const std::string& remoteuid, const char* collidecmd);

	/** Compile a list of servers which contain members of channel c
	 */
	void GetListOfServersForChannel(Channel* c, TreeSocketSet& list, char status, const CUList& exempt_list);

	/** Find a server by name or SID
	 */
	TreeServer* FindServer(const std::string &ServerName);

	/** Find server by SID
	 */
	TreeServer* FindServerID(const std::string &id);

	/** Find a server based on a target string.
	 * @param target Target string where a command should be routed to. May be a server name, a sid, a nickname or a uuid.
	 */
	TreeServer* FindRouteTarget(const std::string& target);

	/** Find a server by glob mask
	 */
	TreeServer* FindServerMask(const std::string &ServerName);

	/** Find a link tag from a server name
	 */
	std::shared_ptr<Link> FindLink(const std::string& name);

	/** Refresh the IP cache used for allowing inbound connections
	 */
	void RefreshIPCache();

	/** Sends a PRIVMSG or a NOTICE to a channel obeying an exempt list and an optional prefix
	 */
	void SendChannelMessage(User* source, Channel* target, const std::string& text, char status, const ClientProtocol::TagMap& tags, const CUList& exempt_list, const char* message_type, TreeSocket* omit = NULL);

<<<<<<< HEAD
	// Builds link data to be sent to another server.
	std::string BuildLinkString(uint16_t protocol, Module* mod);
=======
	/** Send the channel list mode limits to either the specified server or all servers if NULL. */
	void SendListLimits(Channel* chan, TreeSocket* sock = NULL);
>>>>>>> 7ae94300
};

inline void SpanningTreeUtilities::DoOneToMany(const CmdBuilder& params)
{
	DoOneToAllButSender(params, NULL);
}<|MERGE_RESOLUTION|>--- conflicted
+++ resolved
@@ -177,13 +177,11 @@
 	 */
 	void SendChannelMessage(User* source, Channel* target, const std::string& text, char status, const ClientProtocol::TagMap& tags, const CUList& exempt_list, const char* message_type, TreeSocket* omit = NULL);
 
-<<<<<<< HEAD
 	// Builds link data to be sent to another server.
 	std::string BuildLinkString(uint16_t protocol, Module* mod);
-=======
-	/** Send the channel list mode limits to either the specified server or all servers if NULL. */
-	void SendListLimits(Channel* chan, TreeSocket* sock = NULL);
->>>>>>> 7ae94300
+
+	/** Send the channel list mode limits to either the specified server or all servers if nullptr. */
+	void SendListLimits(Channel* chan, TreeSocket* sock = nullptr);
 };
 
 inline void SpanningTreeUtilities::DoOneToMany(const CmdBuilder& params)
