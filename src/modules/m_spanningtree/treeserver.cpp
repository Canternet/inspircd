/*
 * InspIRCd -- Internet Relay Chat Daemon
 *
 *   Copyright (C) 2018-2020 Sadie Powell <sadie@witchery.services>
 *   Copyright (C) 2017 B00mX0r <b00mx0r@aureus.pw>
 *   Copyright (C) 2013-2016 Attila Molnar <attilamolnar@hush.com>
 *   Copyright (C) 2012, 2019 Robby <robby@chatbelgie.be>
 *   Copyright (C) 2009 Daniel De Graaf <danieldg@inspircd.org>
 *   Copyright (C) 2008 Robin Burchell <robin+git@viroteck.net>
 *   Copyright (C) 2007, 2010 Craig Edwards <brain@inspircd.org>
 *   Copyright (C) 2007 Dennis Friis <peavey@inspircd.org>
 *
 * This file is part of InspIRCd.  InspIRCd is free software: you can
 * redistribute it and/or modify it under the terms of the GNU General Public
 * License as published by the Free Software Foundation, version 2.
 *
 * This program is distributed in the hope that it will be useful, but WITHOUT
 * ANY WARRANTY; without even the implied warranty of MERCHANTABILITY or FITNESS
 * FOR A PARTICULAR PURPOSE.  See the GNU General Public License for more
 * details.
 *
 * You should have received a copy of the GNU General Public License
 * along with this program.  If not, see <http://www.gnu.org/licenses/>.
 */


#include "inspircd.h"
#include "xline.h"
#include "main.h"

#include "utils.h"
#include "treeserver.h"

/** We use this constructor only to create the 'root' item, Utils->TreeRoot, which
 * represents our own server. Therefore, it has no route, no parent, and
 * no socket associated with it. Its version string is our own local version.
 */
TreeServer::TreeServer()
	: Server(ServerInstance->Config->GetSID(), ServerInstance->Config->ServerName, ServerInstance->Config->ServerDesc)
	, Parent(NULL), Route(NULL)
	, VersionString(ServerInstance->GetVersionString())
	, fullversion(ServerInstance->GetVersionString(true))
	, rawversion(INSPIRCD_VERSION)
	, Socket(NULL)
	, behind_bursting(0)
	, pingtimer(this)
	, ServerUser(ServerInstance->FakeClient)
	, age(ServerInstance->Time())
	, UserCount(ServerInstance->Users.LocalUserCount())
	, Hidden(false)
{
	AddHashEntry();
}

/** When we create a new server, we call this constructor to initialize it.
 * This constructor initializes the server's Route and Parent, and sets up
 * the ping timer for the server.
 */
TreeServer::TreeServer(const std::string& Name, const std::string& Desc, const std::string& Sid, TreeServer* Above, TreeSocket* Sock, bool Hide)
	: Server(Sid, Name, Desc)
	, Parent(Above)
	, Socket(Sock)
	, behind_bursting(Parent->behind_bursting)
	, pingtimer(this)
	, ServerUser(new FakeUser(id, this))
	, age(ServerInstance->Time())
	, UserCount(0)
	, Hidden(Hide)
{
	ServerInstance->Logs.Log(MODNAME, LOG_DEBUG, "New server %s behind_bursting %u", GetName().c_str(), behind_bursting);
	CheckService();

	ServerInstance->Timers.AddTimer(&pingtimer);

	/* find the 'route' for this server (e.g. the one directly connected
	 * to the local server, which we can use to reach it)
	 *
	 * In the following example, consider we have just added a TreeServer
	 * class for server G on our network, of which we are server A.
	 * To route traffic to G (marked with a *) we must send the data to
	 * B (marked with a +) so this algorithm initializes the 'Route'
	 * value to point at whichever server traffic must be routed through
	 * to get here. If we were to try this algorithm with server B,
	 * the Route pointer would point at its own object ('this').
	 *
	 *            A
	 *           / \
	 *        + B   C
	 *         / \   \
	 *        D   E   F
	 *       /         \
	 *    * G           H
	 *
	 * We only run this algorithm when a server is created, as
	 * the routes remain constant while ever the server exists, and
	 * do not need to be re-calculated.
	 */

	Route = Above;
	if (Route == Utils->TreeRoot)
	{
		Route = this;
	}
	else
	{
		while (this->Route->GetParent() != Utils->TreeRoot)
		{
			this->Route = Route->GetParent();
		}
	}

	/* Because recursive code is slow and takes a lot of resources,
	 * we store two representations of the server tree. The first
	 * is a recursive structure where each server references its
	 * children and its parent, which is used for netbursts and
	 * netsplits to dump the whole dataset to the other server,
	 * and the second is used for very fast lookups when routing
	 * messages and is instead a hash_map, where each item can
	 * be referenced by its server name. The AddHashEntry()
	 * call below automatically inserts each TreeServer class
	 * into the hash_map as it is created. There is a similar
	 * maintenance call in the destructor to tidy up deleted
	 * servers.
	 */

	this->AddHashEntry();
	Parent->Children.push_back(this);

	Utils->Creator->linkeventprov.Call(&ServerProtocol::LinkEventListener::OnServerLink, this);
}

void TreeServer::BeginBurst(uint64_t startms)
{
	behind_bursting++;

	uint64_t now = ServerInstance->Time() * 1000 + (ServerInstance->Time_ns() / 1000000);
	// If the start time is in the future (clocks are not synced) then use current time
	if ((!startms) || (startms > now))
		startms = now;
	this->StartBurst = startms;
	ServerInstance->Logs.Log(MODNAME, LOG_DEBUG, "Server %s started bursting at time %s behind_bursting %u", GetId().c_str(), ConvToStr(startms).c_str(), behind_bursting);
}

void TreeServer::FinishBurstInternal()
{
	// Check is needed because some older servers don't send the bursting state of a server, so servers
	// introduced during a netburst may later send ENDBURST which would normally decrease this counter
	if (behind_bursting > 0)
		behind_bursting--;
	ServerInstance->Logs.Log(MODNAME, LOG_DEBUG, "FinishBurstInternal() %s behind_bursting %u", GetName().c_str(), behind_bursting);

	for (const auto& child : Children)
		child->FinishBurstInternal();
}

void TreeServer::FinishBurst()
{
	ServerInstance->XLines->ApplyLines();
	uint64_t ts = ServerInstance->Time() * 1000 + (ServerInstance->Time_ns() / 1000000);
	unsigned long bursttime = ts - this->StartBurst;
	ServerInstance->SNO.WriteToSnoMask(Parent == Utils->TreeRoot ? 'l' : 'L', "Received end of netburst from \002%s\002 (burst time: %lu %s)",
		GetName().c_str(), (bursttime > 10000 ? bursttime / 1000 : bursttime), (bursttime > 10000 ? "secs" : "msecs"));
	Utils->Creator->linkeventprov.Call(&ServerProtocol::LinkEventListener::OnServerBurst, this);

	StartBurst = 0;
	FinishBurstInternal();
}

void TreeServer::SQuitChild(TreeServer* server, const std::string& reason, bool error)
{
	stdalgo::erase(Children, server);

	if (IsRoot())
	{
		// Server split from us, generate a SQUIT message and broadcast it
		ServerInstance->SNO.WriteGlobalSno('l', "Server \002" + server->GetName() + "\002 split: " + reason);
		CmdBuilder("SQUIT").push(server->GetId()).push_last(reason).Broadcast();
	}
	else
	{
		ServerInstance->SNO.WriteToSnoMask('L', "Server \002" + server->GetName() + "\002 split from server \002" + GetName() + "\002 with reason: " + reason);
	}

	unsigned int num_lost_servers = 0;
	server->SQuitInternal(num_lost_servers, error);

	const std::string quitreason = GetName() + " " + server->GetName();
	size_t num_lost_users = QuitUsers(quitreason);

	ServerInstance->SNO.WriteToSnoMask(IsRoot() ? 'l' : 'L', "Netsplit complete, lost \002%zu\002 user%s on \002%u\002 server%s.",
		num_lost_users, num_lost_users != 1 ? "s" : "", num_lost_servers, num_lost_servers != 1 ? "s" : "");

	// No-op if the socket is already closed (i.e. it called us)
	if (server->IsLocal())
		server->GetSocket()->Close();

	// Add the server to the cull list, the servers behind it are handled by Cull() and the destructor
	ServerInstance->GlobalCulls.AddItem(server);
}

void TreeServer::SQuitInternal(unsigned int& num_lost_servers, bool error)
{
<<<<<<< HEAD
	ServerInstance->Logs.Log(MODNAME, LOG_DEBUG, "Server %s lost in split", GetName().c_str());
=======
	// Don't squit a server which is already dead.
	if (isdead)
		return;

	ServerInstance->Logs->Log(MODNAME, LOG_DEBUG, "Server %s lost in split", GetName().c_str());
>>>>>>> 170a26e7

	for (const auto& server : Children)
		server->SQuitInternal(num_lost_servers, error);

	// Mark server as dead
	isdead = true;
	num_lost_servers++;
	RemoveHash();

	if (!Utils->Creator->dying)
		Utils->Creator->linkeventprov.Call(&ServerProtocol::LinkEventListener::OnServerSplit, this, error);
}

size_t TreeServer::QuitUsers(const std::string& reason)
{
	std::string publicreason = Utils->HideSplits ? "*.net *.split" : reason;

	const user_hash& users = ServerInstance->Users.GetUsers();
	size_t original_size = users.size();
	for (user_hash::const_iterator i = users.begin(); i != users.end(); )
	{
		User* user = i->second;
		// Increment the iterator now because QuitUser() removes the user from the container
		++i;
		TreeServer* server = TreeServer::Get(user);
		if (server->IsDead())
			ServerInstance->Users.QuitUser(user, publicreason, &reason);
	}
	return original_size - users.size();
}

void TreeServer::CheckService()
{
	service = silentservice = false;

	for (const auto& [_, tag] : ServerInstance->Config->ConfTags("service", ServerInstance->Config->ConfTags("uline")))
	{
		std::string server = tag->getString("server");
		if (irc::equals(server, GetName()))
		{
			if (this->IsRoot())
			{
				ServerInstance->Logs.Log(MODNAME, LOG_DEFAULT, "Servers should not mark themselves as a service (at " + tag->source.str() + ")");
				return;
			}

			service = true;
			silentservice = tag->getBool("silent");
			break;
		}
	}
}

/** This method is used to add the server to the
 * maps for linear searches. It is only called
 * by the constructors.
 */
void TreeServer::AddHashEntry()
{
	Utils->serverlist[GetName()] = this;
	Utils->sidlist[GetId()] = this;
}

Cullable::Result TreeServer::Cull()
{
	// Recursively cull all servers that are under us in the tree
	for (const auto& server : Children)
		server->Cull();

	if (!IsRoot())
		ServerUser->Cull();
	return Cullable::Cull();
}

TreeServer::~TreeServer()
{
	// Recursively delete all servers that are under us in the tree first
	for (const auto& child : Children)
		delete child;

	// Delete server user unless it's us
	if (!IsRoot())
		delete ServerUser;
}

void TreeServer::RemoveHash()
{
	Utils->sidlist.erase(GetId());
	Utils->serverlist.erase(GetName());
}<|MERGE_RESOLUTION|>--- conflicted
+++ resolved
@@ -200,15 +200,11 @@
 
 void TreeServer::SQuitInternal(unsigned int& num_lost_servers, bool error)
 {
-<<<<<<< HEAD
-	ServerInstance->Logs.Log(MODNAME, LOG_DEBUG, "Server %s lost in split", GetName().c_str());
-=======
 	// Don't squit a server which is already dead.
 	if (isdead)
 		return;
 
-	ServerInstance->Logs->Log(MODNAME, LOG_DEBUG, "Server %s lost in split", GetName().c_str());
->>>>>>> 170a26e7
+	ServerInstance->Logs.Log(MODNAME, LOG_DEBUG, "Server %s lost in split", GetName().c_str());
 
 	for (const auto& server : Children)
 		server->SQuitInternal(num_lost_servers, error);
