--- conflicted
+++ resolved
@@ -205,11 +205,7 @@
 		bool isunix = L->IPAddr.find('/') != std::string::npos;
 		if (!L->Port && !isunix)
 		{
-<<<<<<< HEAD
-			ServerInstance->Logs.Warning(MODNAME, "Ignoring a link block without a port.");
-=======
-			ServerInstance->Logs->Log(MODNAME, LOG_DEFAULT, "Ignoring an IP link block without a port.");
->>>>>>> 92ba1f3f
+			ServerInstance->Logs.Warning(MODNAME, "Ignoring an IP link block without a port.");
 			/* Invalid link block */
 			continue;
 		}
