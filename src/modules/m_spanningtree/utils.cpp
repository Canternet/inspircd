--- conflicted
+++ resolved
@@ -202,13 +202,8 @@
 	ValidIPs.clear();
 	for (std::shared_ptr<Link> L : LinkBlocks)
 	{
-<<<<<<< HEAD
-		if (!L->Port)
-=======
-		Link* L = *i;
 		bool isunix = L->IPAddr.find('/') != std::string::npos;
 		if (!L->Port && !isunix)
->>>>>>> a8e6cbf4
 		{
 			ServerInstance->Logs.Normal(MODNAME, "Ignoring a link block without a port.");
 			/* Invalid link block */
@@ -267,7 +262,7 @@
 		if (path.empty())
 		{
 			L->IPAddr = tag->getString("ipaddr");
-			L->Port = tag->getUInt("port", 0);
+			L->Port = static_cast<unsigned int>(tag->getUInt("port", 0, 0, UINT16_MAX));
 		}
 		else
 		{
@@ -276,11 +271,6 @@
 		}
 
 		L->Name = tag->getString("name");
-<<<<<<< HEAD
-		L->IPAddr = tag->getString("ipaddr");
-		L->Port = static_cast<unsigned int>(tag->getUInt("port", 0, 0, UINT16_MAX));
-=======
->>>>>>> a8e6cbf4
 		L->SendPass = tag->getString("sendpass", tag->getString("password"));
 		L->RecvPass = tag->getString("recvpass", tag->getString("password"));
 		L->Fingerprint = tag->getString("fingerprint");
