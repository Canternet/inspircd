--- conflicted
+++ resolved
@@ -40,7 +40,7 @@
 #include "translate.h"
 
 ModuleSpanningTree::ModuleSpanningTree()
-	: Module(VF_VENDOR, "Allows servers to be linked")
+	: Module(VF_VENDOR, "Allows linking multiple servers together as part of one network.")
 	, Away::EventListener(this)
 	, Stats::EventListener(this)
 	, CTCTags::EventListener(this)
@@ -820,14 +820,6 @@
 	delete Utils;
 }
 
-<<<<<<< HEAD
-=======
-Version ModuleSpanningTree::GetVersion()
-{
-	return Version("Allows linking multiple servers together as part of one network.", VF_VENDOR);
-}
-
->>>>>>> c5680d64
 /* It is IMPORTANT that m_spanningtree is the last module in the chain
  * so that any activity it sees is FINAL, e.g. we arent going to send out
  * a NICK message before m_cloaking has finished putting the +x on the user,
