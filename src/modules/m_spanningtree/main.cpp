/*
 * InspIRCd -- Internet Relay Chat Daemon
 *
 *   Copyright (C) 2009-2010 Daniel De Graaf <danieldg@inspircd.org>
 *   Copyright (C) 2007-2009 Craig Edwards <craigedwards@brainbox.cc>
 *   Copyright (C) 2007-2008 Robin Burchell <robin+git@viroteck.net>
 *   Copyright (C) 2008 Thomas Stagner <aquanight@inspircd.org>
 *   Copyright (C) 2007 Dennis Friis <peavey@inspircd.org>
 *
 * This file is part of InspIRCd.  InspIRCd is free software: you can
 * redistribute it and/or modify it under the terms of the GNU General Public
 * License as published by the Free Software Foundation, version 2.
 *
 * This program is distributed in the hope that it will be useful, but WITHOUT
 * ANY WARRANTY; without even the implied warranty of MERCHANTABILITY or FITNESS
 * FOR A PARTICULAR PURPOSE.  See the GNU General Public License for more
 * details.
 *
 * You should have received a copy of the GNU General Public License
 * along with this program.  If not, see <http://www.gnu.org/licenses/>.
 */


/* $ModDesc: Provides a spanning tree server link protocol */

#include "inspircd.h"
#include "socket.h"
#include "xline.h"

#include "resolvers.h"
#include "main.h"
#include "utils.h"
#include "treeserver.h"
#include "link.h"
#include "treesocket.h"
#include "commands.h"
#include "protocolinterface.h"

ModuleSpanningTree::ModuleSpanningTree()
	: commands(NULL), DNS(this, "DNS"), Utils(NULL)
{
}

SpanningTreeCommands::SpanningTreeCommands(ModuleSpanningTree* module)
	: rconnect(module, module->Utils), rsquit(module, module->Utils),
	svsjoin(module), svspart(module), svsnick(module), metadata(module),
	uid(module), opertype(module), fjoin(module), ijoin(module), resync(module),
	fmode(module), ftopic(module), fhost(module), fident(module), fname(module)
{
}

void ModuleSpanningTree::init()
{
	Utils = new SpanningTreeUtilities(this);
	commands = new SpanningTreeCommands(this);
	ServerInstance->Modules->AddService(commands->rconnect);
	ServerInstance->Modules->AddService(commands->rsquit);
	ServerInstance->Modules->AddService(commands->svsjoin);
	ServerInstance->Modules->AddService(commands->svspart);
	ServerInstance->Modules->AddService(commands->svsnick);
	ServerInstance->Modules->AddService(commands->metadata);
	ServerInstance->Modules->AddService(commands->uid);
	ServerInstance->Modules->AddService(commands->opertype);
	ServerInstance->Modules->AddService(commands->fjoin);
	ServerInstance->Modules->AddService(commands->ijoin);
	ServerInstance->Modules->AddService(commands->resync);
	ServerInstance->Modules->AddService(commands->fmode);
	ServerInstance->Modules->AddService(commands->ftopic);
	ServerInstance->Modules->AddService(commands->fhost);
	ServerInstance->Modules->AddService(commands->fident);
	ServerInstance->Modules->AddService(commands->fname);

	Implementation eventlist[] =
	{
		I_OnPreCommand, I_OnGetServerDescription, I_OnUserInvite, I_OnPostTopicChange,
		I_OnUserMessage, I_OnBackgroundTimer, I_OnUserJoin,
		I_OnChangeHost, I_OnChangeName, I_OnChangeIdent, I_OnUserPart, I_OnUnloadModule,
		I_OnUserQuit, I_OnUserPostNick, I_OnUserKick, I_OnRemoteKill, I_OnRehash, I_OnPreRehash,
		I_OnOper, I_OnAddLine, I_OnDelLine, I_OnMode, I_OnLoadModule, I_OnStats,
		I_OnSetAway, I_OnPostCommand, I_OnUserConnect, I_OnAcceptConnection
	};
	ServerInstance->Modules->Attach(eventlist, this, sizeof(eventlist)/sizeof(Implementation));

	delete ServerInstance->PI;
	ServerInstance->PI = new SpanningTreeProtocolInterface(Utils);
	loopCall = false;

	// update our local user count
	Utils->TreeRoot->UserCount = ServerInstance->Users->local_users.size();
}

void ModuleSpanningTree::ShowLinks(TreeServer* Current, User* user, int hops)
{
	std::string Parent = Utils->TreeRoot->GetName();
	if (Current->GetParent())
	{
		Parent = Current->GetParent()->GetName();
	}
	for (unsigned int q = 0; q < Current->ChildCount(); q++)
	{
		if ((Current->GetChild(q)->Hidden) || ((Utils->HideULines) && (ServerInstance->ULine(Current->GetChild(q)->GetName()))))
		{
			if (user->IsOper())
			{
				 ShowLinks(Current->GetChild(q),user,hops+1);
			}
		}
		else
		{
			ShowLinks(Current->GetChild(q),user,hops+1);
		}
	}
	/* Don't display the line if its a uline, hide ulines is on, and the user isnt an oper */
	if ((Utils->HideULines) && (ServerInstance->ULine(Current->GetName())) && (!user->IsOper()))
		return;
	/* Or if the server is hidden and they're not an oper */
	else if ((Current->Hidden) && (!user->IsOper()))
		return;

	std::string servername = Current->GetName();
	user->WriteNumeric(364, "%s %s %s :%d %s",	user->nick.c_str(), servername.c_str(),
			(Utils->FlatLinks && (!user->IsOper())) ? ServerInstance->Config->ServerName.c_str() : Parent.c_str(),
			(Utils->FlatLinks && (!user->IsOper())) ? 0 : hops,
			Current->GetDesc().c_str());
}

int ModuleSpanningTree::CountServs()
{
	return Utils->serverlist.size();
}

void ModuleSpanningTree::HandleLinks(const std::vector<std::string>& parameters, User* user)
{
	ShowLinks(Utils->TreeRoot,user,0);
	user->WriteNumeric(365, "%s * :End of /LINKS list.",user->nick.c_str());
	return;
}

std::string ModuleSpanningTree::TimeToStr(time_t secs)
{
	time_t mins_up = secs / 60;
	time_t hours_up = mins_up / 60;
	time_t days_up = hours_up / 24;
	secs = secs % 60;
	mins_up = mins_up % 60;
	hours_up = hours_up % 24;
	return ((days_up ? (ConvToStr(days_up) + "d") : "")
			+ (hours_up ? (ConvToStr(hours_up) + "h") : "")
			+ (mins_up ? (ConvToStr(mins_up) + "m") : "")
			+ ConvToStr(secs) + "s");
}

void ModuleSpanningTree::DoPingChecks(time_t curtime)
{
	/*
	 * Cancel remote burst mode on any servers which still have it enabled due to latency/lack of data.
	 * This prevents lost REMOTECONNECT notices
	 */
	long ts = ServerInstance->Time() * 1000 + (ServerInstance->Time_ns() / 1000000);

restart:
	for (server_hash::iterator i = Utils->serverlist.begin(); i != Utils->serverlist.end(); i++)
	{
		TreeServer *s = i->second;

		if (s->GetSocket() && s->GetSocket()->GetLinkState() == DYING)
		{
			s->GetSocket()->Close();
			goto restart;
		}

		// Fix for bug #792, do not ping servers that are not connected yet!
		// Remote servers have Socket == NULL and local connected servers have
		// Socket->LinkState == CONNECTED
		if (s->GetSocket() && s->GetSocket()->GetLinkState() != CONNECTED)
			continue;

		// Now do PING checks on all servers
		TreeServer *mts = Utils->BestRouteTo(s->GetID());

		if (mts)
		{
			// Only ping if this server needs one
			if (curtime >= s->NextPingTime())
			{
				// And if they answered the last
				if (s->AnsweredLastPing())
				{
					// They did, send a ping to them
					s->SetNextPingTime(curtime + Utils->PingFreq);
					TreeSocket *tsock = mts->GetSocket();

					// ... if we can find a proper route to them
					if (tsock)
					{
						tsock->WriteLine(":" + ServerInstance->Config->GetSID() + " PING " + s->GetID());
						s->LastPingMsec = ts;
					}
				}
				else
				{
					// They didn't answer the last ping, if they are locally connected, get rid of them.
					TreeSocket *sock = s->GetSocket();
					if (sock)
					{
						sock->SendError("Ping timeout");
						sock->Close();
						goto restart;
					}
				}
			}

			// If warn on ping enabled and not warned and the difference is sufficient and they didn't answer the last ping...
			if ((Utils->PingWarnTime) && (!s->Warned) && (curtime >= s->NextPingTime() - (Utils->PingFreq - Utils->PingWarnTime)) && (!s->AnsweredLastPing()))
			{
				/* The server hasnt responded, send a warning to opers */
				std::string servername = s->GetName();
				ServerInstance->SNO->WriteToSnoMask('l',"Server \002%s\002 has not responded to PING for %d seconds, high latency.", servername.c_str(), Utils->PingWarnTime);
				s->Warned = true;
			}
		}
	}
}

void ModuleSpanningTree::ConnectServer(Autoconnect* a, bool on_timer)
{
	if (!a)
		return;
	for(unsigned int j=0; j < a->servers.size(); j++)
	{
		if (Utils->FindServer(a->servers[j]))
		{
			// found something in this block. Should the server fail,
			// we want to start at the start of the list, not in the
			// middle where we left off
			a->position = -1;
			return;
		}
	}
	if (on_timer && a->position >= 0)
		return;
	if (!on_timer && a->position < 0)
		return;

	a->position++;
	while (a->position < (int)a->servers.size())
	{
		Link* x = Utils->FindLink(a->servers[a->position]);
		if (x)
		{
			ServerInstance->SNO->WriteToSnoMask('l', "AUTOCONNECT: Auto-connecting server \002%s\002", x->Name.c_str());
			ConnectServer(x, a);
			return;
		}
		a->position++;
	}
	// Autoconnect chain has been fully iterated; start at the beginning on the
	// next AutoConnectServers run
	a->position = -1;
}

void ModuleSpanningTree::ConnectServer(Link* x, Autoconnect* y)
{
	bool ipvalid = true;

	if (InspIRCd::Match(ServerInstance->Config->ServerName, assign(x->Name)))
	{
		ServerInstance->SNO->WriteToSnoMask('l', "CONNECT: Not connecting to myself.");
		return;
	}

<<<<<<< HEAD
	DNS::QueryType start_type = DNS::QUERY_AAAA;
=======
	QueryType start_type = DNS_QUERY_AAAA;
>>>>>>> e0ff94b3
	if (strchr(x->IPAddr.c_str(),':'))
	{
		in6_addr n;
		if (inet_pton(AF_INET6, x->IPAddr.c_str(), &n) < 1)
			ipvalid = false;
	}
	else
	{
		in_addr n;
		if (inet_aton(x->IPAddr.c_str(),&n) < 1)
			ipvalid = false;
	}

	/* Do we already have an IP? If so, no need to resolve it. */
	if (ipvalid)
	{
		/* Gave a hook, but it wasnt one we know */
		TreeSocket* newsocket = new TreeSocket(Utils, x, y, x->IPAddr);
		if (newsocket->GetFd() > -1)
		{
			/* Handled automatically on success */
		}
		else
		{
			ServerInstance->SNO->WriteToSnoMask('l', "CONNECT: Error connecting \002%s\002: %s.",
				x->Name.c_str(), newsocket->getError().c_str());
			ServerInstance->GlobalCulls.AddItem(newsocket);
		}
	}
	else if (!DNS)
	{
		ServerInstance->SNO->WriteToSnoMask('l', "CONNECT: Error connecting \002%s\002: Hostname given and m_dns.so is not loaded, unable to resolve.", x->Name.c_str());
	}
	else
	{
		ServernameResolver* snr = new ServernameResolver(Utils, *DNS, x->IPAddr, x, start_type, y);
		try
		{
			DNS->Process(snr);
		}
		catch (DNS::Exception& e)
		{
			delete snr;
			ServerInstance->SNO->WriteToSnoMask('l', "CONNECT: Error connecting \002%s\002: %s.",x->Name.c_str(), e.GetReason());
			ConnectServer(y, false);
		}
	}
}

void ModuleSpanningTree::AutoConnectServers(time_t curtime)
{
	for (std::vector<reference<Autoconnect> >::iterator i = Utils->AutoconnectBlocks.begin(); i < Utils->AutoconnectBlocks.end(); ++i)
	{
		Autoconnect* x = *i;
		if (curtime >= x->NextConnectTime)
		{
			x->NextConnectTime = curtime + x->Period;
			ConnectServer(x, true);
		}
	}
}

void ModuleSpanningTree::DoConnectTimeout(time_t curtime)
{
	std::map<TreeSocket*, std::pair<std::string, int> >::iterator i = Utils->timeoutlist.begin();
	while (i != Utils->timeoutlist.end())
	{
		TreeSocket* s = i->first;
		std::pair<std::string, int> p = i->second;
		std::map<TreeSocket*, std::pair<std::string, int> >::iterator me = i;
		i++;
		if (s->GetLinkState() == DYING)
		{
			Utils->timeoutlist.erase(me);
			s->Close();
		}
		else if (curtime > s->age + p.second)
		{
			ServerInstance->SNO->WriteToSnoMask('l',"CONNECT: Error connecting \002%s\002 (timeout of %d seconds)",p.first.c_str(),p.second);
			Utils->timeoutlist.erase(me);
			s->Close();
		}
	}
}

ModResult ModuleSpanningTree::HandleVersion(const std::vector<std::string>& parameters, User* user)
{
	// we've already checked if pcnt > 0, so this is safe
	TreeServer* found = Utils->FindServerMask(parameters[0]);
	if (found)
	{
		if (found == Utils->TreeRoot)
		{
			// Pass to default VERSION handler.
			return MOD_RES_PASSTHRU;
		}
		std::string Version = found->GetVersion();
		user->WriteNumeric(351, "%s :%s",user->nick.c_str(),Version.c_str());
	}
	else
	{
		user->WriteNumeric(402, "%s %s :No such server",user->nick.c_str(),parameters[0].c_str());
	}
	return MOD_RES_DENY;
}

/* This method will attempt to get a message to a remote user.
 */
void ModuleSpanningTree::RemoteMessage(User* user, const char* format, ...)
{
	std::string text;
	VAFORMAT(text, format, format);

	if (IS_LOCAL(user))
		user->WriteNotice(text);
	else
		ServerInstance->PI->SendUserNotice(user, text);
}

ModResult ModuleSpanningTree::HandleConnect(const std::vector<std::string>& parameters, User* user)
{
	for (std::vector<reference<Link> >::iterator i = Utils->LinkBlocks.begin(); i < Utils->LinkBlocks.end(); i++)
	{
		Link* x = *i;
		if (InspIRCd::Match(x->Name.c_str(),parameters[0]))
		{
			if (InspIRCd::Match(ServerInstance->Config->ServerName, assign(x->Name)))
			{
				RemoteMessage(user, "*** CONNECT: Server \002%s\002 is ME, not connecting.",x->Name.c_str());
				return MOD_RES_DENY;
			}

			TreeServer* CheckDupe = Utils->FindServer(x->Name.c_str());
			if (!CheckDupe)
			{
				RemoteMessage(user, "*** CONNECT: Connecting to server: \002%s\002 (%s:%d)",x->Name.c_str(),(x->HiddenFromStats ? "<hidden>" : x->IPAddr.c_str()),x->Port);
				ConnectServer(x);
				return MOD_RES_DENY;
			}
			else
			{
				std::string servername = CheckDupe->GetParent()->GetName();
				RemoteMessage(user, "*** CONNECT: Server \002%s\002 already exists on the network and is connected via \002%s\002", x->Name.c_str(), servername.c_str());
				return MOD_RES_DENY;
			}
		}
	}
	RemoteMessage(user, "*** CONNECT: No server matching \002%s\002 could be found in the config file.",parameters[0].c_str());
	return MOD_RES_DENY;
}

void ModuleSpanningTree::OnGetServerDescription(const std::string &servername,std::string &description)
{
	TreeServer* s = Utils->FindServer(servername);
	if (s)
	{
		description = s->GetDesc();
	}
}

void ModuleSpanningTree::OnUserInvite(User* source,User* dest,Channel* channel, time_t expiry)
{
	if (IS_LOCAL(source))
	{
		parameterlist params;
		params.push_back(dest->uuid);
		params.push_back(channel->name);
		params.push_back(ConvToStr(expiry));
		Utils->DoOneToMany(source->uuid,"INVITE",params);
	}
}

void ModuleSpanningTree::OnPostTopicChange(User* user, Channel* chan, const std::string &topic)
{
	// Drop remote events on the floor.
	if (!IS_LOCAL(user))
		return;

	parameterlist params;
	params.push_back(chan->name);
	params.push_back(":"+topic);
	Utils->DoOneToMany(user->uuid,"TOPIC",params);
}

void ModuleSpanningTree::LocalMessage(User* user, void* dest, int target_type, const std::string &text, char status, const CUList &exempt_list, const char* message_type)
{
	/* Server or remote origin, dest should always be non-null */
	if ((!user) || (!IS_LOCAL(user)) || (!dest))
		return;

	if (target_type == TYPE_USER)
	{
		User* d = (User*) dest;
		if (!IS_LOCAL(d))
		{
			parameterlist params;
			params.push_back(d->uuid);
			params.push_back(":"+text);
			Utils->DoOneToOne(user->uuid, message_type, params, d->server);
		}
	}
	else if (target_type == TYPE_CHANNEL)
	{
		Utils->SendChannelMessage(user->uuid, (Channel*)dest, text, status, exempt_list, message_type);
	}
	else if (target_type == TYPE_SERVER)
	{
		char* target = (char*) dest;
		parameterlist par;
		par.push_back(target);
		par.push_back(":"+text);
		Utils->DoOneToMany(user->uuid, message_type, par);
	}
}

void ModuleSpanningTree::OnUserMessage(User* user, void* dest, int target_type, const std::string& text, char status, const CUList& exempt_list, MessageType msgtype)
{
	LocalMessage(user, dest, target_type, text, status, exempt_list, (msgtype == MSG_PRIVMSG ? "PRIVMSG" : "NOTICE"));
}

void ModuleSpanningTree::OnBackgroundTimer(time_t curtime)
{
	AutoConnectServers(curtime);
	DoPingChecks(curtime);
	DoConnectTimeout(curtime);
}

void ModuleSpanningTree::OnUserConnect(LocalUser* user)
{
	if (user->quitting)
		return;

	parameterlist params;
	params.push_back(user->uuid);
	params.push_back(ConvToStr(user->age));
	params.push_back(user->nick);
	params.push_back(user->host);
	params.push_back(user->dhost);
	params.push_back(user->ident);
	params.push_back(user->GetIPString());
	params.push_back(ConvToStr(user->signon));
	params.push_back("+"+std::string(user->FormatModes(true)));
	params.push_back(":"+user->fullname);
	Utils->DoOneToMany(ServerInstance->Config->GetSID(), "UID", params);

	if (user->IsOper())
	{
		params.clear();
		params.push_back(":");
		params[0].append(user->oper->name);
		Utils->DoOneToMany(user->uuid,"OPERTYPE",params);
	}

	for(Extensible::ExtensibleStore::const_iterator i = user->GetExtList().begin(); i != user->GetExtList().end(); i++)
	{
		ExtensionItem* item = i->first;
		std::string value = item->serialize(FORMAT_NETWORK, user, i->second);
		if (!value.empty())
			ServerInstance->PI->SendMetaData(user, item->name, value);
	}

	Utils->TreeRoot->UserCount++;
}

void ModuleSpanningTree::OnUserJoin(Membership* memb, bool sync, bool created_by_local, CUList& excepts)
{
	// Only do this for local users
	if (IS_LOCAL(memb->user))
	{
		parameterlist params;
		params.push_back(memb->chan->name);
		if (created_by_local)
		{
			params.push_back(ConvToStr(memb->chan->age));
			params.push_back(std::string("+") + memb->chan->ChanModes(true));
			params.push_back(memb->modes+","+memb->user->uuid);
			Utils->DoOneToMany(ServerInstance->Config->GetSID(),"FJOIN",params);
		}
		else
		{
			if (!memb->modes.empty())
			{
				params.push_back(ConvToStr(memb->chan->age));
				params.push_back(memb->modes);
			}
			Utils->DoOneToMany(memb->user->uuid, "IJOIN", params);
		}
	}
}

void ModuleSpanningTree::OnChangeHost(User* user, const std::string &newhost)
{
	if (user->registered != REG_ALL || !IS_LOCAL(user))
		return;

	parameterlist params;
	params.push_back(newhost);
	Utils->DoOneToMany(user->uuid,"FHOST",params);
}

void ModuleSpanningTree::OnChangeName(User* user, const std::string &gecos)
{
	if (user->registered != REG_ALL || !IS_LOCAL(user))
		return;

	parameterlist params;
	params.push_back(gecos);
	Utils->DoOneToMany(user->uuid,"FNAME",params);
}

void ModuleSpanningTree::OnChangeIdent(User* user, const std::string &ident)
{
	if ((user->registered != REG_ALL) || (!IS_LOCAL(user)))
		return;

	parameterlist params;
	params.push_back(ident);
	Utils->DoOneToMany(user->uuid,"FIDENT",params);
}

void ModuleSpanningTree::OnUserPart(Membership* memb, std::string &partmessage, CUList& excepts)
{
	if (IS_LOCAL(memb->user))
	{
		parameterlist params;
		params.push_back(memb->chan->name);
		if (!partmessage.empty())
			params.push_back(":"+partmessage);
		Utils->DoOneToMany(memb->user->uuid,"PART",params);
	}
}

void ModuleSpanningTree::OnUserQuit(User* user, const std::string &reason, const std::string &oper_message)
{
	if ((IS_LOCAL(user)) && (user->registered == REG_ALL))
	{
		parameterlist params;

		if (oper_message != reason)
		{
			params.push_back(":"+oper_message);
			Utils->DoOneToMany(user->uuid,"OPERQUIT",params);
		}
		params.clear();
		params.push_back(":"+reason);
		Utils->DoOneToMany(user->uuid,"QUIT",params);
	}

	// Regardless, We need to modify the user Counts..
	TreeServer* SourceServer = Utils->FindServer(user->server);
	if (SourceServer)
	{
		SourceServer->UserCount--;
	}
}

void ModuleSpanningTree::OnUserPostNick(User* user, const std::string &oldnick)
{
	if (IS_LOCAL(user))
	{
		parameterlist params;
		params.push_back(user->nick);

		/** IMPORTANT: We don't update the TS if the oldnick is just a case change of the newnick!
		 */
		if (irc::string(user->nick.c_str()) != assign(oldnick))
			user->age = ServerInstance->Time();

		params.push_back(ConvToStr(user->age));
		Utils->DoOneToMany(user->uuid,"NICK",params);
	}
	else if (!loopCall && user->nick == user->uuid)
	{
		parameterlist params;
		params.push_back(user->uuid);
		params.push_back(ConvToStr(user->age));
		Utils->DoOneToMany(ServerInstance->Config->GetSID(),"SAVE",params);
	}
}

void ModuleSpanningTree::OnUserKick(User* source, Membership* memb, const std::string &reason, CUList& excepts)
{
	parameterlist params;
	params.push_back(memb->chan->name);
	params.push_back(memb->user->uuid);
	params.push_back(":"+reason);
	if (IS_LOCAL(source))
	{
		Utils->DoOneToMany(source->uuid,"KICK",params);
	}
	else if (source == ServerInstance->FakeClient)
	{
		Utils->DoOneToMany(ServerInstance->Config->GetSID(),"KICK",params);
	}
}

void ModuleSpanningTree::OnRemoteKill(User* source, User* dest, const std::string &reason, const std::string &operreason)
{
	if (!IS_LOCAL(source))
		return; // Only start routing if we're origin.

	ServerInstance->OperQuit.set(dest, operreason);
	parameterlist params;
	params.push_back(":"+operreason);
	Utils->DoOneToMany(dest->uuid,"OPERQUIT",params);
	params.clear();
	params.push_back(dest->uuid);
	params.push_back(":"+reason);
	Utils->DoOneToMany(source->uuid,"KILL",params);
}

void ModuleSpanningTree::OnPreRehash(User* user, const std::string &parameter)
{
	if (loopCall)
		return; // Don't generate a REHASH here if we're in the middle of processing a message that generated this one

	ServerInstance->Logs->Log("remoterehash", LOG_DEBUG, "called with param %s", parameter.c_str());

	// Send out to other servers
	if (!parameter.empty() && parameter[0] != '-')
	{
		parameterlist params;
		params.push_back(parameter);
		Utils->DoOneToAllButSender(user ? user->uuid : ServerInstance->Config->GetSID(), "REHASH", params, user ? user->server : ServerInstance->Config->ServerName);
	}
}

void ModuleSpanningTree::OnRehash(User* user)
{
	// Re-read config stuff
	try
	{
		Utils->ReadConfiguration();
	}
	catch (ModuleException& e)
	{
		// Refresh the IP cache anyway, so servers read before the error will be allowed to connect
		Utils->RefreshIPCache();
		// Always warn local opers with snomask +l, also warn globally (snomask +L) if the rehash was issued by a remote user
		std::string msg = "Error in configuration: ";
		msg.append(e.GetReason());
		ServerInstance->SNO->WriteToSnoMask('l', msg);
		if (user && !IS_LOCAL(user))
			ServerInstance->PI->SendSNONotice("L", msg);
	}
}

void ModuleSpanningTree::OnLoadModule(Module* mod)
{
	std::string data;
	data.push_back('+');
	data.append(mod->ModuleSourceFile);
	Version v = mod->GetVersion();
	if (!v.link_data.empty())
	{
		data.push_back('=');
		data.append(v.link_data);
	}
	ServerInstance->PI->SendMetaData(NULL, "modules", data);
}

void ModuleSpanningTree::OnUnloadModule(Module* mod)
{
	ServerInstance->PI->SendMetaData(NULL, "modules", "-" + mod->ModuleSourceFile);

	unsigned int items = Utils->TreeRoot->ChildCount();
	for(unsigned int x = 0; x < items; x++)
	{
		TreeServer* srv = Utils->TreeRoot->GetChild(x);
		TreeSocket* sock = srv->GetSocket();
		if (sock && sock->GetIOHook() == mod)
		{
			sock->SendError("SSL module unloaded");
			sock->Close();
		}
	}
}

// note: the protocol does not allow direct umode +o except
// via NICK with 8 params. sending OPERTYPE infers +o modechange
// locally.
void ModuleSpanningTree::OnOper(User* user, const std::string &opertype)
{
	if (user->registered != REG_ALL || !IS_LOCAL(user))
		return;
	parameterlist params;
	params.push_back(":");
	params[0].append(opertype);
	Utils->DoOneToMany(user->uuid,"OPERTYPE",params);
}

void ModuleSpanningTree::OnAddLine(User* user, XLine *x)
{
	if (!x->IsBurstable() || loopCall)
		return;

	parameterlist params;
	params.push_back(x->type);
	params.push_back(x->Displayable());
	params.push_back(ServerInstance->Config->ServerName);
	params.push_back(ConvToStr(x->set_time));
	params.push_back(ConvToStr(x->duration));
	params.push_back(":" + x->reason);

	if (!user)
	{
		/* Server-set lines */
		Utils->DoOneToMany(ServerInstance->Config->GetSID(), "ADDLINE", params);
	}
	else if (IS_LOCAL(user))
	{
		/* User-set lines */
		Utils->DoOneToMany(user->uuid, "ADDLINE", params);
	}
}

void ModuleSpanningTree::OnDelLine(User* user, XLine *x)
{
	if (!x->IsBurstable() || loopCall)
		return;

	parameterlist params;
	params.push_back(x->type);
	params.push_back(x->Displayable());

	if (!user)
	{
		/* Server-unset lines */
		Utils->DoOneToMany(ServerInstance->Config->GetSID(), "DELLINE", params);
	}
	else if (IS_LOCAL(user))
	{
		/* User-unset lines */
		Utils->DoOneToMany(user->uuid, "DELLINE", params);
	}
}

void ModuleSpanningTree::OnMode(User* user, void* dest, int target_type, const parameterlist &text, const std::vector<TranslateType> &translate)
{
	if ((IS_LOCAL(user)) && (user->registered == REG_ALL))
	{
		parameterlist params;
		std::string output_text;

		ServerInstance->Parser->TranslateUIDs(translate, text, output_text);

		if (target_type == TYPE_USER)
		{
			User* u = (User*)dest;
			params.push_back(u->uuid);
			params.push_back(output_text);
			Utils->DoOneToMany(user->uuid, "MODE", params);
		}
		else
		{
			Channel* c = (Channel*)dest;
			params.push_back(c->name);
			params.push_back(ConvToStr(c->age));
			params.push_back(output_text);
			Utils->DoOneToMany(user->uuid, "FMODE", params);
		}
	}
}

ModResult ModuleSpanningTree::OnSetAway(User* user, const std::string &awaymsg)
{
	if (IS_LOCAL(user))
	{
		parameterlist params;
		if (!awaymsg.empty())
		{
			params.push_back(ConvToStr(user->awaytime));
			params.push_back(":" + awaymsg);
		}
		Utils->DoOneToMany(user->uuid, "AWAY", params);
	}

	return MOD_RES_PASSTHRU;
}

void ModuleSpanningTree::ProtoSendMode(void* opaque, TargetTypeFlags target_type, void* target, const parameterlist &modeline, const std::vector<TranslateType> &translate)
{
	TreeSocket* s = (TreeSocket*)opaque;
	std::string output_text;

	ServerInstance->Parser->TranslateUIDs(translate, modeline, output_text);

	if (target)
	{
		if (target_type == TYPE_USER)
		{
			User* u = (User*)target;
			s->WriteLine(":"+ServerInstance->Config->GetSID()+" MODE "+u->uuid+" "+output_text);
		}
		else if (target_type == TYPE_CHANNEL)
		{
			Channel* c = (Channel*)target;
			s->WriteLine(":"+ServerInstance->Config->GetSID()+" FMODE "+c->name+" "+ConvToStr(c->age)+" "+output_text);
		}
	}
}

void ModuleSpanningTree::ProtoSendMetaData(void* opaque, Extensible* target, const std::string &extname, const std::string &extdata)
{
	TreeSocket* s = static_cast<TreeSocket*>(opaque);
	User* u = dynamic_cast<User*>(target);
	Channel* c = dynamic_cast<Channel*>(target);
	if (u)
		s->WriteLine(":"+ServerInstance->Config->GetSID()+" METADATA "+u->uuid+" "+extname+" :"+extdata);
	else if (c)
		s->WriteLine(":"+ServerInstance->Config->GetSID()+" METADATA "+c->name+" "+ConvToStr(c->age)+" "+extname+" :"+extdata);
	else if (!target)
		s->WriteLine(":"+ServerInstance->Config->GetSID()+" METADATA * "+extname+" :"+extdata);
}

CullResult ModuleSpanningTree::cull()
{
	Utils->cull();
	return this->Module::cull();
}

ModuleSpanningTree::~ModuleSpanningTree()
{
	delete ServerInstance->PI;
	ServerInstance->PI = new ProtocolInterface;

	/* This will also free the listeners */
	delete Utils;

	delete commands;
}

Version ModuleSpanningTree::GetVersion()
{
	return Version("Allows servers to be linked", VF_VENDOR);
}

/* It is IMPORTANT that m_spanningtree is the last module in the chain
 * so that any activity it sees is FINAL, e.g. we arent going to send out
 * a NICK message before m_cloaking has finished putting the +x on the user,
 * etc etc.
 * Therefore, we return PRIORITY_LAST to make sure we end up at the END of
 * the module call queue.
 */
void ModuleSpanningTree::Prioritize()
{
	ServerInstance->Modules->SetPriority(this, PRIORITY_LAST);
}

MODULE_INIT(ModuleSpanningTree)<|MERGE_RESOLUTION|>--- conflicted
+++ resolved
@@ -269,11 +269,7 @@
 		return;
 	}
 
-<<<<<<< HEAD
 	DNS::QueryType start_type = DNS::QUERY_AAAA;
-=======
-	QueryType start_type = DNS_QUERY_AAAA;
->>>>>>> e0ff94b3
 	if (strchr(x->IPAddr.c_str(),':'))
 	{
 		in6_addr n;
