--- conflicted
+++ resolved
@@ -182,7 +182,7 @@
 	}
 
 	/* Check for fully initialized instances of the server by id */
-	ServerInstance->Logs->Log("m_spanningtree",DEBUG,"Looking for dupe SID %s", sid.c_str());
+	ServerInstance->Logs->Log("m_spanningtree", LOG_DEBUG, "Looking for dupe SID %s", sid.c_str());
 	CheckDupe = Utils->FindServerID(sid);
 
 	if (CheckDupe)
@@ -237,13 +237,7 @@
 		if (!CheckDuplicate(sname, sid))
 			return false;
 
-<<<<<<< HEAD
-		/* Check for fully initialized instances of the server by id */
-		ServerInstance->Logs->Log("m_spanningtree",LOG_DEBUG,"Looking for dupe SID %s", sid.c_str());
-		CheckDupe = Utils->FindServerID(sid);
-=======
 		ServerInstance->SNO->WriteToSnoMask('l',"Verified incoming server connection " + linkID + " ("+description+")");
->>>>>>> 9b96fee7
 
 		this->SendCapabilities(2);
 
