/*
 * InspIRCd -- Internet Relay Chat Daemon
 *
 *   Copyright (C) 2012-2013 Attila Molnar <attilamolnar@hush.com>
 *
 * This file is part of InspIRCd.  InspIRCd is free software: you can
 * redistribute it and/or modify it under the terms of the GNU General Public
 * License as published by the Free Software Foundation, version 2.
 *
 * This program is distributed in the hope that it will be useful, but WITHOUT
 * ANY WARRANTY; without even the implied warranty of MERCHANTABILITY or FITNESS
 * FOR A PARTICULAR PURPOSE.  See the GNU General Public License for more
 * details.
 *
 * You should have received a copy of the GNU General Public License
 * along with this program.  If not, see <http://www.gnu.org/licenses/>.
 */


#include "inspircd.h"
#include "commands.h"
#include "utils.h"
#include "treeserver.h"
#include "treesocket.h"

CmdResult CommandIJoin::HandleRemote(RemoteUser* user, Params& params)
{
	Channel* chan = ServerInstance->FindChan(params[0]);
	if (!chan)
	{
		// Desync detected, recover
		// Ignore the join and send RESYNC, this will result in the remote server sending all channel data to us
<<<<<<< HEAD
		ServerInstance->Logs.Log(MODNAME, LOG_DEBUG, "Received IJOIN for non-existant channel: " + params[0]);
=======
		ServerInstance->Logs->Log(MODNAME, LOG_DEBUG, "Received IJOIN for nonexistent channel: " + params[0]);
>>>>>>> a55ca005

		CmdBuilder("RESYNC").push(params[0]).Unicast(user);

		return CMD_FAILURE;
	}

	bool apply_modes;
	if (params.size() > 3)
	{
		time_t RemoteTS = ServerCommand::ExtractTS(params[2]);
		apply_modes = (RemoteTS <= chan->age);
	}
	else
		apply_modes = false;

	// Join the user and set the membership id to what they sent
	Membership* memb = chan->ForceJoin(user, apply_modes ? &params[3] : NULL);
	if (!memb)
		return CMD_FAILURE;

	memb->id = Membership::IdFromString(params[1]);
	return CMD_SUCCESS;
}

CmdResult CommandResync::HandleServer(TreeServer* server, CommandBase::Params& params)
{
	ServerInstance->Logs.Log(MODNAME, LOG_DEBUG, "Resyncing " + params[0]);
	Channel* chan = ServerInstance->FindChan(params[0]);
	if (!chan)
	{
		// This can happen for a number of reasons, safe to ignore
		ServerInstance->Logs.Log(MODNAME, LOG_DEBUG, "Channel does not exist");
		return CMD_FAILURE;
	}

	if (!server->IsLocal())
		throw ProtocolException("RESYNC from a server that is not directly connected");

	// Send all known information about the channel
	server->GetSocket()->SyncChannel(chan);
	return CMD_SUCCESS;
}<|MERGE_RESOLUTION|>--- conflicted
+++ resolved
@@ -30,11 +30,7 @@
 	{
 		// Desync detected, recover
 		// Ignore the join and send RESYNC, this will result in the remote server sending all channel data to us
-<<<<<<< HEAD
-		ServerInstance->Logs.Log(MODNAME, LOG_DEBUG, "Received IJOIN for non-existant channel: " + params[0]);
-=======
-		ServerInstance->Logs->Log(MODNAME, LOG_DEBUG, "Received IJOIN for nonexistent channel: " + params[0]);
->>>>>>> a55ca005
+		ServerInstance->Logs.Log(MODNAME, LOG_DEBUG, "Received IJOIN for nonexistent channel: " + params[0]);
 
 		CmdBuilder("RESYNC").push(params[0]).Unicast(user);
 
