--- conflicted
+++ resolved
@@ -31,11 +31,7 @@
 
 	if (!xlf)
 	{
-<<<<<<< HEAD
-		ServerInstance->SNO.WriteToSnoMask('x',"%s sent me an unknown ADDLINE type (%s).",setter.c_str(),params[0].c_str());
-=======
-		ServerInstance->SNO->WriteToSnoMask('x', "%s sent me an unknown ADDLINE type (%s).", setter.c_str(), params[0].c_str());
->>>>>>> a55ca005
+		ServerInstance->SNO.WriteToSnoMask('x', "%s sent me an unknown ADDLINE type (%s).", setter.c_str(), params[0].c_str());
 		return CMD_FAILURE;
 	}
 
@@ -46,11 +42,7 @@
 	}
 	catch (ModuleException &e)
 	{
-<<<<<<< HEAD
-		ServerInstance->SNO.WriteToSnoMask('x',"Unable to ADDLINE type %s from %s: %s", params[0].c_str(), setter.c_str(), e.GetReason().c_str());
-=======
-		ServerInstance->SNO->WriteToSnoMask('x', "Unable to ADDLINE type %s from %s: %s", params[0].c_str(), setter.c_str(), e.GetReason().c_str());
->>>>>>> a55ca005
+		ServerInstance->SNO.WriteToSnoMask('x', "Unable to ADDLINE type %s from %s: %s", params[0].c_str(), setter.c_str(), e.GetReason().c_str());
 		return CMD_FAILURE;
 	}
 	xl->SetCreateTime(ConvToNum<time_t>(params[3]));
@@ -58,11 +50,7 @@
 	{
 		if (xl->duration)
 		{
-<<<<<<< HEAD
-			ServerInstance->SNO.WriteToSnoMask('X', "%s added %s%s on %s to expire in %s (on %s): %s",
-=======
-			ServerInstance->SNO->WriteToSnoMask('X', "%s added timed %s%s for %s, expires in %s (on %s): %s",
->>>>>>> a55ca005
+			ServerInstance->SNO.WriteToSnoMask('X', "%s added timed %s%s for %s, expires in %s (on %s): %s",
 				setter.c_str(), params[0].c_str(), params[0].length() == 1 ? "-line" : "",
 				params[1].c_str(), InspIRCd::DurationString(xl->duration).c_str(),
 				InspIRCd::TimeString(xl->expiry).c_str(), params[5].c_str());
