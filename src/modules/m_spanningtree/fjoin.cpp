--- conflicted
+++ resolved
@@ -126,13 +126,8 @@
 
 	if (!chan)
 	{
-<<<<<<< HEAD
 		if (!ServerInstance->Channels.IsPrefix(channel[0]))
-			throw ProtocolException("Malformed channel name in FJOIN '" + channel + '"');
-=======
-		if (channel[0] != '#')
 			throw ProtocolException("Malformed channel name in FJOIN: " + channel);
->>>>>>> 7e927afd
 
 		chan = new Channel(channel, TS);
 	}
