--- conflicted
+++ resolved
@@ -39,18 +39,9 @@
  * BufferedSocket, we just call DoConnect() for most of the action,
  * and only do minor initialization tasks ourselves.
  */
-<<<<<<< HEAD
 TreeSocket::TreeSocket(std::shared_ptr<Link> link, std::shared_ptr<Autoconnect> myac, const irc::sockets::sockaddrs& dest)
 	: linkID(link->Name)
 	, LinkState(CONNECTING)
-=======
-TreeSocket::TreeSocket(Link* link, Autoconnect* myac, const irc::sockets::sockaddrs& dest)
-	: linkID(link->Name)
-	, LinkState(CONNECTING)
-	, MyRoot(NULL)
-	, proto_version(0)
-	, burstsent(false)
->>>>>>> 47aab962
 	, age(ServerInstance->Time())
 {
 	capab = new CapabData;
@@ -90,12 +81,6 @@
 	: BufferedSocket(newfd)
 	, linkID("inbound from " + client->addr())
 	, LinkState(WAIT_AUTH_1)
-<<<<<<< HEAD
-=======
-	, MyRoot(NULL)
-	, proto_version(0)
-	, burstsent(false)
->>>>>>> 47aab962
 	, age(ServerInstance->Time())
 {
 	capab = new CapabData;
