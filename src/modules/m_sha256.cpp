/*
 * InspIRCd -- Internet Relay Chat Daemon
 *
 *   Copyright (C) 2019 linuxdaemon <linuxdaemon.irc@gmail.com>
 *   Copyright (C) 2013, 2017-2018 Sadie Powell <sadie@witchery.services>
 *   Copyright (C) 2012 Robby <robby@chatbelgie.be>
 *   Copyright (C) 2010 Craig Edwards <brain@inspircd.org>
 *   Copyright (C) 2009 Uli Schlachter <psychon@inspircd.org>
 *   Copyright (C) 2009 Daniel De Graaf <danieldg@inspircd.org>
 *   Copyright (C) 2007-2008 Robin Burchell <robin+git@viroteck.net>
 *   Copyright (C) 2007 Dennis Friis <peavey@inspircd.org>
 *
 * This file is part of InspIRCd.  InspIRCd is free software: you can
 * redistribute it and/or modify it under the terms of the GNU General Public
 * License as published by the Free Software Foundation, version 2.
 *
 * This program is distributed in the hope that it will be useful, but WITHOUT
 * ANY WARRANTY; without even the implied warranty of MERCHANTABILITY or FITNESS
 * FOR A PARTICULAR PURPOSE.  See the GNU General Public License for more
 * details.
 *
 * You should have received a copy of the GNU General Public License
 * along with this program.  If not, see <http://www.gnu.org/licenses/>.
 */

/// $CompilerFlags: -Ivendor_directory("sha2")

#ifdef __GNUC__
# pragma GCC diagnostic push
#endif

#include "inspircd.h"
#include "modules/hash.h"

#include <sha2.c>

#ifdef __GNUC__
# pragma GCC diagnostic pop
#endif

class HashSHA256 : public HashProvider
{
 public:
	std::string GenerateRaw(const std::string& data) override
	{
		unsigned char bytes[SHA256_DIGEST_SIZE];
		sha256((unsigned char*)data.data(), data.length(),  bytes);
		return std::string((char*)bytes, SHA256_DIGEST_SIZE);
	}

	HashSHA256(Module* parent)
		: HashProvider(parent, "sha256", 32, 64)
	{
	}
};

class ModuleSHA256 : public Module
{
 private:
	HashSHA256 sha;

 public:
	ModuleSHA256()
		: Module(VF_VENDOR, "Implements SHA-256 hashing")
		, sha(this)
	{
<<<<<<< HEAD
=======
		return Version("Allows other modules to generate SHA-256 hashes.", VF_VENDOR);
>>>>>>> c5680d64
	}
};

MODULE_INIT(ModuleSHA256)<|MERGE_RESOLUTION|>--- conflicted
+++ resolved
@@ -61,13 +61,9 @@
 
  public:
 	ModuleSHA256()
-		: Module(VF_VENDOR, "Implements SHA-256 hashing")
+		: Module(VF_VENDOR, "Allows other modules to generate SHA-256 hashes.")
 		, sha(this)
 	{
-<<<<<<< HEAD
-=======
-		return Version("Allows other modules to generate SHA-256 hashes.", VF_VENDOR);
->>>>>>> c5680d64
 	}
 };
 
