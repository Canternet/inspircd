--- conflicted
+++ resolved
@@ -32,13 +32,9 @@
 {
  public:
 	ModulePartMsgBan()
-		: Module(VF_VENDOR | VF_OPTCOMMON, "Provides extban 'p', part message bans")
+		: Module(VF_VENDOR | VF_OPTCOMMON, "Adds the p extended ban which blocks the part message of matching users.")
 		, ISupport::EventListener(this)
 	{
-<<<<<<< HEAD
-=======
-		return Version("Adds the p extended ban which blocks the part message of matching users.", VF_OPTCOMMON|VF_VENDOR);
->>>>>>> c5680d64
 	}
 
 	void OnUserPart(Membership* memb, std::string &partmessage, CUList& excepts) override
