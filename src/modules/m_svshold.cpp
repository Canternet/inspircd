--- conflicted
+++ resolved
@@ -58,13 +58,8 @@
 	{
 		if (!silent)
 		{
-<<<<<<< HEAD
-			ServerInstance->SNO.WriteToSnoMask('x', "Removing expired SVSHOLD %s (set by %s %ld seconds ago): %s",
-				nickname.c_str(), source.c_str(), (long)(ServerInstance->Time() - set_time), reason.c_str());
-=======
-			ServerInstance->SNO->WriteToSnoMask('x', "Removing expired SVSHOLD %s (set by %s %s ago): %s",
+			ServerInstance->SNO.WriteToSnoMask('x', "Removing expired SVSHOLD %s (set by %s %s ago): %s",
 				nickname.c_str(), source.c_str(), InspIRCd::DurationString(ServerInstance->Time() - set_time).c_str(), reason.c_str());
->>>>>>> bdded70a
 		}
 	}
 
