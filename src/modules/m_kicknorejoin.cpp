--- conflicted
+++ resolved
@@ -135,7 +135,7 @@
 
 public:
 	ModuleKickNoRejoin()
-		: Module(VF_VENDOR | VF_COMMON, "Provides channel mode +J, delays rejoins after kicks")
+		: Module(VF_VENDOR | VF_COMMON, "Adds channel mode J (kicknorejoin) which prevents users from rejoining after being kicked from a channel.")
 		, kr(this)
 		, invapi(this)
 	{
@@ -169,11 +169,7 @@
 
 	void GetLinkData(std::string& data) override
 	{
-<<<<<<< HEAD
 		data = kr.GetModuleSettings();
-=======
-		return Version("Adds channel mode J (kicknorejoin) which prevents users from rejoining after being kicked from a channel.", VF_VENDOR | VF_COMMON, kr.GetModuleSettings());
->>>>>>> c5680d64
 	}
 };
 
