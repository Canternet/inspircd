/*
 * InspIRCd -- Internet Relay Chat Daemon
 *
 *   Copyright (C) 2018 linuxdaemon <linuxdaemon.irc@gmail.com>
 *   Copyright (C) 2013, 2017-2018 Sadie Powell <sadie@witchery.services>
 *   Copyright (C) 2012, 2019 Robby <robby@chatbelgie.be>
 *   Copyright (C) 2012, 2015-2016 Attila Molnar <attilamolnar@hush.com>
 *   Copyright (C) 2010 Craig Edwards <brain@inspircd.org>
 *   Copyright (C) 2009 Daniel De Graaf <danieldg@inspircd.org>
 *   Copyright (C) 2007 Robin Burchell <robin+git@viroteck.net>
 *   Copyright (C) 2007 Dennis Friis <peavey@inspircd.org>
 *
 * This file is part of InspIRCd.  InspIRCd is free software: you can
 * redistribute it and/or modify it under the terms of the GNU General Public
 * License as published by the Free Software Foundation, version 2.
 *
 * This program is distributed in the hope that it will be useful, but WITHOUT
 * ANY WARRANTY; without even the implied warranty of MERCHANTABILITY or FITNESS
 * FOR A PARTICULAR PURPOSE.  See the GNU General Public License for more
 * details.
 *
 * You should have received a copy of the GNU General Public License
 * along with this program.  If not, see <http://www.gnu.org/licenses/>.
 */


#include "inspircd.h"
#include "modules/whois.h"

enum
{
	// From UnrealIRCd.
	RPL_WHOISSPECIAL = 320
};

struct CustomTitle
{
	const std::string name;
	const std::string password;
	const std::string hash;
	const std::string host;
	const std::string title;
	const std::string vhost;

	CustomTitle(const std::string& n, const std::string& p, const std::string& h, const std::string& hst, const std::string& t, const std::string& v)
		: name(n)
		, password(p)
		, hash(h)
		, host(hst)
		, title(t)
		, vhost(v)
	{
	}

	bool MatchUser(User* user) const
	{
		const std::string userHost = user->ident + "@" + user->GetRealHost();
		const std::string userIP = user->ident + "@" + user->GetIPString();
		return InspIRCd::MatchMask(host, userHost, userIP);
	}

	bool CheckPass(User* user, const std::string& pass) const
	{
		return ServerInstance->PassCompare(user, password, pass, hash);
	}
};

typedef std::multimap<std::string, CustomTitle> CustomVhostMap;
typedef std::pair<CustomVhostMap::iterator, CustomVhostMap::iterator> MatchingConfigs;

/** Handle /TITLE
 */
class CommandTitle : public Command
{
 public:
	StringExtItem ctitle;
	CustomVhostMap configs;

	CommandTitle(Module* Creator)
		: Command(Creator,"TITLE", 2)
		, ctitle(Creator, "ctitle", ExtensionItem::EXT_USER, true)
	{
		syntax = "<username> <password>";
	}

	CmdResult Handle(User* user, const Params& parameters) override
	{
		MatchingConfigs matching = configs.equal_range(parameters[0]);

		for (MatchingConfigs::first_type i = matching.first; i != matching.second; ++i)
		{
			CustomTitle config = i->second;
			if (config.MatchUser(user) && config.CheckPass(user, parameters[1]))
			{
				ctitle.set(user, config.title);

				ServerInstance->PI->SendMetaData(user, "ctitle", config.title);

				if (!config.vhost.empty())
					user->ChangeDisplayedHost(config.vhost);

				user->WriteNotice("Custom title set to '" + config.title + "'");

				return CMD_SUCCESS;
			}
		}

		user->WriteNotice("Invalid title credentials");
		return CMD_SUCCESS;
	}

};

class ModuleCustomTitle : public Module, public Whois::LineEventListener
{
 private:
	CommandTitle cmd;

 public:
	ModuleCustomTitle()
		: Module(VF_VENDOR | VF_OPTCOMMON, "Provides the TITLE command, custom titles for users")
		, Whois::LineEventListener(this)
		, cmd(this)
	{
	}

	void ReadConfig(ConfigStatus& status) override
	{
		ConfigTagList tags = ServerInstance->Config->ConfTags("title");
		CustomVhostMap newtitles;
		for (ConfigIter i = tags.first; i != tags.second; ++i)
		{
			reference<ConfigTag> tag = i->second;
			std::string name = tag->getString("name", "", 1);
			if (name.empty())
				throw ModuleException("<title:name> is empty at " + tag->getTagLocation());

			std::string pass = tag->getString("password");
			if (pass.empty())
				throw ModuleException("<title:password> is empty at " + tag->getTagLocation());

			const std::string hash = tag->getString("hash", "plaintext", 1);
			if (stdalgo::string::equalsci(hash, "plaintext"))
			{
				ServerInstance->Logs.Log(MODNAME, LOG_DEFAULT, "<title> tag for %s at %s contains an plain text password, this is insecure!",
					name.c_str(), tag->getTagLocation().c_str());
			}

			std::string host = tag->getString("host", "*@*", 1);
			std::string title = tag->getString("title");
			std::string vhost = tag->getString("vhost");
			CustomTitle config(name, pass, hash, host, title, vhost);
			newtitles.insert(std::make_pair(name, config));
		}
		cmd.configs.swap(newtitles);
	}

	// :kenny.chatspike.net 320 Brain Azhrarn :is getting paid to play games.
	ModResult OnWhoisLine(Whois::Context& whois, Numeric::Numeric& numeric) override
	{
		/* We use this and not OnWhois because this triggers for remote, too */
		if (numeric.GetNumeric() == 312)
		{
			/* Insert our numeric before 312 */
			const std::string* ctitle = cmd.ctitle.get(whois.GetTarget());
			if (ctitle)
			{
				whois.SendLine(RPL_WHOISSPECIAL, ctitle);
			}
		}
		/* Don't block anything */
		return MOD_RES_PASSTHRU;
	}
<<<<<<< HEAD
=======

	Version GetVersion() CXX11_OVERRIDE
	{
		return Version("Allows the server administrator to define accounts which can grant a custom title in /WHOIS and an optional virtual host.", VF_OPTCOMMON | VF_VENDOR);
	}
>>>>>>> c5680d64
};

MODULE_INIT(ModuleCustomTitle)<|MERGE_RESOLUTION|>--- conflicted
+++ resolved
@@ -118,7 +118,7 @@
 
  public:
 	ModuleCustomTitle()
-		: Module(VF_VENDOR | VF_OPTCOMMON, "Provides the TITLE command, custom titles for users")
+		: Module(VF_VENDOR | VF_OPTCOMMON, "Allows the server administrator to define accounts which can grant a custom title in /WHOIS and an optional virtual host.")
 		, Whois::LineEventListener(this)
 		, cmd(this)
 	{
@@ -171,14 +171,6 @@
 		/* Don't block anything */
 		return MOD_RES_PASSTHRU;
 	}
-<<<<<<< HEAD
-=======
-
-	Version GetVersion() CXX11_OVERRIDE
-	{
-		return Version("Allows the server administrator to define accounts which can grant a custom title in /WHOIS and an optional virtual host.", VF_OPTCOMMON | VF_VENDOR);
-	}
->>>>>>> c5680d64
 };
 
 MODULE_INIT(ModuleCustomTitle)