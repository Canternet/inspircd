/*
 * InspIRCd -- Internet Relay Chat Daemon
 *
 *   Copyright (C) 2014 Daniel Vassdal <shutter@canternet.org>
 *   Copyright (C) 2013-2015 Attila Molnar <attilamolnar@hush.com>
 *   Copyright (C) 2013, 2017, 2019 Sadie Powell <sadie@witchery.services>
 *   Copyright (C) 2012 Robby <robby@chatbelgie.be>
 *   Copyright (C) 2009-2010 Daniel De Graaf <danieldg@inspircd.org>
 *   Copyright (C) 2009 Uli Schlachter <psychon@inspircd.org>
 *   Copyright (C) 2009 Robin Burchell <robin+git@viroteck.net>
 *   Copyright (C) 2007 Dennis Friis <peavey@inspircd.org>
 *   Copyright (C) 2007 Craig Edwards <brain@inspircd.org>
 *
 * This file is part of InspIRCd.  InspIRCd is free software: you can
 * redistribute it and/or modify it under the terms of the GNU General Public
 * License as published by the Free Software Foundation, version 2.
 *
 * This program is distributed in the hope that it will be useful, but WITHOUT
 * ANY WARRANTY; without even the implied warranty of MERCHANTABILITY or FITNESS
 * FOR A PARTICULAR PURPOSE.  See the GNU General Public License for more
 * details.
 *
 * You should have received a copy of the GNU General Public License
 * along with this program.  If not, see <http://www.gnu.org/licenses/>.
 */


#include "inspircd.h"

static void JoinChannels(LocalUser* u, const std::string& chanlist)
{
	irc::commasepstream chans(chanlist);
	std::string chan;

	while (chans.GetToken(chan))
	{
		if (ServerInstance->IsChannel(chan))
			Channel::JoinUser(u, chan);
	}
}

class JoinTimer : public Timer
{
 private:
	LocalUser* const user;
	const std::string channels;
	SimpleExtItem<JoinTimer>& ext;

 public:
	JoinTimer(LocalUser* u, SimpleExtItem<JoinTimer>& ex, const std::string& chans, unsigned int delay)
		: Timer(delay, false)
		, user(u), channels(chans), ext(ex)
	{
		ServerInstance->Timers.AddTimer(this);
	}

	bool Tick(time_t time) override
	{
		if (user->chans.empty())
			JoinChannels(user, channels);

		ext.unset(user);
		return false;
	}
};

class ModuleConnJoin : public Module
{
 private:
	SimpleExtItem<JoinTimer> ext;
	std::string defchans;
	unsigned int defdelay;

 public:
	ModuleConnJoin()
		: Module(VF_VENDOR, "Forces users to join the specified channel(s) on connect")
		, ext(this, "join_timer", ExtensionItem::EXT_USER)
	{
	}

	void ReadConfig(ConfigStatus& status) override
	{
		ConfigTag* tag = ServerInstance->Config->ConfValue("autojoin");
		defchans = tag->getString("channel");
		defdelay = tag->getDuration("delay", 0, 0, 60*15);
	}

	void Prioritize() override
	{
<<<<<<< HEAD
		ServerInstance->Modules.SetPriority(this, I_OnPostConnect, PRIORITY_LAST);
=======
		return Version("Allows the server administrator to force users to join one or more channels on connect.", VF_VENDOR);
>>>>>>> c5680d64
	}

	void OnPostConnect(User* user) override
	{
		LocalUser* localuser = IS_LOCAL(user);
		if (!localuser)
			return;

		std::string chanlist = localuser->GetClass()->config->getString("autojoin");
		unsigned int chandelay = localuser->GetClass()->config->getDuration("autojoindelay", 0, 0, 60*15);

		if (chanlist.empty())
		{
			if (defchans.empty())
				return;
			chanlist = defchans;
			chandelay = defdelay;
		}

		if (!chandelay)
			JoinChannels(localuser, chanlist);
		else
			ext.set(localuser, new JoinTimer(localuser, ext, chanlist, chandelay));
	}
};

MODULE_INIT(ModuleConnJoin)<|MERGE_RESOLUTION|>--- conflicted
+++ resolved
@@ -73,7 +73,7 @@
 
  public:
 	ModuleConnJoin()
-		: Module(VF_VENDOR, "Forces users to join the specified channel(s) on connect")
+		: Module(VF_VENDOR, "Allows the server administrator to force users to join one or more channels on connect.")
 		, ext(this, "join_timer", ExtensionItem::EXT_USER)
 	{
 	}
@@ -87,11 +87,7 @@
 
 	void Prioritize() override
 	{
-<<<<<<< HEAD
 		ServerInstance->Modules.SetPriority(this, I_OnPostConnect, PRIORITY_LAST);
-=======
-		return Version("Allows the server administrator to force users to join one or more channels on connect.", VF_VENDOR);
->>>>>>> c5680d64
 	}
 
 	void OnPostConnect(User* user) override
