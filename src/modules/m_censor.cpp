/*
 * InspIRCd -- Internet Relay Chat Daemon
 *
 *   Copyright (C) 2009 Daniel De Graaf <danieldg@inspircd.org>
 *   Copyright (C) 2004, 2008-2009 Craig Edwards <craigedwards@brainbox.cc>
 *   Copyright (C) 2007 Dennis Friis <peavey@inspircd.org>
 *   Copyright (C) 2005, 2007 Robin Burchell <robin+git@viroteck.net>
 *
 * This file is part of InspIRCd.  InspIRCd is free software: you can
 * redistribute it and/or modify it under the terms of the GNU General Public
 * License as published by the Free Software Foundation, version 2.
 *
 * This program is distributed in the hope that it will be useful, but WITHOUT
 * ANY WARRANTY; without even the implied warranty of MERCHANTABILITY or FITNESS
 * FOR A PARTICULAR PURPOSE.  See the GNU General Public License for more
 * details.
 *
 * You should have received a copy of the GNU General Public License
 * along with this program.  If not, see <http://www.gnu.org/licenses/>.
 */


#include "inspircd.h"

typedef insp::flat_map<irc::string, irc::string> censor_t;

/** Handles usermode +G
 */
class CensorUser : public SimpleUserModeHandler
{
 public:
	CensorUser(Module* Creator) : SimpleUserModeHandler(Creator, "u_censor", 'G') { }
};

/** Handles channel mode +G
 */
class CensorChannel : public SimpleChannelModeHandler
{
 public:
	CensorChannel(Module* Creator) : SimpleChannelModeHandler(Creator, "censor", 'G') { }
};

class ModuleCensor : public Module
{
	censor_t censors;
	CensorUser cu;
	CensorChannel cc;

 public:
	ModuleCensor() : cu(this), cc(this) { }

	// format of a config entry is <badword text="shit" replace="poo">
	ModResult OnUserPreMessage(User* user, void* dest, int target_type, std::string& text, char status, CUList& exempt_list, MessageType msgtype) CXX11_OVERRIDE
	{
		if (!IS_LOCAL(user))
			return MOD_RES_PASSTHRU;

		bool active = false;

		if (target_type == TYPE_USER)
			active = ((User*)dest)->IsModeSet(cu);
		else if (target_type == TYPE_CHANNEL)
		{
			Channel* c = (Channel*)dest;
			active = c->IsModeSet(cc);
			ModResult res = ServerInstance->OnCheckExemption(user,c,"censor");

			if (res == MOD_RES_ALLOW)
				return MOD_RES_PASSTHRU;
		}

		if (!active)
			return MOD_RES_PASSTHRU;

		irc::string text2 = text.c_str();
		for (censor_t::iterator index = censors.begin(); index != censors.end(); index++)
		{
			if (text2.find(index->first) != irc::string::npos)
			{
				if (index->second.empty())
				{
<<<<<<< HEAD
					user->WriteNumeric(ERR_WORDFILTERED, ((Channel*)dest)->name, index->first, "Your message contained a censored word, and was blocked");
=======
					user->WriteNumeric(ERR_WORDFILTERED, "%s %s %s :Your message contained a censored word, and was blocked", user->nick.c_str(), ((target_type == TYPE_CHANNEL) ? ((Channel*)dest)->name.c_str() : ((User*)dest)->nick.c_str()), index->first.c_str());
>>>>>>> c7a26bc2
					return MOD_RES_DENY;
				}

				SearchAndReplace(text2, index->first, index->second);
			}
		}
		text = text2.c_str();
		return MOD_RES_PASSTHRU;
	}

	void ReadConfig(ConfigStatus& status) CXX11_OVERRIDE
	{
		/*
		 * reload our config file on rehash - we must destroy and re-allocate the classes
		 * to call the constructor again and re-read our data.
		 */
		censors.clear();

		ConfigTagList badwords = ServerInstance->Config->ConfTags("badword");
		for (ConfigIter i = badwords.first; i != badwords.second; ++i)
		{
			ConfigTag* tag = i->second;
			std::string str = tag->getString("text");
			irc::string pattern(str.c_str());
			str = tag->getString("replace");
			censors[pattern] = irc::string(str.c_str());
		}
	}

	Version GetVersion() CXX11_OVERRIDE
	{
		return Version("Provides user and channel +G mode",VF_VENDOR);
	}

};

MODULE_INIT(ModuleCensor)<|MERGE_RESOLUTION|>--- conflicted
+++ resolved
@@ -79,11 +79,7 @@
 			{
 				if (index->second.empty())
 				{
-<<<<<<< HEAD
-					user->WriteNumeric(ERR_WORDFILTERED, ((Channel*)dest)->name, index->first, "Your message contained a censored word, and was blocked");
-=======
-					user->WriteNumeric(ERR_WORDFILTERED, "%s %s %s :Your message contained a censored word, and was blocked", user->nick.c_str(), ((target_type == TYPE_CHANNEL) ? ((Channel*)dest)->name.c_str() : ((User*)dest)->nick.c_str()), index->first.c_str());
->>>>>>> c7a26bc2
+					user->WriteNumeric(ERR_WORDFILTERED, ((target_type == TYPE_CHANNEL) ? ((Channel*)dest)->name : ((User*)dest)->nick), index->first, "Your message contained a censored word, and was blocked");
 					return MOD_RES_DENY;
 				}
 
