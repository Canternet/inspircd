/*
 * InspIRCd -- Internet Relay Chat Daemon
 *
 *   Copyright (C) 2019 Matt Schatz <genius3000@g3k.solutions>
 *   Copyright (C) 2014 Googolplexed <googol@googolplexed.net>
 *   Copyright (C) 2013, 2017-2021 Sadie Powell <sadie@witchery.services>
 *   Copyright (C) 2012-2014 Attila Molnar <attilamolnar@hush.com>
 *   Copyright (C) 2012, 2019 Robby <robby@chatbelgie.be>
 *   Copyright (C) 2009-2010 Daniel De Graaf <danieldg@inspircd.org>
 *   Copyright (C) 2008, 2010 Craig Edwards <brain@inspircd.org>
 *   Copyright (C) 2008 Robin Burchell <robin+git@viroteck.net>
 *
 * This file is part of InspIRCd.  InspIRCd is free software: you can
 * redistribute it and/or modify it under the terms of the GNU General Public
 * License as published by the Free Software Foundation, version 2.
 *
 * This program is distributed in the hope that it will be useful, but WITHOUT
 * ANY WARRANTY; without even the implied warranty of MERCHANTABILITY or FITNESS
 * FOR A PARTICULAR PURPOSE.  See the GNU General Public License for more
 * details.
 *
 * You should have received a copy of the GNU General Public License
 * along with this program.  If not, see <http://www.gnu.org/licenses/>.
 */


#include "inspircd.h"
#include "xline.h"
#include "modules/server.h"
#include "modules/webirc.h"

class ModuleConnectBan final
	: public Module
	, public ServerProtocol::LinkEventListener
	, public WebIRC::EventListener
{
private:
	typedef std::map<irc::sockets::cidr_mask, unsigned int> ConnectMap;

	ConnectMap connects;
	unsigned long threshold;
	unsigned long banduration;
	unsigned int ipv4_cidr;
	unsigned int ipv6_cidr;
	unsigned long bootwait;
	unsigned long splitwait;
	time_t ignoreuntil;
	std::string banmessage;

	unsigned char GetRange(LocalUser* user)
	{
		int family = user->client_sa.family();
		switch (family)
		{
			case AF_INET:
				return ipv4_cidr;

			case AF_INET6:
				return ipv6_cidr;

			case AF_UNIX:
				// Ranges for UNIX sockets are ignored entirely.
				return 0;
		}

		// If we have reached this point then we have encountered a bug.
		ServerInstance->Logs.Log(MODNAME, LOG_DEBUG, "BUG: ModuleConnectBan::GetRange(): socket type %d is unknown!", family);
		return 0;
	}

	static bool IsExempt(LocalUser* user)
	{
		// E-lined and already banned users shouldn't be hit.
		if (user->exempt || user->quitting)
			return true;

		// Users in an exempt class shouldn't be hit.
		return user->GetClass() && !user->GetClass()->config->getBool("useconnectban", true);
	}

public:
	// Stop GCC warnings about the deprecated OnServerSplit event.
	using ServerProtocol::LinkEventListener::OnServerSplit;

	ModuleConnectBan()
		: Module(VF_VENDOR, "Z-lines IP addresses which make excessive connections to the server.")
		, ServerProtocol::LinkEventListener(this)
		, WebIRC::EventListener(this)
		, ignoreuntil(0)
	{
	}

	void Prioritize() override
	{
		Module* corexline = ServerInstance->Modules.Find("core_xline");
		ServerInstance->Modules.SetPriority(this, I_OnSetUserIP, PRIORITY_AFTER, corexline);
	}

	void ReadConfig(ConfigStatus& status) override
	{
		auto tag = ServerInstance->Config->ConfValue("connectban");

<<<<<<< HEAD
		ipv4_cidr = static_cast<unsigned int>(tag->getUInt("ipv4cidr", 32, 1, 32));
		ipv6_cidr = static_cast<unsigned int>(tag->getUInt("ipv6cidr", 128, 1, 128));
		threshold = tag->getUInt("threshold", 10, 1);
		bootwait = tag->getDuration("bootwait", 60*2);
		splitwait = tag->getDuration("splitwait", 60*2);
		banduration = tag->getDuration("banduration", 10*60, 1);
=======
		ipv4_cidr = tag->getUInt("ipv4cidr", ServerInstance->Config->c_ipv4_range, 1, 32);
		ipv6_cidr = tag->getUInt("ipv6cidr", ServerInstance->Config->c_ipv6_range, 1, 128);
		threshold = tag->getUInt("threshold", 10, 1);
		bootwait = tag->getDuration("bootwait", 60*2);
		splitwait = tag->getDuration("splitwait", 60*2);
		banduration = tag->getDuration("banduration", tag->getDuration("duration", 6*60*60), 1);
>>>>>>> 070d4143
		banmessage = tag->getString("banmessage", "Your IP range has been attempting to connect too many times in too short a duration. Wait a while, and you will be able to connect.");

		if (status.initial)
			ignoreuntil = ServerInstance->Time() + bootwait;
	}

	void OnWebIRCAuth(LocalUser* user, const WebIRC::FlagMap* flags) override
	{
		if (IsExempt(user))
			return;

		// HACK: Lower the connection attempts for the gateway IP address. The user
		// will be rechecked for connect spamming shortly after when their IP address
		// is changed and OnSetUserIP is called.
		irc::sockets::cidr_mask mask(user->client_sa, GetRange(user));
		ConnectMap::iterator iter = connects.find(mask);
		if (iter != connects.end() && iter->second)
			iter->second--;
	}

	void OnServerSplit(const Server* server, bool error) override
	{
		if (splitwait)
			ignoreuntil = std::max<time_t>(ignoreuntil, ServerInstance->Time() + splitwait);
	}

	void OnSetUserIP(LocalUser* u) override
	{
		if (IsExempt(u) || ignoreuntil > ServerInstance->Time())
			return;

		irc::sockets::cidr_mask mask(u->client_sa, GetRange(u));
		ConnectMap::iterator i = connects.find(mask);

		if (i != connects.end())
		{
			i->second++;

			if (i->second >= threshold)
			{
				// Create Z-line for set duration.
				ZLine* zl = new ZLine(ServerInstance->Time(), banduration, MODNAME "@" + ServerInstance->Config->ServerName, banmessage, mask.str());
				if (!ServerInstance->XLines->AddLine(zl, NULL))
				{
					delete zl;
					return;
				}
				std::string maskstr = mask.str();
<<<<<<< HEAD
				ServerInstance->SNO.WriteGlobalSno('x', "Z-line added by module m_connectban on %s to expire in %s (on %s): Connect flooding",
					maskstr.c_str(), InspIRCd::DurationString(zl->duration).c_str(), InspIRCd::TimeString(zl->expiry).c_str());
				ServerInstance->SNO.WriteGlobalSno('a', "Connect flooding from IP range %s (%lu)", maskstr.c_str(), threshold);
=======
				ServerInstance->SNO->WriteToSnoMask('x', "%s added a timed Z-line on %s, expires in %s (on %s): %s",
					zl->source.c_str(), maskstr.c_str(), InspIRCd::DurationString(zl->duration).c_str(),
					InspIRCd::TimeString(zl->expiry).c_str(), zl->reason.c_str());
				ServerInstance->SNO->WriteGlobalSno('a', "Connect flooding from IP range %s (%d)", maskstr.c_str(), threshold);
>>>>>>> 070d4143
				connects.erase(i);
				ServerInstance->XLines->ApplyLines();
			}
		}
		else
		{
			connects[mask] = 1;
		}
	}

	void OnGarbageCollect() override
	{
		ServerInstance->Logs.Log(MODNAME, LOG_DEBUG, "Clearing map.");
		connects.clear();
	}
};

MODULE_INIT(ModuleConnectBan)<|MERGE_RESOLUTION|>--- conflicted
+++ resolved
@@ -100,21 +100,12 @@
 	{
 		auto tag = ServerInstance->Config->ConfValue("connectban");
 
-<<<<<<< HEAD
-		ipv4_cidr = static_cast<unsigned int>(tag->getUInt("ipv4cidr", 32, 1, 32));
-		ipv6_cidr = static_cast<unsigned int>(tag->getUInt("ipv6cidr", 128, 1, 128));
+		ipv4_cidr = static_cast<unsigned int>(tag->getUInt("ipv4cidr", ServerInstance->Config->c_ipv4_range, 1, 32));
+		ipv6_cidr = static_cast<unsigned int>(tag->getUInt("ipv6cidr", ServerInstance->Config->c_ipv6_range, 1, 128));
 		threshold = tag->getUInt("threshold", 10, 1);
 		bootwait = tag->getDuration("bootwait", 60*2);
 		splitwait = tag->getDuration("splitwait", 60*2);
-		banduration = tag->getDuration("banduration", 10*60, 1);
-=======
-		ipv4_cidr = tag->getUInt("ipv4cidr", ServerInstance->Config->c_ipv4_range, 1, 32);
-		ipv6_cidr = tag->getUInt("ipv6cidr", ServerInstance->Config->c_ipv6_range, 1, 128);
-		threshold = tag->getUInt("threshold", 10, 1);
-		bootwait = tag->getDuration("bootwait", 60*2);
-		splitwait = tag->getDuration("splitwait", 60*2);
-		banduration = tag->getDuration("banduration", tag->getDuration("duration", 6*60*60), 1);
->>>>>>> 070d4143
+		banduration = tag->getDuration("banduration", 6*60*60, 1);
 		banmessage = tag->getString("banmessage", "Your IP range has been attempting to connect too many times in too short a duration. Wait a while, and you will be able to connect.");
 
 		if (status.initial)
@@ -163,16 +154,10 @@
 					return;
 				}
 				std::string maskstr = mask.str();
-<<<<<<< HEAD
-				ServerInstance->SNO.WriteGlobalSno('x', "Z-line added by module m_connectban on %s to expire in %s (on %s): Connect flooding",
-					maskstr.c_str(), InspIRCd::DurationString(zl->duration).c_str(), InspIRCd::TimeString(zl->expiry).c_str());
-				ServerInstance->SNO.WriteGlobalSno('a', "Connect flooding from IP range %s (%lu)", maskstr.c_str(), threshold);
-=======
-				ServerInstance->SNO->WriteToSnoMask('x', "%s added a timed Z-line on %s, expires in %s (on %s): %s",
+				ServerInstance->SNO.WriteToSnoMask('x', "%s added a timed Z-line on %s, expires in %s (on %s): %s",
 					zl->source.c_str(), maskstr.c_str(), InspIRCd::DurationString(zl->duration).c_str(),
 					InspIRCd::TimeString(zl->expiry).c_str(), zl->reason.c_str());
-				ServerInstance->SNO->WriteGlobalSno('a', "Connect flooding from IP range %s (%d)", maskstr.c_str(), threshold);
->>>>>>> 070d4143
+				ServerInstance->SNO.WriteGlobalSno('a', "Connect flooding from IP range %s (%lu)", maskstr.c_str(), threshold);
 				connects.erase(i);
 				ServerInstance->XLines->ApplyLines();
 			}
