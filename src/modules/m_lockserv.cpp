/*
 * InspIRCd -- Internet Relay Chat Daemon
 *
 *   Copyright (C) 2013, 2016-2018 Sadie Powell <sadie@witchery.services>
 *   Copyright (C) 2012-2013 Attila Molnar <attilamolnar@hush.com>
 *   Copyright (C) 2012, 2019 Robby <robby@chatbelgie.be>
 *   Copyright (C) 2010 Craig Edwards <brain@inspircd.org>
 *   Copyright (C) 2009-2010 Daniel De Graaf <danieldg@inspircd.org>
 *   Copyright (C) 2007-2008 Robin Burchell <robin+git@viroteck.net>
 *   Copyright (C) 2006-2007 Dennis Friis <peavey@inspircd.org>
 *
 * This file is part of InspIRCd.  InspIRCd is free software: you can
 * redistribute it and/or modify it under the terms of the GNU General Public
 * License as published by the Free Software Foundation, version 2.
 *
 * This program is distributed in the hope that it will be useful, but WITHOUT
 * ANY WARRANTY; without even the implied warranty of MERCHANTABILITY or FITNESS
 * FOR A PARTICULAR PURPOSE.  See the GNU General Public License for more
 * details.
 *
 * You should have received a copy of the GNU General Public License
 * along with this program.  If not, see <http://www.gnu.org/licenses/>.
 */


#include "inspircd.h"

/** Adds numerics
 * 988 <nick> <servername> :Closed for new connections
 * 989 <nick> <servername> :Open for new connections
 */
enum
{
	// InspIRCd-specific.
	RPL_SERVLOCKON = 988,
	RPL_SERVLOCKOFF = 989
};

class CommandLockserv : public Command
{
	std::string& locked;

 public:
	CommandLockserv(Module* Creator, std::string& lock) : Command(Creator, "LOCKSERV", 0, 1), locked(lock)
	{
		allow_empty_last_param = false;
		flags_needed = 'o';
	}

	CmdResult Handle(User* user, const Params& parameters) override
	{
		if (!locked.empty())
		{
			user->WriteNotice("The server is already locked.");
			return CMD_FAILURE;
		}

		locked = parameters.empty() ? "Server is temporarily closed. Please try again later." : parameters[0];
		user->WriteNumeric(RPL_SERVLOCKON, user->server->GetName(), "Closed for new connections");
		ServerInstance->SNO.WriteGlobalSno('a', "Oper %s used LOCKSERV to temporarily disallow new connections", user->nick.c_str());
		return CMD_SUCCESS;
	}
};

class CommandUnlockserv : public Command
{
	std::string& locked;

 public:
	CommandUnlockserv(Module* Creator, std::string& lock) : Command(Creator, "UNLOCKSERV", 0), locked(lock)
	{
		flags_needed = 'o';
	}

	CmdResult Handle(User* user, const Params& parameters) override
	{
		if (locked.empty())
		{
			user->WriteNotice("The server isn't locked.");
			return CMD_FAILURE;
		}

		locked.clear();
		user->WriteNumeric(RPL_SERVLOCKOFF, user->server->GetName(), "Open for new connections");
		ServerInstance->SNO.WriteGlobalSno('a', "Oper %s used UNLOCKSERV to allow new connections", user->nick.c_str());
		return CMD_SUCCESS;
	}
};

class ModuleLockserv : public Module
{
	std::string locked;
	CommandLockserv lockcommand;
	CommandUnlockserv unlockcommand;

 public:
	ModuleLockserv()
		: Module(VF_VENDOR, "Provides the LOCKSERV and UNLOCKSERV commands to lock the server and block all incoming connections until unlocked again")
		, lockcommand(this, locked)
		, unlockcommand(this, locked)
	{
	}

	void ReadConfig(ConfigStatus& status) override
	{
		// Emergency way to unlock
		if (!status.srcuser)
			locked.clear();
	}

	void OnModuleRehash(User* user, const std::string& param) override
	{
		if (irc::equals(param, "lockserv") && !locked.empty())
			locked.clear();
	}

	ModResult OnUserRegister(LocalUser* user) override
	{
		if (!locked.empty())
		{
			ServerInstance->Users.QuitUser(user, locked);
			return MOD_RES_DENY;
		}
		return MOD_RES_PASSTHRU;
	}

	ModResult OnCheckReady(LocalUser* user) override
	{
		return !locked.empty() ? MOD_RES_DENY : MOD_RES_PASSTHRU;
	}
<<<<<<< HEAD
=======

	Version GetVersion() CXX11_OVERRIDE
	{
		return Version("Adds the /LOCKSERV and /UNLOCKSERV commands which allows server operators to control whether users can connect to the local server.", VF_VENDOR);
	}
>>>>>>> c5680d64
};

MODULE_INIT(ModuleLockserv)<|MERGE_RESOLUTION|>--- conflicted
+++ resolved
@@ -95,7 +95,7 @@
 
  public:
 	ModuleLockserv()
-		: Module(VF_VENDOR, "Provides the LOCKSERV and UNLOCKSERV commands to lock the server and block all incoming connections until unlocked again")
+		: Module(VF_VENDOR, "Adds the /LOCKSERV and /UNLOCKSERV commands which allows server operators to control whether users can connect to the local server.")
 		, lockcommand(this, locked)
 		, unlockcommand(this, locked)
 	{
@@ -128,14 +128,6 @@
 	{
 		return !locked.empty() ? MOD_RES_DENY : MOD_RES_PASSTHRU;
 	}
-<<<<<<< HEAD
-=======
-
-	Version GetVersion() CXX11_OVERRIDE
-	{
-		return Version("Adds the /LOCKSERV and /UNLOCKSERV commands which allows server operators to control whether users can connect to the local server.", VF_VENDOR);
-	}
->>>>>>> c5680d64
 };
 
 MODULE_INIT(ModuleLockserv)