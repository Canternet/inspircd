/*
 * InspIRCd -- Internet Relay Chat Daemon
 *
 *   Copyright (C) 2013, 2018 Sadie Powell <sadie@witchery.services>
 *   Copyright (C) 2012-2013 Attila Molnar <attilamolnar@hush.com>
 *   Copyright (C) 2012, 2019 Robby <robby@chatbelgie.be>
 *   Copyright (C) 2009-2010 Daniel De Graaf <danieldg@inspircd.org>
 *   Copyright (C) 2009 Uli Schlachter <psychon@inspircd.org>
 *   Copyright (C) 2008 Craig Edwards <brain@inspircd.org>
 *
 * This file is part of InspIRCd.  InspIRCd is free software: you can
 * redistribute it and/or modify it under the terms of the GNU General Public
 * License as published by the Free Software Foundation, version 2.
 *
 * This program is distributed in the hope that it will be useful, but WITHOUT
 * ANY WARRANTY; without even the implied warranty of MERCHANTABILITY or FITNESS
 * FOR A PARTICULAR PURPOSE.  See the GNU General Public License for more
 * details.
 *
 * You should have received a copy of the GNU General Public License
 * along with this program.  If not, see <http://www.gnu.org/licenses/>.
 */


#include "inspircd.h"

class ModuleMapHide : public Module
{
 private:
	std::string url;

 public:
	ModuleMapHide()
		: Module(VF_VENDOR, "Replaces the output of the MAP and LINKS commands with an URL")
	{
	}

	void ReadConfig(ConfigStatus& status) override
	{
		url = ServerInstance->Config->ConfValue("security")->getString("maphide");
	}

	ModResult OnPreCommand(std::string& command, CommandBase::Params& parameters, LocalUser* user, bool validated) override
	{
		if (validated && !user->IsOper() && !url.empty() && (command == "MAP" || command == "LINKS"))
		{
			user->WriteNotice("/" + command + " has been disabled; visit " + url);
			return MOD_RES_DENY;
		}
		else
			return MOD_RES_PASSTHRU;
	}
<<<<<<< HEAD
=======

	Version GetVersion() CXX11_OVERRIDE
	{
		return Version("Allows the server administrator to replace the output of a /MAP and /LINKS with an URL.", VF_VENDOR);
	}
>>>>>>> c5680d64
};

MODULE_INIT(ModuleMapHide)<|MERGE_RESOLUTION|>--- conflicted
+++ resolved
@@ -31,7 +31,7 @@
 
  public:
 	ModuleMapHide()
-		: Module(VF_VENDOR, "Replaces the output of the MAP and LINKS commands with an URL")
+		: Module(VF_VENDOR, "Allows the server administrator to replace the output of a /MAP and /LINKS with an URL.")
 	{
 	}
 
@@ -50,14 +50,6 @@
 		else
 			return MOD_RES_PASSTHRU;
 	}
-<<<<<<< HEAD
-=======
-
-	Version GetVersion() CXX11_OVERRIDE
-	{
-		return Version("Allows the server administrator to replace the output of a /MAP and /LINKS with an URL.", VF_VENDOR);
-	}
->>>>>>> c5680d64
 };
 
 MODULE_INIT(ModuleMapHide)