/*
 * InspIRCd -- Internet Relay Chat Daemon
 *
 *   Copyright (C) 2009-2010 Daniel De Graaf <danieldg@inspircd.org>
 *   Copyright (C) 2005-2008 Craig Edwards <craigedwards@brainbox.cc>
 *   Copyright (C) 2007 Dennis Friis <peavey@inspircd.org>
 *   Copyright (C) 2006 Robin Burchell <robin+git@viroteck.net>
 *
 * This file is part of InspIRCd.  InspIRCd is free software: you can
 * redistribute it and/or modify it under the terms of the GNU General Public
 * License as published by the Free Software Foundation, version 2.
 *
 * This program is distributed in the hope that it will be useful, but WITHOUT
 * ANY WARRANTY; without even the implied warranty of MERCHANTABILITY or FITNESS
 * FOR A PARTICULAR PURPOSE.  See the GNU General Public License for more
 * details.
 *
 * You should have received a copy of the GNU General Public License
 * along with this program.  If not, see <http://www.gnu.org/licenses/>.
 */


#include "inspircd.h"
#include "listmode.h"

// Holds a timed ban
class TimedBan
{
 public:
	std::string mask;
	std::string setter;
	time_t expire;
	Channel* chan;
};

typedef std::vector<TimedBan> timedbans;
timedbans TimedBanList;

// Handle /TBAN
class CommandTban : public Command
{
	ChanModeReference banmode;

	bool IsBanSet(Channel* chan, const std::string& mask)
	{
		ListModeBase* banlm = static_cast<ListModeBase*>(*banmode);
		if (!banlm)
			return false;

		const ListModeBase::ModeList* bans = banlm->GetList(chan);
		if (bans)
		{
			for (ListModeBase::ModeList::const_iterator i = bans->begin(); i != bans->end(); ++i)
			{
				const ListModeBase::ListItem& ban = *i;
				if (!strcasecmp(ban.mask.c_str(), mask.c_str()))
					return true;
			}
		}

		return false;
	}

 public:
	CommandTban(Module* Creator)
		: Command(Creator,"TBAN", 3)
		, banmode(Creator, "ban")
	{
		syntax = "<channel> <duration> <banmask>";
	}

	CmdResult Handle(User* user, const Params& parameters) override
	{
		Channel* channel = ServerInstance->FindChan(parameters[0]);
		if (!channel)
		{
			user->WriteNumeric(Numerics::NoSuchChannel(parameters[0]));
			return CMD_FAILURE;
		}

		unsigned int cm = channel->GetPrefixValue(user);
		if (cm < HALFOP_VALUE)
		{
			user->WriteNumeric(ERR_CHANOPRIVSNEEDED, channel->name, "You do not have permission to set bans on this channel");
			return CMD_FAILURE;
		}

		TimedBan T;
		unsigned long duration;
		if (!InspIRCd::Duration(parameters[1], duration))
		{
			user->WriteNotice("Invalid ban time");
			return CMD_FAILURE;
		}
		unsigned long expire = duration + ServerInstance->Time();

		std::string mask = parameters[2];
		bool isextban = ((mask.size() > 2) && (mask[1] == ':'));
		if (!isextban && !InspIRCd::IsValidMask(mask))
			mask.append("!*@*");

		if (IsBanSet(channel, mask))
		{
			user->WriteNotice("Ban already set");
			return CMD_FAILURE;
		}

		Modes::ChangeList setban;
		setban.push_add(ServerInstance->Modes.FindMode('b', MODETYPE_CHANNEL), mask);
		// Pass the user (instead of ServerInstance->FakeClient) to ModeHandler::Process() to
		// make it so that the user sets the mode themselves
		ServerInstance->Modes.Process(user, channel, NULL, setban);
		if (ServerInstance->Modes.GetLastChangeList().empty())
		{
			user->WriteNotice("Invalid ban mask");
			return CMD_FAILURE;
		}

		T.mask = mask;
		T.setter = user->nick;
		T.expire = expire + (IS_REMOTE(user) ? 5 : 0);
		T.chan = channel;
		TimedBanList.push_back(T);

		const std::string message = InspIRCd::Format("Timed ban %s added by %s on %s lasting for %s.",
			mask.c_str(), user->nick.c_str(), channel->name.c_str(), InspIRCd::DurationString(duration).c_str());
		// If halfop is loaded, send notice to halfops and above, otherwise send to ops and above
		PrefixMode* mh = ServerInstance->Modes.FindPrefixMode('h');
		char pfxchar = (mh && mh->name == "halfop") ? mh->GetPrefix() : '@';

		ClientProtocol::Messages::Privmsg notice(ServerInstance->FakeClient, channel, message, MSG_NOTICE);
		channel->Write(ServerInstance->GetRFCEvents().privmsg, notice, pfxchar);
		ServerInstance->PI->SendChannelNotice(channel, pfxchar, message);
		return CMD_SUCCESS;
	}

	RouteDescriptor GetRouting(User* user, const Params& parameters) override
	{
		return ROUTE_BROADCAST;
	}
};

class BanWatcher : public ModeWatcher
{
 public:
	BanWatcher(Module* parent)
		: ModeWatcher(parent, "ban", MODETYPE_CHANNEL)
	{
	}

	void AfterMode(User* source, User* dest, Channel* chan, const std::string& banmask, bool adding) override
	{
		if (adding)
			return;

		for (timedbans::iterator i = TimedBanList.begin(); i != TimedBanList.end(); ++i)
		{
			if (i->chan != chan)
				continue;

			const std::string& target = i->mask;
			if (irc::equals(banmask, target))
			{
				TimedBanList.erase(i);
				break;
			}
		}
	}
};

class ChannelMatcher
{
	Channel* const chan;

 public:
	ChannelMatcher(Channel* ch)
		: chan(ch)
	{
	}

	bool operator()(const TimedBan& tb) const
	{
		return (tb.chan == chan);
	}
};

class ModuleTimedBans : public Module
{
	CommandTban cmd;
	BanWatcher banwatcher;

 public:
	ModuleTimedBans()
		: cmd(this)
		, banwatcher(this)
	{
	}

	void OnBackgroundTimer(time_t curtime) override
	{
		timedbans expired;
		for (timedbans::iterator i = TimedBanList.begin(); i != TimedBanList.end();)
		{
			if (curtime > i->expire)
			{
				expired.push_back(*i);
				i = TimedBanList.erase(i);
			}
			else
				++i;
		}

		for (timedbans::iterator i = expired.begin(); i != expired.end(); i++)
		{
			const std::string mask = i->mask;
			Channel* cr = i->chan;
<<<<<<< HEAD
			{
				const std::string expiry = "*** Timed ban on " + cr->name + " expired.";
				// If halfop is loaded, send notice to halfops and above, otherwise send to ops and above
				PrefixMode* mh = ServerInstance->Modes.FindPrefixMode('h');
				char pfxchar = (mh && mh->name == "halfop") ? mh->GetPrefix() : '@';

				ClientProtocol::Messages::Privmsg notice(ClientProtocol::Messages::Privmsg::nocopy, ServerInstance->FakeClient, cr, expiry, MSG_NOTICE);
				cr->Write(ServerInstance->GetRFCEvents().privmsg, notice, pfxchar);
				ServerInstance->PI->SendChannelNotice(cr, pfxchar, expiry);

				Modes::ChangeList setban;
				setban.push_remove(ServerInstance->Modes.FindMode('b', MODETYPE_CHANNEL), mask);
				ServerInstance->Modes.Process(ServerInstance->FakeClient, cr, NULL, setban);
			}
=======

			const std::string message = InspIRCd::Format("Timed ban %s set by %s on %s has expired.",
				mask.c_str(), i->setter.c_str(), cr->name.c_str());
			// If halfop is loaded, send notice to halfops and above, otherwise send to ops and above
			PrefixMode* mh = ServerInstance->Modes->FindPrefixMode('h');
			char pfxchar = (mh && mh->name == "halfop") ? mh->GetPrefix() : '@';

			ClientProtocol::Messages::Privmsg notice(ClientProtocol::Messages::Privmsg::nocopy, ServerInstance->FakeClient, cr, message, MSG_NOTICE);
			cr->Write(ServerInstance->GetRFCEvents().privmsg, notice, pfxchar);
			ServerInstance->PI->SendChannelNotice(cr, pfxchar, message);

			Modes::ChangeList setban;
			setban.push_remove(ServerInstance->Modes->FindMode('b', MODETYPE_CHANNEL), mask);
			ServerInstance->Modes->Process(ServerInstance->FakeClient, cr, NULL, setban);
>>>>>>> db45e2e6
		}
	}

	void OnChannelDelete(Channel* chan) override
	{
		// Remove all timed bans affecting the channel from internal bookkeeping
		TimedBanList.erase(std::remove_if(TimedBanList.begin(), TimedBanList.end(), ChannelMatcher(chan)), TimedBanList.end());
	}

	Version GetVersion() override
	{
		return Version("Provides the TBAN command, timed channel bans", VF_COMMON | VF_VENDOR);
	}
};

MODULE_INIT(ModuleTimedBans)<|MERGE_RESOLUTION|>--- conflicted
+++ resolved
@@ -214,27 +214,11 @@
 		{
 			const std::string mask = i->mask;
 			Channel* cr = i->chan;
-<<<<<<< HEAD
-			{
-				const std::string expiry = "*** Timed ban on " + cr->name + " expired.";
-				// If halfop is loaded, send notice to halfops and above, otherwise send to ops and above
-				PrefixMode* mh = ServerInstance->Modes.FindPrefixMode('h');
-				char pfxchar = (mh && mh->name == "halfop") ? mh->GetPrefix() : '@';
-
-				ClientProtocol::Messages::Privmsg notice(ClientProtocol::Messages::Privmsg::nocopy, ServerInstance->FakeClient, cr, expiry, MSG_NOTICE);
-				cr->Write(ServerInstance->GetRFCEvents().privmsg, notice, pfxchar);
-				ServerInstance->PI->SendChannelNotice(cr, pfxchar, expiry);
-
-				Modes::ChangeList setban;
-				setban.push_remove(ServerInstance->Modes.FindMode('b', MODETYPE_CHANNEL), mask);
-				ServerInstance->Modes.Process(ServerInstance->FakeClient, cr, NULL, setban);
-			}
-=======
 
 			const std::string message = InspIRCd::Format("Timed ban %s set by %s on %s has expired.",
 				mask.c_str(), i->setter.c_str(), cr->name.c_str());
 			// If halfop is loaded, send notice to halfops and above, otherwise send to ops and above
-			PrefixMode* mh = ServerInstance->Modes->FindPrefixMode('h');
+			PrefixMode* mh = ServerInstance->Modes.FindPrefixMode('h');
 			char pfxchar = (mh && mh->name == "halfop") ? mh->GetPrefix() : '@';
 
 			ClientProtocol::Messages::Privmsg notice(ClientProtocol::Messages::Privmsg::nocopy, ServerInstance->FakeClient, cr, message, MSG_NOTICE);
@@ -242,9 +226,8 @@
 			ServerInstance->PI->SendChannelNotice(cr, pfxchar, message);
 
 			Modes::ChangeList setban;
-			setban.push_remove(ServerInstance->Modes->FindMode('b', MODETYPE_CHANNEL), mask);
-			ServerInstance->Modes->Process(ServerInstance->FakeClient, cr, NULL, setban);
->>>>>>> db45e2e6
+			setban.push_remove(ServerInstance->Modes.FindMode('b', MODETYPE_CHANNEL), mask);
+			ServerInstance->Modes.Process(ServerInstance->FakeClient, cr, NULL, setban);
 		}
 	}
 
