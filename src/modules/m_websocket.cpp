/*
 * InspIRCd -- Internet Relay Chat Daemon
 *
 *   Copyright (C) 2019 iwalkalone <iwalkalone69@gmail.com>
 *   Copyright (C) 2017-2019 Sadie Powell <sadie@witchery.services>
 *   Copyright (C) 2016-2017 Attila Molnar <attilamolnar@hush.com>
 *
 * This file is part of InspIRCd.  InspIRCd is free software: you can
 * redistribute it and/or modify it under the terms of the GNU General Public
 * License as published by the Free Software Foundation, version 2.
 *
 * This program is distributed in the hope that it will be useful, but WITHOUT
 * ANY WARRANTY; without even the implied warranty of MERCHANTABILITY or FITNESS
 * FOR A PARTICULAR PURPOSE.  See the GNU General Public License for more
 * details.
 *
 * You should have received a copy of the GNU General Public License
 * along with this program.  If not, see <http://www.gnu.org/licenses/>.
 */

/// $CompilerFlags: -Ivendor_directory("utfcpp")


#include "inspircd.h"
#include "iohook.h"
#include "modules/hash.h"

#include <utf8.h>

static const char MagicGUID[] = "258EAFA5-E914-47DA-95CA-C5AB0DC85B11";
static const char whitespace[] = " \t\r\n";
static dynamic_reference_nocheck<HashProvider>* sha1;

struct WebSocketConfig
{
	typedef std::vector<std::string> OriginList;
	typedef std::vector<std::string> ProxyRanges;

	// The HTTP origins that can connect to the server.
	OriginList allowedorigins;

	// The IP ranges which send trustworthy X-Real-IP or X-Forwarded-For headers.
	ProxyRanges proxyranges;

	// Whether to send as UTF-8 text instead of binary data.
	bool sendastext;
};

class WebSocketHookProvider : public IOHookProvider
{
 public:
	WebSocketConfig config;
	WebSocketHookProvider(Module* mod)
		: IOHookProvider(mod, "websocket", IOHookProvider::IOH_UNKNOWN, true)
	{
	}

	void OnAccept(StreamSocket* sock, irc::sockets::sockaddrs* client, irc::sockets::sockaddrs* server) override;

	void OnConnect(StreamSocket* sock) override
	{
	}
};

class WebSocketHook : public IOHookMiddle
{
	class HTTPHeaderFinder
	{
		std::string::size_type bpos;
		std::string::size_type len;

	 public:
		bool Find(const std::string& req, const char* header, std::string::size_type headerlen, std::string::size_type maxpos)
		{
			std::string::size_type keybegin = req.find(header);
			if ((keybegin == std::string::npos) || (keybegin > maxpos) || (keybegin == 0) || (req[keybegin-1] != '\n'))
				return false;

			keybegin += headerlen;

			bpos = req.find_first_not_of(whitespace, keybegin, sizeof(whitespace)-1);
			if ((bpos == std::string::npos) || (bpos > maxpos))
				return false;

			const std::string::size_type epos = req.find_first_of(whitespace, bpos, sizeof(whitespace)-1);
			len = epos - bpos;

			return true;
		}

		std::string ExtractValue(const std::string& req) const
		{
			return std::string(req, bpos, len);
		}
	};

	enum OpCode
	{
		OP_CONTINUATION = 0x00,
		OP_TEXT = 0x01,
		OP_BINARY = 0x02,
		OP_CLOSE = 0x08,
		OP_PING = 0x09,
		OP_PONG = 0x0a
	};

	enum State
	{
		STATE_HTTPREQ,
		STATE_ESTABLISHED
	};

	static const unsigned char WS_MASKBIT = (1 << 7);
	static const unsigned char WS_FINBIT = (1 << 7);
	static const unsigned char WS_PAYLOAD_LENGTH_MAGIC_LARGE = 126;
	static const unsigned char WS_PAYLOAD_LENGTH_MAGIC_HUGE = 127;
	static const size_t WS_MAX_PAYLOAD_LENGTH_SMALL = 125;
	static const size_t WS_MAX_PAYLOAD_LENGTH_LARGE = 65535;
	static const size_t MAXHEADERSIZE = sizeof(uint64_t) + 2;

	// Clients sending ping or pong frames faster than this are killed
	static const time_t MINPINGPONGDELAY = 10;

	State state = STATE_HTTPREQ;
	time_t lastpingpong = 0;
	WebSocketConfig& config;

	static size_t FillHeader(unsigned char* outbuf, size_t sendlength, OpCode opcode)
	{
		size_t pos = 0;
		outbuf[pos++] = WS_FINBIT | opcode;

		if (sendlength <= WS_MAX_PAYLOAD_LENGTH_SMALL)
		{
			outbuf[pos++] = sendlength;
		}
		else if (sendlength <= WS_MAX_PAYLOAD_LENGTH_LARGE)
		{
			outbuf[pos++] = WS_PAYLOAD_LENGTH_MAGIC_LARGE;
			outbuf[pos++] = (sendlength >> 8) & 0xff;
			outbuf[pos++] = sendlength & 0xff;
		}
		else
		{
			outbuf[pos++] = WS_PAYLOAD_LENGTH_MAGIC_HUGE;
			const uint64_t len = sendlength;
			for (int i = sizeof(uint64_t)-1; i >= 0; i--)
				outbuf[pos++] = ((len >> i*8) & 0xff);
		}

		return pos;
	}

	static StreamSocket::SendQueue::Element PrepareSendQElem(size_t size, OpCode opcode)
	{
		unsigned char header[MAXHEADERSIZE];
		const size_t n = FillHeader(header, size, opcode);

		return StreamSocket::SendQueue::Element(reinterpret_cast<const char*>(header), n);
	}

	int HandleAppData(StreamSocket* sock, std::string& appdataout, bool allowlarge)
	{
		std::string& myrecvq = GetRecvQ();
		// Need 1 byte opcode, minimum 1 byte len, 4 bytes masking key
		if (myrecvq.length() < 6)
			return 0;

		const std::string& cmyrecvq = myrecvq;
		unsigned char len1 = (unsigned char)cmyrecvq[1];
		if (!(len1 & WS_MASKBIT))
		{
			sock->SetError("WebSocket protocol violation: unmasked client frame");
			return -1;
		}

		len1 &= ~WS_MASKBIT;

		// Assume the length is a single byte, if not, update values later
		unsigned int len = len1;
		unsigned int payloadstartoffset = 6;
		const unsigned char* maskkey = reinterpret_cast<const unsigned char*>(&cmyrecvq[2]);

		if (len1 == WS_PAYLOAD_LENGTH_MAGIC_LARGE)
		{
			// allowlarge is false for control frames according to the RFC meaning large pings, etc. are not allowed
			if (!allowlarge)
			{
				sock->SetError("WebSocket protocol violation: large control frame");
				return -1;
			}

			// Large frame, has 2 bytes len after the magic byte indicating the length
			// Need 1 byte opcode, 3 bytes len, 4 bytes masking key
			if (myrecvq.length() < 8)
				return 0;

			unsigned char len2 = (unsigned char)cmyrecvq[2];
			unsigned char len3 = (unsigned char)cmyrecvq[3];
			len = (len2 << 8) | len3;

			if (len <= WS_MAX_PAYLOAD_LENGTH_SMALL)
			{
				sock->SetError("WebSocket protocol violation: non-minimal length encoding used");
				return -1;
			}

			maskkey += 2;
			payloadstartoffset += 2;
		}
		else if (len1 == WS_PAYLOAD_LENGTH_MAGIC_HUGE)
		{
			sock->SetError("WebSocket: Huge frames are not supported");
			return -1;
		}

		if (myrecvq.length() < payloadstartoffset + len)
			return 0;

		unsigned int maskkeypos = 0;
		const std::string::iterator endit = myrecvq.begin() + payloadstartoffset + len;
		for (std::string::const_iterator i = myrecvq.begin() + payloadstartoffset; i != endit; ++i)
		{
			const unsigned char c = (unsigned char)*i;
			appdataout.push_back(c ^ maskkey[maskkeypos++]);
			maskkeypos %= 4;
		}

		myrecvq.erase(myrecvq.begin(), endit);
		return 1;
	}

	int HandlePingPongFrame(StreamSocket* sock, bool isping)
	{
		if (lastpingpong + MINPINGPONGDELAY >= ServerInstance->Time())
		{
			sock->SetError("WebSocket: Ping/pong flood");
			return -1;
		}

		lastpingpong = ServerInstance->Time();

		std::string appdata;
		const int result = HandleAppData(sock, appdata, false);
		// If it's a pong stop here regardless of the result so we won't generate a reply
		if ((result <= 0) || (!isping))
			return result;

		StreamSocket::SendQueue::Element elem = PrepareSendQElem(appdata.length(), OP_PONG);
		elem.append(appdata);
		GetSendQ().push_back(elem);

		SocketEngine::ChangeEventMask(sock, FD_ADD_TRIAL_WRITE);
		return 1;
	}

	int HandleWS(StreamSocket* sock, std::string& destrecvq)
	{
		if (GetRecvQ().empty())
			return 0;

		unsigned char opcode = (unsigned char)GetRecvQ().c_str()[0];
		switch (opcode & ~WS_FINBIT)
		{
			case OP_CONTINUATION:
			case OP_TEXT:
			case OP_BINARY:
			{
				std::string appdata;
				const int result = HandleAppData(sock, appdata, true);
				if (result != 1)
					return result;

				// Strip out any CR+LF which may have been erroneously sent.
				for (std::string::const_iterator iter = appdata.begin(); iter != appdata.end(); ++iter)
				{
					if (*iter != '\r' && *iter != '\n')
						destrecvq.push_back(*iter);
				}

				// If we are on the final message of this block append a line terminator.
				if (opcode & WS_FINBIT)
					destrecvq.append("\r\n");

				return 1;
			}

			case OP_PING:
			{
				return HandlePingPongFrame(sock, true);
			}

			case OP_PONG:
			{
				// A pong frame may be sent unsolicited, so we have to handle it.
				// It may carry application data which we need to remove from the recvq as well.
				return HandlePingPongFrame(sock, false);
			}

			case OP_CLOSE:
			{
				sock->SetError("Connection closed");
				return -1;
			}

			default:
			{
				sock->SetError("WebSocket: Invalid opcode");
				return -1;
			}
		}
	}

	void FailHandshake(StreamSocket* sock, const char* httpreply, const char* sockerror)
	{
		GetSendQ().push_back(StreamSocket::SendQueue::Element(httpreply));
		sock->DoWrite();
		sock->SetError(sockerror);
	}

	int HandleHTTPReq(StreamSocket* sock)
	{
		std::string& recvq = GetRecvQ();
		const std::string::size_type reqend = recvq.find("\r\n\r\n");
		if (reqend == std::string::npos)
			return 0;

		bool allowedorigin = false;
		HTTPHeaderFinder originheader;
		if (originheader.Find(recvq, "Origin:", 7, reqend))
		{
			const std::string origin = originheader.ExtractValue(recvq);
			for (WebSocketConfig::OriginList::const_iterator iter = config.allowedorigins.begin(); iter != config.allowedorigins.end(); ++iter)
			{
				if (InspIRCd::Match(origin, *iter, ascii_case_insensitive_map))
				{
					allowedorigin = true;
					break;
				}
			}
		}

		if (!allowedorigin)
		{
			FailHandshake(sock, "HTTP/1.1 403 Forbidden\r\nConnection: close\r\n\r\n", "WebSocket: Received HTTP request from a non-whitelisted origin");
			return -1;
		}

		if (!config.proxyranges.empty() && sock->type == StreamSocket::SS_USER)
		{
			LocalUser* luser = static_cast<UserIOHandler*>(sock)->user;
			irc::sockets::sockaddrs realsa(luser->client_sa);

			HTTPHeaderFinder proxyheader;
			if (proxyheader.Find(recvq, "X-Real-IP:", 10, reqend)
				&& irc::sockets::aptosa(proxyheader.ExtractValue(recvq), realsa.port(), realsa))
			{
				// Nothing to do here.
			}
			else if (proxyheader.Find(recvq, "X-Forwarded-For:", 16, reqend)
				&& irc::sockets::aptosa(proxyheader.ExtractValue(recvq), realsa.port(), realsa))
			{
				// Nothing to do here.
			}

			for (WebSocketConfig::ProxyRanges::const_iterator iter = config.proxyranges.begin(); iter != config.proxyranges.end(); ++iter)
			{
				if (InspIRCd::MatchCIDR(luser->GetIPString(), *iter, ascii_case_insensitive_map))
				{
					// Give the user their real IP address.
					if (realsa != luser->client_sa)
						luser->SetClientIP(realsa);
					break;
				}
			}
		}


		HTTPHeaderFinder keyheader;
		if (!keyheader.Find(recvq, "Sec-WebSocket-Key:", 18, reqend))
		{
			FailHandshake(sock, "HTTP/1.1 501 Not Implemented\r\nConnection: close\r\n\r\n", "WebSocket: Received HTTP request which is not a websocket upgrade");
			return -1;
		}

		if (!*sha1)
		{
			FailHandshake(sock, "HTTP/1.1 503 Service Unavailable\r\nConnection: close\r\n\r\n", "WebSocket: SHA-1 provider missing");
			return -1;
		}

		state = STATE_ESTABLISHED;

		std::string key = keyheader.ExtractValue(recvq);
		key.append(MagicGUID);

		std::string reply = "HTTP/1.1 101 Switching Protocols\r\nUpgrade: websocket\r\nConnection: Upgrade\r\nSec-WebSocket-Accept: ";
		reply.append(BinToBase64((*sha1)->GenerateRaw(key), NULL, '=')).append("\r\n\r\n");
		GetSendQ().push_back(StreamSocket::SendQueue::Element(reply));

		SocketEngine::ChangeEventMask(sock, FD_ADD_TRIAL_WRITE);

		recvq.erase(0, reqend + 4);

		return 1;
	}

 public:
	WebSocketHook(IOHookProvider* Prov, StreamSocket* sock, WebSocketConfig& cfg)
		: IOHookMiddle(Prov)
		, config(cfg)
	{
		sock->AddIOHook(this);
	}

	int OnStreamSocketWrite(StreamSocket* sock, StreamSocket::SendQueue& uppersendq) override
	{
		StreamSocket::SendQueue& mysendq = GetSendQ();

		// Return 1 to allow sending back an error HTTP response
		if (state != STATE_ESTABLISHED)
			return (mysendq.empty() ? 0 : 1);

		std::string message;
		for (StreamSocket::SendQueue::const_iterator elem = uppersendq.begin(); elem != uppersendq.end(); ++elem)
		{
			for (StreamSocket::SendQueue::Element::const_iterator chr = elem->begin(); chr != elem->end(); ++chr)
			{
				if (*chr == '\n')
				{
					// We have found an entire message. Send it in its own frame.
					if (config.sendastext)
					{
						// If we send messages as text then we need to ensure they are valid UTF-8.
						std::string encoded;
						utf8::replace_invalid(message.begin(), message.end(), std::back_inserter(encoded));

						mysendq.push_back(PrepareSendQElem(encoded.length(), OP_TEXT));
						mysendq.push_back(encoded);
					}
					else
					{
						// Otherwise, send the raw message as a binary frame.
						mysendq.push_back(PrepareSendQElem(message.length(), OP_BINARY));
						mysendq.push_back(message);
					}
					message.clear();
				}
				else if (*chr != '\r')
				{
					message.push_back(*chr);
				}
			}
		}

		// Empty the upper send queue and push whatever is left back onto it.
		uppersendq.clear();
		if (!message.empty())
		{
			uppersendq.push_back(message);
			return 0;
		}

		return 1;
	}

	int OnStreamSocketRead(StreamSocket* sock, std::string& destrecvq) override
	{
		if (state == STATE_HTTPREQ)
		{
			int httpret = HandleHTTPReq(sock);
			if (httpret <= 0)
				return httpret;
		}

		int wsret;
		do
		{
			wsret = HandleWS(sock, destrecvq);
		}
		while ((!GetRecvQ().empty()) && (wsret > 0));

		return wsret;
	}

	void OnStreamSocketClose(StreamSocket* sock) override
	{
	}
};

void WebSocketHookProvider::OnAccept(StreamSocket* sock, irc::sockets::sockaddrs* client, irc::sockets::sockaddrs* server)
{
	new WebSocketHook(this, sock, config);
}

class ModuleWebSocket : public Module
{
 private:
	dynamic_reference_nocheck<HashProvider> hash;
	reference<WebSocketHookProvider> hookprov;

 public:
	ModuleWebSocket()
		: Module(VF_VENDOR, "Provides RFC 6455 WebSocket support")
		, hash(this, "hash/sha1")
		, hookprov(new WebSocketHookProvider(this))
	{
		sha1 = &hash;
	}

	void ReadConfig(ConfigStatus& status) override
	{
		ConfigTagList tags = ServerInstance->Config->ConfTags("wsorigin");
		if (tags.first == tags.second)
			throw ModuleException("You have loaded the websocket module but not configured any allowed origins!");

		WebSocketConfig config;
		for (ConfigIter i = tags.first; i != tags.second; ++i)
		{
			ConfigTag* tag = i->second;

			// Ensure that we have the <wsorigin:allow> parameter.
			const std::string allow = tag->getString("allow");
			if (allow.empty())
				throw ModuleException("<wsorigin:allow> is a mandatory field, at " + tag->getTagLocation());

			config.allowedorigins.push_back(allow);
		}

		ConfigTag* tag = ServerInstance->Config->ConfValue("websocket");
		config.sendastext = tag->getBool("sendastext", true);

		irc::spacesepstream proxyranges(tag->getString("proxyranges"));
		for (std::string proxyrange; proxyranges.GetToken(proxyrange); )
			config.proxyranges.push_back(proxyrange);

		// Everything is okay; apply the new config.
		hookprov->config = config;
	}

	void OnCleanup(ExtensionItem::ExtensibleType type, Extensible* item) override
	{
		if (type != ExtensionItem::EXT_USER)
			return;

		LocalUser* user = IS_LOCAL(static_cast<User*>(item));
		if ((user) && (user->eh.GetModHook(this)))
			ServerInstance->Users.QuitUser(user, "WebSocket module unloading");
	}
<<<<<<< HEAD
=======

	Version GetVersion() CXX11_OVERRIDE
	{
		return Version("Allows WebSocket clients to connect to the IRC server.", VF_VENDOR);
	}
>>>>>>> c5680d64
};

MODULE_INIT(ModuleWebSocket)<|MERGE_RESOLUTION|>--- conflicted
+++ resolved
@@ -501,7 +501,7 @@
 
  public:
 	ModuleWebSocket()
-		: Module(VF_VENDOR, "Provides RFC 6455 WebSocket support")
+		: Module(VF_VENDOR, "Allows WebSocket clients to connect to the IRC server.")
 		, hash(this, "hash/sha1")
 		, hookprov(new WebSocketHookProvider(this))
 	{
@@ -547,14 +547,6 @@
 		if ((user) && (user->eh.GetModHook(this)))
 			ServerInstance->Users.QuitUser(user, "WebSocket module unloading");
 	}
-<<<<<<< HEAD
-=======
-
-	Version GetVersion() CXX11_OVERRIDE
-	{
-		return Version("Allows WebSocket clients to connect to the IRC server.", VF_VENDOR);
-	}
->>>>>>> c5680d64
 };
 
 MODULE_INIT(ModuleWebSocket)