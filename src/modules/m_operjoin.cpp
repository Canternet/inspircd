--- conflicted
+++ resolved
@@ -34,7 +34,7 @@
 
 	public:
 		ModuleOperjoin()
-			: Module(VF_VENDOR, "Forces opers to join the specified channel(s) on oper-up")
+			: Module(VF_VENDOR, "Allows the server administrator to force server operators to join one or more channels when logging into their server operator account.")
 		{
 		}
 
@@ -50,16 +50,7 @@
 				operChans.push_back(channame);
 		}
 
-<<<<<<< HEAD
 		void OnPostOper(User* user, const std::string &opertype, const std::string &opername) override
-=======
-		Version GetVersion() CXX11_OVERRIDE
-		{
-			return Version("Allows the server administrator to force server operators to join one or more channels when logging into their server operator account.", VF_VENDOR);
-		}
-
-		void OnPostOper(User* user, const std::string &opertype, const std::string &opername) CXX11_OVERRIDE
->>>>>>> c5680d64
 		{
 			LocalUser* localuser = IS_LOCAL(user);
 			if (!localuser)
