--- conflicted
+++ resolved
@@ -134,14 +134,6 @@
 
 	if ((ts + len) > ServerInstance->Time())
 	{
-<<<<<<< HEAD
-		if (channel->GetPrefixValue(user) < VOICE_VALUE)
-		{
-			const std::string message = InspIRCd::Format("You cannot send messages to this channel until you have been a member for %ld seconds.", len);
-			user->WriteNumeric(Numerics::CannotSendTo(channel, message));
-			return MOD_RES_DENY;
-		}
-=======
 		ModResult res = CheckExemption::Call(exemptionprov, user, channel, "delaymsg");
 		if (res == MOD_RES_ALLOW)
 			return MOD_RES_PASSTHRU;
@@ -149,10 +141,9 @@
 		if (user->HasPrivPermission("channels/ignore-delaymsg"))
 			return MOD_RES_PASSTHRU;
 
-		const std::string message = InspIRCd::Format("You cannot send messages to this channel until you have been a member for %d seconds.", len);
+		const std::string message = InspIRCd::Format("You cannot send messages to this channel until you have been a member for %ld seconds.", len);
 		user->WriteNumeric(Numerics::CannotSendTo(channel, message));
 		return MOD_RES_DENY;
->>>>>>> 8342d531
 	}
 	else
 	{
