--- conflicted
+++ resolved
@@ -47,30 +47,16 @@
 class ModuleDelayMsg : public Module
 {
 	DelayMsgMode djm;
+	bool allownotice;
  public:
 	ModuleDelayMsg() : djm(this)
 	{
 	}
 
-<<<<<<< HEAD
 	Version GetVersion() CXX11_OVERRIDE;
 	void OnUserJoin(Membership* memb, bool sync, bool created, CUList&) CXX11_OVERRIDE;
 	ModResult OnUserPreMessage(User* user, void* dest, int target_type, std::string& text, char status, CUList& exempt_list, MessageType msgtype) CXX11_OVERRIDE;
-=======
-	void init()
-	{
-		ServerInstance->Modules->AddService(djm);
-		ServerInstance->Modules->AddService(djm.jointime);
-		Implementation eventlist[] = { I_OnUserJoin, I_OnUserPreMessage, I_OnRehash };
-		ServerInstance->Modules->Attach(eventlist, this, sizeof(eventlist)/sizeof(Implementation));
-		OnRehash(NULL);
-	}
-	Version GetVersion();
-	void OnUserJoin(Membership* memb, bool sync, bool created, CUList&);
-	ModResult OnUserPreMessage(User* user, void* dest, int target_type, std::string &text, char status, CUList &exempt_list);
-	ModResult OnUserPreNotice(User* user, void* dest, int target_type, std::string& text, char status, CUList& exempt_list);
-	void OnRehash(User* user);
->>>>>>> c99a4396
+	void ReadConfig(ConfigStatus& status) CXX11_OVERRIDE;
 };
 
 ModeAction DelayMsgMode::OnSet(User* source, Channel* chan, std::string& parameter)
@@ -113,7 +99,7 @@
 	if ((!user) || (!IS_LOCAL(user)))
 		return MOD_RES_PASSTHRU;
 
-	if ((target_type != TYPE_CHANNEL) || (msgtype != MSG_PRIVMSG))
+	if ((target_type != TYPE_CHANNEL) || ((!allownotice) && (msgtype == MSG_NOTICE)))
 		return MOD_RES_PASSTHRU;
 
 	Channel* channel = (Channel*) dest;
@@ -146,22 +132,10 @@
 	return MOD_RES_PASSTHRU;
 }
 
-<<<<<<< HEAD
-MODULE_INIT(ModuleDelayMsg)
-=======
-ModResult ModuleDelayMsg::OnUserPreNotice(User* user, void* dest, int target_type, std::string& text, char status, CUList& exempt_list)
+void ModuleDelayMsg::ReadConfig(ConfigStatus& status)
 {
-	return OnUserPreMessage(user, dest, target_type, text, status, exempt_list);
+	ConfigTag* tag = ServerInstance->Config->ConfValue("delaymsg");
+	allownotice = tag->getBool("allownotice", true);
 }
 
-void ModuleDelayMsg::OnRehash(User* user)
-{
-	ConfigTag* tag = ServerInstance->Config->ConfValue("delaymsg");
-	if (tag->getBool("allownotice", true))
-		ServerInstance->Modules->Detach(I_OnUserPreNotice, this);
-	else
-		ServerInstance->Modules->Attach(I_OnUserPreNotice, this);
-}
-
-MODULE_INIT(ModuleDelayMsg)
->>>>>>> c99a4396
+MODULE_INIT(ModuleDelayMsg)