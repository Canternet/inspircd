/*
 * InspIRCd -- Internet Relay Chat Daemon
 *
 *   Copyright (C) 2021 Herman <GermanAizek@yandex.ru>
 *   Copyright (C) 2016 Adam <Adam@anope.org>
 *   Copyright (C) 2014 Mantas Mikulėnas <grawity@gmail.com>
 *   Copyright (C) 2013-2016, 2018 Attila Molnar <attilamolnar@hush.com>
 *   Copyright (C) 2013, 2017-2020 Sadie Powell <sadie@witchery.services>
 *   Copyright (C) 2013 Daniel Vassdal <shutter@canternet.org>
 *   Copyright (C) 2012, 2019 Robby <robby@chatbelgie.be>
 *   Copyright (C) 2009-2010 Daniel De Graaf <danieldg@inspircd.org>
 *   Copyright (C) 2008, 2010 Craig Edwards <brain@inspircd.org>
 *   Copyright (C) 2008 Thomas Stagner <aquanight@inspircd.org>
 *
 * This file is part of InspIRCd.  InspIRCd is free software: you can
 * redistribute it and/or modify it under the terms of the GNU General Public
 * License as published by the Free Software Foundation, version 2.
 *
 * This program is distributed in the hope that it will be useful, but WITHOUT
 * ANY WARRANTY; without even the implied warranty of MERCHANTABILITY or FITNESS
 * FOR A PARTICULAR PURPOSE.  See the GNU General Public License for more
 * details.
 *
 * You should have received a copy of the GNU General Public License
 * along with this program.  If not, see <http://www.gnu.org/licenses/>.
 */


#include "inspircd.h"
#include "modules/account.h"
#include "modules/cap.h"
#include "modules/server.h"
#include "modules/ssl.h"

enum
{
	// From IRCv3 sasl-3.1
	RPL_SASLSUCCESS = 903,
	ERR_SASLFAIL = 904,
	ERR_SASLTOOLONG = 905,
	ERR_SASLABORTED = 906,
	RPL_SASLMECHS = 908
};

static std::string sasl_target;

class ServerTracker final
	: public ServerProtocol::LinkEventListener
{
private:
	bool online;

	void Update(const Server* server, bool linked)
	{
		if (sasl_target == "*")
			return;

		if (InspIRCd::Match(server->GetName(), sasl_target))
		{
			ServerInstance->Logs.Log(MODNAME, LOG_VERBOSE, "SASL target server \"%s\" %s", sasl_target.c_str(), (linked ? "came online" : "went offline"));
			online = linked;
		}
	}

	void OnServerLink(const Server* server) override
	{
		Update(server, true);
	}

	void OnServerSplit(const Server* server, bool error) override
	{
		Update(server, false);
	}

public:
	ServerTracker(Module* mod)
		: ServerProtocol::LinkEventListener(mod)
	{
		Reset();
	}

	void Reset()
	{
		if (sasl_target == "*")
		{
			online = true;
			return;
		}

		online = false;

		ProtocolInterface::ServerList servers;
		ServerInstance->PI->GetServerList(servers);
		for (const auto& server : servers)
		{
			if (InspIRCd::Match(server.servername, sasl_target))
			{
				online = true;
				break;
			}
		}
	}

	bool IsOnline() const { return online; }
};

class SASLCap final
	: public Cap::Capability
{
private:
	std::string mechlist;
	const ServerTracker& servertracker;
	UserCertificateAPI sslapi;

	bool OnRequest(LocalUser* user, bool adding) override
	{
		if (requiressl && sslapi && !sslapi->GetCertificate(user))
			return false;

		// Servers MUST NAK any sasl capability request if the authentication layer
		// is unavailable.
		return servertracker.IsOnline();
	}

	bool OnList(LocalUser* user) override
	{
		if (requiressl && sslapi && !sslapi->GetCertificate(user))
			return false;

		// Servers MUST NOT advertise the sasl capability if the authentication layer
		// is unavailable.
		return servertracker.IsOnline();
	}

	const std::string* GetValue(LocalUser* user) const override
	{
		return &mechlist;
	}

public:
	bool requiressl;
	SASLCap(Module* mod, const ServerTracker& tracker)
		: Cap::Capability(mod, "sasl")
		, servertracker(tracker)
		, sslapi(mod)
	{
	}

	void SetMechlist(const std::string& newmechlist)
	{
		if (mechlist == newmechlist)
			return;

		mechlist = newmechlist;
		NotifyValueChange();
	}
};

enum SaslState { SASL_INIT, SASL_COMM, SASL_DONE };
enum SaslResult { SASL_OK, SASL_FAIL, SASL_ABORT };

static void SendSASL(LocalUser* user, const std::string& agent, char mode, const std::vector<std::string>& parameters)
{
	CommandBase::Params params;
	params.push_back(user->uuid);
	params.push_back(agent);
	params.push_back(ConvToStr(mode));
	params.insert(params.end(), parameters.begin(), parameters.end());
	ServerInstance->PI->SendEncapsulatedData(sasl_target, "SASL", params);
}

static ClientProtocol::EventProvider* g_protoev;

/**
 * Tracks SASL authentication state like charybdis does. --nenolod
 */
class SaslAuthenticator final
{
private:
	std::string agent;
	LocalUser* user;
	SaslState state = SASL_INIT;
	SaslResult result;
	bool state_announced = false;

	void SendHostIP(UserCertificateAPI& sslapi)
	{
		std::vector<std::string> params;
		params.reserve(3);
		params.push_back(user->GetRealHost());
		params.push_back(user->GetIPString());
		params.push_back(sslapi && sslapi->GetCertificate(user) ? "S" : "P");

		SendSASL(user, "*", 'H', params);
	}

public:
	SaslAuthenticator(LocalUser* user_, const std::string& method, UserCertificateAPI& sslapi)
		: user(user_)
	{
		SendHostIP(sslapi);

		std::vector<std::string> params;
		params.push_back(method);

		const std::string fp = sslapi ? sslapi->GetFingerprint(user) : "";
		if (!fp.empty())
			params.push_back(fp);

		SendSASL(user, "*", 'S', params);
	}

	SaslResult GetSaslResult(const std::string &result_)
	{
		if (result_ == "F")
			return SASL_FAIL;

		if (result_ == "A")
			return SASL_ABORT;

		return SASL_OK;
	}

	/* checks for and deals with a state change. */
	SaslState ProcessInboundMessage(const CommandBase::Params& msg)
	{
		switch (this->state)
		{
			case SASL_INIT:
				this->agent = msg[0];
				this->state = SASL_COMM;
				[[fallthrough]];

			case SASL_COMM:
				if (msg[0] != this->agent)
					return this->state;

				if (msg.size() < 4)
					return this->state;

				if (msg[2] == "C")
				{
					LocalUser* const localuser = IS_LOCAL(user);
					if (localuser)
					{
						ClientProtocol::Message authmsg("AUTHENTICATE");
						authmsg.PushParamRef(msg[3]);
						ClientProtocol::Event authevent(*g_protoev, authmsg);
						localuser->Send(authevent);
					}
				}
				else if (msg[2] == "D")
				{
					this->state = SASL_DONE;
					this->result = this->GetSaslResult(msg[3]);
				}
				else if (msg[2] == "M")
					this->user->WriteNumeric(RPL_SASLMECHS, msg[3], "are available SASL mechanisms");
				else
					ServerInstance->Logs.Log(MODNAME, LOG_DEFAULT, "Services sent an unknown SASL message \"%s\" \"%s\"", msg[2].c_str(), msg[3].c_str());
				break;

			case SASL_DONE:
				break;
		}

		return this->state;
	}

	void Abort()
	{
		this->state = SASL_DONE;
		this->result = SASL_ABORT;
	}

	bool SendClientMessage(const std::vector<std::string>& parameters)
	{
		if (this->state != SASL_COMM)
			return true;

		SendSASL(this->user, this->agent, 'C', parameters);

		if (parameters[0].c_str()[0] == '*')
		{
			this->Abort();
			return false;
		}

		return true;
	}

	void AnnounceState()
	{
		if (this->state_announced)
			return;

		switch (this->result)
		{
		case SASL_OK:
			this->user->WriteNumeric(RPL_SASLSUCCESS, "SASL authentication successful");
			break;
		case SASL_ABORT:
			this->user->WriteNumeric(ERR_SASLABORTED, "SASL authentication aborted");
			break;
		case SASL_FAIL:
			this->user->WriteNumeric(ERR_SASLFAIL, "SASL authentication failed");
			break;
		}

		this->state_announced = true;
	}
};

class CommandAuthenticate final
	: public SplitCommand
{
private:
	// The maximum length of an AUTHENTICATE request.
	static constexpr size_t MAX_AUTHENTICATE_SIZE = 400;

public:
	SimpleExtItem<SaslAuthenticator>& authExt;
	Cap::Capability& cap;
	UserCertificateAPI sslapi;

	CommandAuthenticate(Module* Creator, SimpleExtItem<SaslAuthenticator>& ext, Cap::Capability& Cap)
		: SplitCommand(Creator, "AUTHENTICATE", 1)
		, authExt(ext)
		, cap(Cap)
		, sslapi(Creator)
	{
		works_before_reg = true;
		allow_empty_last_param = false;
	}

	CmdResult HandleLocal(LocalUser* user, const Params& parameters) override
	{
		{
			if (!cap.IsEnabled(user))
				return CmdResult::FAILURE;

			if (parameters[0].find(' ') != std::string::npos || parameters[0][0] == ':')
				return CmdResult::FAILURE;

			if (parameters[0].length() > MAX_AUTHENTICATE_SIZE)
			{
				user->WriteNumeric(ERR_SASLTOOLONG, "SASL message too long");
				return CmdResult::FAILURE;
			}

			SaslAuthenticator *sasl = authExt.Get(user);
			if (!sasl)
				authExt.SetFwd(user, user, parameters[0], sslapi);
			else if (sasl->SendClientMessage(parameters) == false)	// IAL abort extension --nenolod
			{
				sasl->AnnounceState();
				authExt.Unset(user);
			}
		}
		return CmdResult::FAILURE;
	}
};

class CommandSASL final
	: public Command
{
public:
	SimpleExtItem<SaslAuthenticator>& authExt;
	CommandSASL(Module* Creator, SimpleExtItem<SaslAuthenticator>& ext) : Command(Creator, "SASL", 2), authExt(ext)
	{
		this->access_needed = CmdAccess::SERVER; // should not be called by users
	}

	CmdResult Handle(User* user, const Params& parameters) override
	{
		User* target = ServerInstance->Users.FindUUID(parameters[1]);
		if (!target)
		{
			ServerInstance->Logs.Log(MODNAME, LOG_DEBUG, "User not found in sasl ENCAP event: %s", parameters[1].c_str());
			return CmdResult::FAILURE;
		}

		SaslAuthenticator *sasl = authExt.Get(target);
		if (!sasl)
			return CmdResult::FAILURE;

		SaslState state = sasl->ProcessInboundMessage(parameters);
		if (state == SASL_DONE)
		{
			sasl->AnnounceState();
			authExt.Unset(target);
		}
		return CmdResult::SUCCESS;
	}

	RouteDescriptor GetRouting(User* user, const Params& parameters) override
	{
		return ROUTE_BROADCAST;
	}
};

class ModuleSASL final
	: public Module
{
private:
	SimpleExtItem<SaslAuthenticator> authExt;
	ServerTracker servertracker;
	SASLCap cap;
	CommandAuthenticate auth;
	CommandSASL sasl;
	ClientProtocol::EventProvider protoev;

public:
	ModuleSASL()
		: Module(VF_VENDOR, "Provides the IRCv3 sasl client capability.")
		, authExt(this, "sasl-state", ExtensionType::USER)
		, servertracker(this)
		, cap(this, servertracker)
		, auth(this, authExt, cap)
		, sasl(this, authExt)
		, protoev(this, auth.name)
	{
		g_protoev = &protoev;
	}

	void init() override
	{
		if (!ServerInstance->Modules.Find("services_account") || !ServerInstance->Modules.Find("cap"))
			ServerInstance->Logs.Log(MODNAME, LOG_DEFAULT, "WARNING: m_services_account and m_cap are not loaded! m_sasl will NOT function correctly until these two modules are loaded!");
	}

	void ReadConfig(ConfigStatus& status) override
	{
		auto tag = ServerInstance->Config->ConfValue("sasl");

		const std::string target = tag->getString("target");
		if (target.empty())
			throw ModuleException(this, "<sasl:target> must be set to the name of your services server!");

		cap.requiressl = tag->getBool("requiressl");
		sasl_target = target;
		servertracker.Reset();
	}

<<<<<<< HEAD
	void OnDecodeMetaData(Extensible* target, const std::string& extname, const std::string& extdata) override
=======
	void OnUserConnect(LocalUser* user) CXX11_OVERRIDE
	{
		// If the client completes registration (with CAP END, NICK, USER and
		// any other necessary messages) while the SASL authentication is still
		// in progress, the server SHOULD abort it and send a 906 numeric, then
		// register the client without authentication.
		SaslAuthenticator* saslauth = authExt.get(user);
		if (saslauth)
		{
			saslauth->Abort();
			saslauth->AnnounceState();
			authExt.unset(user);
		}
	}

	void OnDecodeMetaData(Extensible* target, const std::string& extname, const std::string& extdata) CXX11_OVERRIDE
>>>>>>> 6703b806
	{
		if ((!target) && (extname == "saslmechlist"))
			cap.SetMechlist(extdata);
	}
};

MODULE_INIT(ModuleSASL)<|MERGE_RESOLUTION|>--- conflicted
+++ resolved
@@ -442,26 +442,22 @@
 		servertracker.Reset();
 	}
 
-<<<<<<< HEAD
-	void OnDecodeMetaData(Extensible* target, const std::string& extname, const std::string& extdata) override
-=======
-	void OnUserConnect(LocalUser* user) CXX11_OVERRIDE
+	void OnUserConnect(LocalUser* user) override
 	{
 		// If the client completes registration (with CAP END, NICK, USER and
 		// any other necessary messages) while the SASL authentication is still
 		// in progress, the server SHOULD abort it and send a 906 numeric, then
 		// register the client without authentication.
-		SaslAuthenticator* saslauth = authExt.get(user);
+		SaslAuthenticator* saslauth = authExt.Get(user);
 		if (saslauth)
 		{
 			saslauth->Abort();
 			saslauth->AnnounceState();
-			authExt.unset(user);
-		}
-	}
-
-	void OnDecodeMetaData(Extensible* target, const std::string& extname, const std::string& extdata) CXX11_OVERRIDE
->>>>>>> 6703b806
+			authExt.Unset(user);
+		}
+	}
+
+	void OnDecodeMetaData(Extensible* target, const std::string& extname, const std::string& extdata) override
 	{
 		if ((!target) && (extname == "saslmechlist"))
 			cap.SetMechlist(extdata);
