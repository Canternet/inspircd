/*
 * InspIRCd -- Internet Relay Chat Daemon
 *
 *   Copyright (C) 2018, 2020 Sadie Powell <sadie@witchery.services>
 *   Copyright (C) 2013-2014, 2016, 2018 Attila Molnar <attilamolnar@hush.com>
 *
 * This file is part of InspIRCd.  InspIRCd is free software: you can
 * redistribute it and/or modify it under the terms of the GNU General Public
 * License as published by the Free Software Foundation, version 2.
 *
 * This program is distributed in the hope that it will be useful, but WITHOUT
 * ANY WARRANTY; without even the implied warranty of MERCHANTABILITY or FITNESS
 * FOR A PARTICULAR PURPOSE.  See the GNU General Public License for more
 * details.
 *
 * You should have received a copy of the GNU General Public License
 * along with this program.  If not, see <http://www.gnu.org/licenses/>.
 */


#include "inspircd.h"
#include "clientprotocolmsg.h"

enum
{
	// From UnrealIRCd.
	RPL_RULES = 232,
	RPL_RULESTART = 308,
	RPL_RULESEND = 309,
	ERR_NORULES = 434
};

class CommandShowFile final
	: public Command
{
	enum Method
	{
		SF_MSG,
		SF_NOTICE,
		SF_NUMERIC
	};

	std::string introtext;
	std::string endtext;
	unsigned int intronumeric;
	unsigned int textnumeric;
	unsigned int endnumeric;
	std::vector<std::string> contents;
	Method method;

public:
	CommandShowFile(Module* parent, const std::string& cmdname)
		: Command(parent, cmdname)
	{
	}

	CmdResult Handle(User* user, const Params& parameters) override
	{
		if (method == SF_NUMERIC)
		{
			if (!introtext.empty() && intronumeric)
				user->WriteRemoteNumeric(intronumeric, introtext);

<<<<<<< HEAD
			for (const auto& line : contents)
				user->WriteRemoteNumeric(textnumeric, InspIRCd::Format(" %s", line.c_str()));
=======
			for (file_cache::const_iterator i = contents.begin(); i != contents.end(); ++i)
				user->WriteRemoteNumeric(textnumeric, *i);
>>>>>>> 619018c2

			if (!endtext.empty() && endnumeric)
				user->WriteRemoteNumeric(endnumeric, endtext.c_str());
		}
		else if (IS_LOCAL(user))
		{
			LocalUser* const localuser = IS_LOCAL(user);
			for (const auto& line : contents)
			{
				ClientProtocol::Messages::Privmsg msg(ClientProtocol::Messages::Privmsg::nocopy, ServerInstance->FakeClient, localuser, line, ((method == SF_MSG) ? MSG_PRIVMSG : MSG_NOTICE));
				localuser->Send(ServerInstance->GetRFCEvents().privmsg, msg);
			}
		}
		return CmdResult::SUCCESS;
	}

	void UpdateSettings(std::shared_ptr<ConfigTag> tag, const std::vector<std::string>& filecontents)
	{
		introtext = tag->getString("introtext", "Showing " + name);
		endtext = tag->getString("endtext", "End of " + name);
		intronumeric = static_cast<unsigned int>(tag->getUInt("intronumeric", RPL_RULESTART, 0, 999));
		textnumeric = static_cast<unsigned int>(tag->getUInt("numeric", RPL_RULES, 0, 999));
		endnumeric = static_cast<unsigned int>(tag->getUInt("endnumeric", RPL_RULESEND, 0, 999));
		std::string smethod = tag->getString("method");

		method = SF_NUMERIC;
		if (smethod == "msg")
			method = SF_MSG;
		else if (smethod == "notice")
			method = SF_NOTICE;

		// Process the entry.
		contents.clear();
		contents.reserve(filecontents.size());
		for (file_cache::const_iterator it = filecontents.begin(); it != filecontents.end(); ++it)
		{
			// Some clients can not handle receiving NOTICE/PRIVMSG/RPL_RULES
			// with an empty trailing parameter so if a line is empty we
			// replace it with a single space.
			const std::string& line = *it;
			contents.push_back(line.empty() ? " " : line);
		}
		InspIRCd::ProcessColors(contents);
	}
};

class ModuleShowFile final
	: public Module
{
private:
	std::vector<CommandShowFile*> cmds;

	void ReadTag(std::shared_ptr<ConfigTag> tag, std::vector<CommandShowFile*>& newcmds)
	{
		std::string cmdname = tag->getString("name");
		if (cmdname.empty())
			throw ModuleException(this, "Empty value for 'name'");

		std::transform(cmdname.begin(), cmdname.end(), cmdname.begin(), ::toupper);

		const std::string file = tag->getString("file", cmdname);
		if (file.empty())
			throw ModuleException(this, "Empty value for 'file'");
		FileReader reader(file);

		CommandShowFile* sfcmd;
		Command* handler = ServerInstance->Parser.GetHandler(cmdname);
		if (handler)
		{
			// Command exists, check if it is ours
			if (handler->creator != this)
				throw ModuleException(this, "Command " + cmdname + " already exists");

			// This is our command, make sure we don't have the same entry twice
			sfcmd = static_cast<CommandShowFile*>(handler);
			if (stdalgo::isin(newcmds, sfcmd))
				throw ModuleException(this, "Command " + cmdname + " is already used in a <showfile> tag");
		}
		else
		{
			// Command doesn't exist, create it
			sfcmd = new CommandShowFile(this, cmdname);
			ServerInstance->Modules.AddService(*sfcmd);
		}

		sfcmd->UpdateSettings(tag, reader.GetVector());
		newcmds.push_back(sfcmd);
	}

public:
	ModuleShowFile()
		: Module(VF_VENDOR, "Adds support for showing the contents of files to users when they execute a command.")
	{
	}

	void ReadConfig(ConfigStatus& status) override
	{
		std::vector<CommandShowFile*> newcmds;

		for (const auto& [_, tag] : ServerInstance->Config->ConfTags("showfile"))
		{
			try
			{
				ReadTag(tag, newcmds);
			}
			catch (const CoreException& ex)
			{
				ServerInstance->Logs.Normal(MODNAME, "Error: " + ex.GetReason() + " at " + tag->source.str());
			}
		}

		// Remove all commands that were removed from the config
		std::vector<CommandShowFile*> removed(cmds.size());
		std::sort(newcmds.begin(), newcmds.end());
		std::set_difference(cmds.begin(), cmds.end(), newcmds.begin(), newcmds.end(), removed.begin());

		stdalgo::delete_all(removed);
		cmds.swap(newcmds);
	}

	~ModuleShowFile() override
	{
		stdalgo::delete_all(cmds);
	}
};

MODULE_INIT(ModuleShowFile)<|MERGE_RESOLUTION|>--- conflicted
+++ resolved
@@ -61,13 +61,8 @@
 			if (!introtext.empty() && intronumeric)
 				user->WriteRemoteNumeric(intronumeric, introtext);
 
-<<<<<<< HEAD
 			for (const auto& line : contents)
-				user->WriteRemoteNumeric(textnumeric, InspIRCd::Format(" %s", line.c_str()));
-=======
-			for (file_cache::const_iterator i = contents.begin(); i != contents.end(); ++i)
-				user->WriteRemoteNumeric(textnumeric, *i);
->>>>>>> 619018c2
+				user->WriteRemoteNumeric(textnumeric, line);
 
 			if (!endtext.empty() && endnumeric)
 				user->WriteRemoteNumeric(endnumeric, endtext.c_str());
@@ -102,12 +97,11 @@
 		// Process the entry.
 		contents.clear();
 		contents.reserve(filecontents.size());
-		for (file_cache::const_iterator it = filecontents.begin(); it != filecontents.end(); ++it)
+		for (const auto& line : filecontents)
 		{
 			// Some clients can not handle receiving NOTICE/PRIVMSG/RPL_RULES
 			// with an empty trailing parameter so if a line is empty we
 			// replace it with a single space.
-			const std::string& line = *it;
 			contents.push_back(line.empty() ? " " : line);
 		}
 		InspIRCd::ProcessColors(contents);
