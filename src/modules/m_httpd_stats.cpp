--- conflicted
+++ resolved
@@ -412,7 +412,7 @@
 
  public:
 	ModuleHttpStats()
-		: Module(VF_VENDOR, "Provides statistics over HTTP via m_httpd")
+		: Module(VF_VENDOR, "Provides XML-serialised statistics about the server, channels, and users over HTTP via the /stats path.")
 		, HTTPRequestEventListener(this)
 		, API(this)
 		, isupportevprov(this)
@@ -491,14 +491,6 @@
 	{
 		return HandleRequest(&req);
 	}
-<<<<<<< HEAD
-=======
-
-	Version GetVersion() CXX11_OVERRIDE
-	{
-		return Version("Provides XML-serialised statistics about the server, channels, and users over HTTP via the /stats path.", VF_VENDOR);
-	}
->>>>>>> c5680d64
 };
 
 MODULE_INIT(ModuleHttpStats)