/*
 * InspIRCd -- Internet Relay Chat Daemon
 *
 *   Copyright (C) 2019 linuxdaemon <linuxdaemon.irc@gmail.com>
 *   Copyright (C) 2018 Matt Schatz <genius3000@g3k.solutions>
 *   Copyright (C) 2016 Johanna A <johanna-a@users.noreply.github.com>
 *   Copyright (C) 2013-2016 Attila Molnar <attilamolnar@hush.com>
 *   Copyright (C) 2013, 2017, 2019 Sadie Powell <sadie@witchery.services>
 *   Copyright (C) 2012 Robby <robby@chatbelgie.be>
 *   Copyright (C) 2009 Uli Schlachter <psychon@inspircd.org>
 *   Copyright (C) 2009 Daniel De Graaf <danieldg@inspircd.org>
 *   Copyright (C) 2008-2009 Robin Burchell <robin+git@viroteck.net>
 *   Copyright (C) 2008 Pippijn van Steenhoven <pip88nl@gmail.com>
 *   Copyright (C) 2007 John Brooks <special@inspircd.org>
 *   Copyright (C) 2007 Dennis Friis <peavey@inspircd.org>
 *   Copyright (C) 2006-2008, 2010 Craig Edwards <brain@inspircd.org>
 *
 * This file is part of InspIRCd.  InspIRCd is free software: you can
 * redistribute it and/or modify it under the terms of the GNU General Public
 * License as published by the Free Software Foundation, version 2.
 *
 * This program is distributed in the hope that it will be useful, but WITHOUT
 * ANY WARRANTY; without even the implied warranty of MERCHANTABILITY or FITNESS
 * FOR A PARTICULAR PURPOSE.  See the GNU General Public License for more
 * details.
 *
 * You should have received a copy of the GNU General Public License
 * along with this program.  If not, see <http://www.gnu.org/licenses/>.
 */


#include "inspircd.h"
#include "modules/isupport.h"
#include "modules/httpd.h"
#include "xline.h"

static ISupport::EventProvider* isevprov;

namespace Stats
{
	struct Entities
	{
		static const insp::flat_map<char, char const*>& entities;
	};

	static const insp::flat_map<char, char const*>& init_entities()
	{
		static insp::flat_map<char, char const*> entities;
		entities['<'] = "lt";
		entities['>'] = "gt";
		entities['&'] = "amp";
		entities['"'] = "quot";
		return entities;
	}

	const insp::flat_map<char, char const*>& Entities::entities = init_entities();

	std::string Sanitize(const std::string& str)
	{
		std::string ret;
		ret.reserve(str.length() * 2);

		for (std::string::const_iterator x = str.begin(); x != str.end(); ++x)
		{
			insp::flat_map<char, char const*>::const_iterator it = Entities::entities.find(*x);

			if (it != Entities::entities.end())
			{
				ret += '&';
				ret += it->second;
				ret += ';';
			}
			else if (*x == 0x09 || *x == 0x0A || *x == 0x0D || ((*x >= 0x20) && (*x <= 0x7e)))
			{
				// The XML specification defines the following characters as valid inside an XML document:
				// Char ::= #x9 | #xA | #xD | [#x20-#xD7FF] | [#xE000-#xFFFD] | [#x10000-#x10FFFF]
				ret += *x;
			}
			else
			{
				// If we reached this point then the string contains characters which can
				// not be represented in XML, even using a numeric escape. Therefore, we
				// Base64 encode the entire string and wrap it in a CDATA.
				ret.clear();
				ret += "<![CDATA[";
				ret += BinToBase64(str);
				ret += "]]>";
				break;
			}
		}
		return ret;
	}

	void DumpMeta(std::ostream& data, Extensible* ext)
	{
		data << "<metadata>";
		for (Extensible::ExtensibleStore::const_iterator i = ext->GetExtList().begin(); i != ext->GetExtList().end(); i++)
		{
			ExtensionItem* item = i->first;
			std::string value = item->ToHuman(ext, i->second);
			if (!value.empty())
				data << "<meta name=\"" << item->name << "\">" << Sanitize(value) << "</meta>";
			else if (!item->name.empty())
				data << "<meta name=\"" << item->name << "\"/>";
		}
		data << "</metadata>";
	}

	std::ostream& ServerInfo(std::ostream& data)
	{
		return data << "<server><name>" << ServerInstance->Config->ServerName << "</name><description>"
			<< Sanitize(ServerInstance->Config->ServerDesc) << "</description><version>"
			<< Sanitize(ServerInstance->GetVersionString(true)) << "</version></server>";
	}

	std::ostream& ISupport(std::ostream& data)
	{
		data << "<isupport>";

		ISupport::TokenMap tokens;
		isevprov->Call(&ISupport::EventListener::OnBuildISupport, tokens);
		for (ISupport::TokenMap::const_iterator it = tokens.begin(); it != tokens.end(); ++it)
		{
			data << "<token><name>" << Sanitize(it->first)
				<< "</name><value>" << Sanitize(it->second)
				<< "</value></token>";
		}
		return data << "</isupport>";
	}

	std::ostream& General(std::ostream& data)
	{
		data << "<general>";
		data << "<usercount>" << ServerInstance->Users.GetUsers().size() << "</usercount>";
		data << "<localusercount>" << ServerInstance->Users.GetLocalUsers().size() << "</localusercount>";
		data << "<channelcount>" << ServerInstance->GetChans().size() << "</channelcount>";
		data << "<opercount>" << ServerInstance->Users.all_opers.size() << "</opercount>";
		data << "<socketcount>" << (SocketEngine::GetUsedFds()) << "</socketcount><socketmax>" << SocketEngine::GetMaxFds() << "</socketmax>";
		data << "<uptime><boot_time_t>" << ServerInstance->startup_time << "</boot_time_t></uptime>";
		data << "<currenttime>" << ServerInstance->Time() << "</currenttime>";

		data << ISupport;
		return data << "</general>";
	}

	std::ostream& XLines(std::ostream& data)
	{
		data << "<xlines>";
		std::vector<std::string> xltypes = ServerInstance->XLines->GetAllTypes();
		for (std::vector<std::string>::iterator it = xltypes.begin(); it != xltypes.end(); ++it)
		{
			XLineLookup* lookup = ServerInstance->XLines->GetAll(*it);

			if (!lookup)
				continue;
			for (LookupIter i = lookup->begin(); i != lookup->end(); ++i)
			{
				data << "<xline type=\"" << it->c_str() << "\"><mask>"
					<< Sanitize(i->second->Displayable()) << "</mask><settime>"
					<< i->second->set_time << "</settime><duration>" << i->second->duration
					<< "</duration><reason>" << Sanitize(i->second->reason)
					<< "</reason></xline>";
			}
		}
		return data << "</xlines>";
	}

	std::ostream& Modules(std::ostream& data)
	{
		data << "<modulelist>";
		const ModuleManager::ModuleMap& mods = ServerInstance->Modules.GetModules();

		for (ModuleManager::ModuleMap::const_iterator i = mods.begin(); i != mods.end(); ++i)
		{
			Module* mod = i->second;
			data << "<module><name>" << i->first << "</name><description>" << Sanitize(mod->description) << "</description></module>";
		}
		return data << "</modulelist>";
	}

	std::ostream& Channels(std::ostream& data)
	{
		data << "<channellist>";

		const chan_hash& chans = ServerInstance->GetChans();
		for (chan_hash::const_iterator i = chans.begin(); i != chans.end(); ++i)
		{
			Channel* c = i->second;

			data << "<channel>";
			data << "<usercount>" << c->GetUsers().size() << "</usercount><channelname>" << Sanitize(c->name) << "</channelname>";
			data << "<channeltopic>";
			data << "<topictext>" << Sanitize(c->topic) << "</topictext>";
			data << "<setby>" << Sanitize(c->setby) << "</setby>";
			data << "<settime>" << c->topicset << "</settime>";
			data << "</channeltopic>";
			data << "<channelmodes>" << Sanitize(c->ChanModes(true)) << "</channelmodes>";

			const Channel::MemberMap& ulist = c->GetUsers();
			for (Channel::MemberMap::const_iterator x = ulist.begin(); x != ulist.end(); ++x)
			{
				Membership* memb = x->second;
				data << "<channelmember><uid>" << memb->user->uuid << "</uid><privs>"
					<< Sanitize(memb->GetAllPrefixChars()) << "</privs><modes>"
					<< memb->modes << "</modes>";
				DumpMeta(data, memb);
				data << "</channelmember>";
			}

			DumpMeta(data, c);

			data << "</channel>";
		}

		return data << "</channellist>";
	}

	std::ostream& DumpUser(std::ostream& data, User* u)
	{
		data << "<user>";
		data << "<nickname>" << u->nick << "</nickname><uuid>" << u->uuid << "</uuid><realhost>"
			<< u->GetRealHost() << "</realhost><displayhost>" << u->GetDisplayedHost() << "</displayhost><realname>"
			<< Sanitize(u->GetRealName()) << "</realname><server>" << u->server->GetName() << "</server><signon>"
			<< u->signon << "</signon><age>" << u->age << "</age>";

		if (u->IsAway())
			data << "<away>" << Sanitize(u->awaymsg) << "</away><awaytime>" << u->awaytime << "</awaytime>";

		if (u->IsOper())
			data << "<opertype>" << Sanitize(u->oper->name) << "</opertype>";

		data << "<modes>" << u->GetModeLetters().substr(1) << "</modes><ident>" << Sanitize(u->ident) << "</ident>";

		LocalUser* lu = IS_LOCAL(u);
		if (lu)
			data << "<local/><port>" << lu->server_sa.port() << "</port><servaddr>"
				<< lu->server_sa.str() << "</servaddr><connectclass>"
				<< lu->GetClass()->GetName() << "</connectclass><lastmsg>"
				<< lu->idle_lastmsg << "</lastmsg>";

		data << "<ipaddress>" << u->GetIPString() << "</ipaddress>";

		DumpMeta(data, u);

		data << "</user>";
		return data;
	}

	std::ostream& Users(std::ostream& data)
	{
		data << "<userlist>";
		const user_hash& users = ServerInstance->Users.GetUsers();
		for (user_hash::const_iterator i = users.begin(); i != users.end(); ++i)
		{
			User* u = i->second;

			if (u->registered != REG_ALL)
				continue;

			DumpUser(data, u);
		}
		return data << "</userlist>";
	}

	std::ostream& Servers(std::ostream& data)
	{
		data << "<serverlist>";

		ProtocolInterface::ServerList sl;
		ServerInstance->PI->GetServerList(sl);

		for (ProtocolInterface::ServerList::const_iterator b = sl.begin(); b != sl.end(); ++b)
		{
			data << "<server>";
			data << "<servername>" << b->servername << "</servername>";
			data << "<parentname>" << b->parentname << "</parentname>";
			data << "<description>" << Sanitize(b->description) << "</description>";
			data << "<usercount>" << b->usercount << "</usercount>";
// This is currently not implemented, so, commented out.
//					data << "<opercount>" << b->opercount << "</opercount>";
			data << "<lagmillisecs>" << b->latencyms << "</lagmillisecs>";
			data << "</server>";
		}

		return data << "</serverlist>";
	}

	std::ostream& Commands(std::ostream& data)
	{
		data << "<commandlist>";

		const CommandParser::CommandMap& commands = ServerInstance->Parser.GetCommands();
		for (CommandParser::CommandMap::const_iterator i = commands.begin(); i != commands.end(); ++i)
		{
			data << "<command><name>" << i->second->name << "</name><usecount>" << i->second->use_count << "</usecount></command>";
		}
		return data << "</commandlist>";
	}

	enum OrderBy
	{
		OB_NICK,
		OB_LASTMSG,

		OB_NONE
	};

	struct UserSorter
	{
		OrderBy order;
		bool desc;

		UserSorter(OrderBy Order, bool Desc = false) : order(Order), desc(Desc) {}

		template <typename T>
		inline bool Compare(const T& a, const T& b)
		{
			return desc ? a > b : a < b;
		}

		bool operator()(User* u1, User* u2)
		{
			switch (order) {
				case OB_LASTMSG:
					return Compare(IS_LOCAL(u1)->idle_lastmsg, IS_LOCAL(u2)->idle_lastmsg);
					break;
				case OB_NICK:
					return Compare(u1->nick, u2->nick);
					break;
				default:
				case OB_NONE:
					return false;
					break;
			}
		}
	};

	std::ostream& ListUsers(std::ostream& data, const HTTPQueryParameters& params)
	{
		if (params.empty())
			return Users(data);

		data << "<userlist>";

		// Filters
		size_t limit = params.getNum<size_t>("limit");
		bool showunreg = params.getBool("showunreg");
		bool localonly = params.getBool("localonly");

		// Minimum time since a user's last message
		unsigned long min_idle = params.getDuration("minidle");
		time_t maxlastmsg = ServerInstance->Time() - min_idle;

		if (min_idle)
			// We can only check idle times on local users
			localonly = true;

		// Sorting
		const std::string& sortmethod = params.getString("sortby");
		bool desc = params.getBool("desc", false);

		OrderBy orderby;
		if (stdalgo::string::equalsci(sortmethod, "nick"))
			orderby = OB_NICK;
		else if (stdalgo::string::equalsci(sortmethod, "lastmsg"))
		{
			orderby = OB_LASTMSG;
			// We can only check idle times on local users
			localonly = true;
		}
		else
			orderby = OB_NONE;

		typedef std::list<User*> NewUserList;
		NewUserList user_list;
		user_hash users = ServerInstance->Users.GetUsers();
		for (user_hash::iterator i = users.begin(); i != users.end(); ++i)
		{
			User* u = i->second;
			if (!showunreg && u->registered != REG_ALL)
				continue;

			LocalUser* lu = IS_LOCAL(u);
			if (localonly && !lu)
				continue;

			if (min_idle && lu->idle_lastmsg > maxlastmsg)
				continue;

			user_list.push_back(u);
		}

		UserSorter sorter(orderby, desc);
		if (sorter.order != OB_NONE && !(!localonly && sorter.order == OB_LASTMSG))
			user_list.sort(sorter);

		size_t count = 0;
		for (NewUserList::const_iterator i = user_list.begin(); i != user_list.end() && (!limit || count < limit); ++i, ++count)
			DumpUser(data, *i);

		data << "</userlist>";
		return data;
	}
}

class ModuleHttpStats : public Module, public HTTPRequestEventListener
{
 private:
	HTTPdAPI API;
	ISupport::EventProvider isupportevprov;
	bool enableparams = false;

 public:
	ModuleHttpStats()
		: Module(VF_VENDOR, "Provides XML-serialised statistics about the server, channels, and users over HTTP via the /stats path.")
		, HTTPRequestEventListener(this)
		, API(this)
		, isupportevprov(this)
	{
		isevprov = &isupportevprov;
	}

	void ReadConfig(ConfigStatus& status) override
	{
		auto conf = ServerInstance->Config->ConfValue("httpstats");

		// Parameterized queries may cause a performance issue
		// Due to the sheer volume of data
		// So default them to disabled
		enableparams = conf->getBool("enableparams");
	}

	ModResult HandleRequest(HTTPRequest* http)
	{
		if (http->GetPath() != "/stats")
			return MOD_RES_PASSTHRU;

<<<<<<< HEAD
		if (path[path.size() - 1] == '/')
			path.erase(path.size() - 1, 1);

		ServerInstance->Logs.Log(MODNAME, LOG_DEBUG, "Handling httpd event");
=======
		ServerInstance->Logs->Log(MODNAME, LOG_DEBUG, "Handling HTTP request for %s", http->GetPath().c_str());
>>>>>>> eda0e5e2

		bool found = true;
		std::stringstream data;
		data << "<inspircdstats>";

		if (http->GetPath() == "/stats")
		{
			data << Stats::ServerInfo << Stats::General
				<< Stats::XLines << Stats::Modules
				<< Stats::Channels << Stats::Users
				<< Stats::Servers << Stats::Commands;
		}
		else if (http->GetPath() == "/stats/general")
		{
			data << Stats::General;
		}
		else if (http->GetPath() == "/stats/users")
		{
			if (enableparams)
				Stats::ListUsers(data, http->GetParsedURI().query_params);
			else
				data << Stats::Users;
		}
		else
		{
			found = false;
		}

		if (found)
		{
			data << "</inspircdstats>";
		}
		else
		{
			data.clear();
			data.str(std::string());
		}

		/* Send the document back to m_httpd */
		HTTPDocumentResponse response(this, *http, &data, found ? 200 : 404);
		response.headers.SetHeader("X-Powered-By", MODNAME);
		response.headers.SetHeader("Content-Type", "text/xml");
		API->SendResponse(response);
		return MOD_RES_DENY; // Handled
	}

	ModResult OnHTTPRequest(HTTPRequest& req) override
	{
		return HandleRequest(&req);
	}
};

MODULE_INIT(ModuleHttpStats)<|MERGE_RESOLUTION|>--- conflicted
+++ resolved
@@ -435,14 +435,7 @@
 		if (http->GetPath() != "/stats")
 			return MOD_RES_PASSTHRU;
 
-<<<<<<< HEAD
-		if (path[path.size() - 1] == '/')
-			path.erase(path.size() - 1, 1);
-
-		ServerInstance->Logs.Log(MODNAME, LOG_DEBUG, "Handling httpd event");
-=======
-		ServerInstance->Logs->Log(MODNAME, LOG_DEBUG, "Handling HTTP request for %s", http->GetPath().c_str());
->>>>>>> eda0e5e2
+		ServerInstance->Logs.Log(MODNAME, LOG_DEBUG, "Handling HTTP request for %s", http->GetPath().c_str());
 
 		bool found = true;
 		std::stringstream data;
