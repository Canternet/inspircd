/*
 * InspIRCd -- Internet Relay Chat Daemon
 *
 *   Copyright (C) 2018, 2020 Sadie Powell <sadie@witchery.services>
 *   Copyright (C) 2018 Attila Molnar <attilamolnar@hush.com>
 *
 * This file is part of InspIRCd.  InspIRCd is free software: you can
 * redistribute it and/or modify it under the terms of the GNU General Public
 * License as published by the Free Software Foundation, version 2.
 *
 * This program is distributed in the hope that it will be useful, but WITHOUT
 * ANY WARRANTY; without even the implied warranty of MERCHANTABILITY or FITNESS
 * FOR A PARTICULAR PURPOSE.  See the GNU General Public License for more
 * details.
 *
 * You should have received a copy of the GNU General Public License
 * along with this program.  If not, see <http://www.gnu.org/licenses/>.
 */


#include "inspircd.h"
#include "modules/ctctags.h"
#include "modules/ircv3.h"
#include "modules/account.h"

class AccountTag final
	: public IRCv3::CapTag<AccountTag>
{
 public:
	const std::string* GetValue(const ClientProtocol::Message& msg) const
	{
		User* const user = msg.GetSourceUser();
		if (!user)
			return NULL;

		AccountExtItem* const accextitem = GetAccountExtItem();
		if (!accextitem)
			return NULL;

		return accextitem->Get(user);
	}

	AccountTag(Module* mod)
		: IRCv3::CapTag<AccountTag>(mod, "account-tag", "account")
	{
	}
};

<<<<<<< HEAD
class ModuleIRCv3AccountTag final
	: public Module
=======
class AccountIdTag : public ClientProtocol::MessageTagProvider
{
 private:
	AccountTag& acctag;
	CTCTags::CapReference ctctagcap;

 public:
	AccountIdTag(Module* mod, AccountTag& tag)
		: ClientProtocol::MessageTagProvider(mod)
		, acctag(tag)
		, ctctagcap(mod)
	{
	}

	void OnPopulateTags(ClientProtocol::Message& msg) CXX11_OVERRIDE
	{
		const User* user = msg.GetSourceUser();
		const AccountExtItem* accextitem = user ? GetAccountIdExtItem() : NULL;
		const std::string* accountid = accextitem ? accextitem->get(user) : NULL;
		if (accountid)
			msg.AddTag("inspircd.org/account-id", this, *accountid);
	}

	bool ShouldSendTag(LocalUser* user, const ClientProtocol::MessageTagData& tagdata) CXX11_OVERRIDE
	{
		return acctag.GetCap().get(user) && ctctagcap.get(user);
	}
};

class ModuleIRCv3AccountTag : public Module
>>>>>>> 1fa8c6c1
{
 private:
	AccountTag tag;
	AccountIdTag idtag;

 public:
	ModuleIRCv3AccountTag()
<<<<<<< HEAD
		: Module(VF_VENDOR, "Provides the IRCv3 account-tag client capability.")
		, tag(this)
=======
		: tag(this)
		, idtag(this, tag)
>>>>>>> 1fa8c6c1
	{
	}
};

MODULE_INIT(ModuleIRCv3AccountTag)<|MERGE_RESOLUTION|>--- conflicted
+++ resolved
@@ -46,11 +46,8 @@
 	}
 };
 
-<<<<<<< HEAD
-class ModuleIRCv3AccountTag final
-	: public Module
-=======
-class AccountIdTag : public ClientProtocol::MessageTagProvider
+class AccountIdTag final
+	: public ClientProtocol::MessageTagProvider
 {
  private:
 	AccountTag& acctag;
@@ -64,23 +61,23 @@
 	{
 	}
 
-	void OnPopulateTags(ClientProtocol::Message& msg) CXX11_OVERRIDE
+	void OnPopulateTags(ClientProtocol::Message& msg) override
 	{
 		const User* user = msg.GetSourceUser();
-		const AccountExtItem* accextitem = user ? GetAccountIdExtItem() : NULL;
-		const std::string* accountid = accextitem ? accextitem->get(user) : NULL;
+		const AccountExtItem* accextitem = user ? GetAccountIdExtItem() : nullptr;
+		const std::string* accountid = accextitem ? accextitem->Get(user) : nullptr;
 		if (accountid)
 			msg.AddTag("inspircd.org/account-id", this, *accountid);
 	}
 
-	bool ShouldSendTag(LocalUser* user, const ClientProtocol::MessageTagData& tagdata) CXX11_OVERRIDE
+	bool ShouldSendTag(LocalUser* user, const ClientProtocol::MessageTagData& tagdata) override
 	{
-		return acctag.GetCap().get(user) && ctctagcap.get(user);
+		return acctag.GetCap().IsEnabled(user) && ctctagcap.IsEnabled(user);
 	}
 };
 
-class ModuleIRCv3AccountTag : public Module
->>>>>>> 1fa8c6c1
+class ModuleIRCv3AccountTag final
+	: public Module
 {
  private:
 	AccountTag tag;
@@ -88,13 +85,9 @@
 
  public:
 	ModuleIRCv3AccountTag()
-<<<<<<< HEAD
 		: Module(VF_VENDOR, "Provides the IRCv3 account-tag client capability.")
 		, tag(this)
-=======
-		: tag(this)
 		, idtag(this, tag)
->>>>>>> 1fa8c6c1
 	{
 	}
 };
