/*
 * InspIRCd -- Internet Relay Chat Daemon
 *
 *   Copyright (C) 2022 delthas
 *   Copyright (C) 2021 Herman <GermanAizek@yandex.ru>
 *   Copyright (C) 2013, 2018-2019, 2022-2023 Sadie Powell <sadie@witchery.services>
 *   Copyright (C) 2012-2013, 2015, 2018 Attila Molnar <attilamolnar@hush.com>
 *
 * This file is part of InspIRCd.  InspIRCd is free software: you can
 * redistribute it and/or modify it under the terms of the GNU General Public
 * License as published by the Free Software Foundation, version 2.
 *
 * This program is distributed in the hope that it will be useful, but WITHOUT
 * ANY WARRANTY; without even the implied warranty of MERCHANTABILITY or FITNESS
 * FOR A PARTICULAR PURPOSE.  See the GNU General Public License for more
 * details.
 *
 * You should have received a copy of the GNU General Public License
 * along with this program.  If not, see <http://www.gnu.org/licenses/>.
 */

#include "inspircd.h"
#include "clientprotocolevent.h"
#include "modules/account.h"
#include "modules/away.h"
#include "modules/cap.h"
#include "modules/ircv3.h"
#include "modules/monitor.h"

class AwayMessage final
	: public ClientProtocol::Message
{
public:
	AwayMessage(User* user)
		: ClientProtocol::Message("AWAY", user)
	{
		SetParams(user, user->away);
	}

	AwayMessage()
		: ClientProtocol::Message("AWAY")
	{
	}

	void SetParams(User* user, const std::optional<AwayState>& awaystate)
	{
		// Going away: 1 parameter which is the away reason
		// Back from away: no parameter
		if (awaystate)
			PushParam(awaystate->message);
	}
};

class JoinHook final
	: public ClientProtocol::EventHook
{
private:
	Account::API accountapi;
	ClientProtocol::Events::Join extendedjoinmsg;

public:
	const std::string asterisk = "*";
	ClientProtocol::EventProvider awayprotoev;
	AwayMessage awaymsg;
	Cap::Capability extendedjoincap;
	Cap::Capability awaycap;

	JoinHook(Module* mod)
		: ClientProtocol::EventHook(mod, "JOIN")
		, accountapi(mod)
		, awayprotoev(mod, "AWAY")
		, extendedjoincap(mod, "extended-join")
		, awaycap(mod, "away-notify")
	{
	}

	void OnEventInit(const ClientProtocol::Event& ev) override
	{
		const ClientProtocol::Events::Join& join = static_cast<const ClientProtocol::Events::Join&>(ev);

		// An extended join has two extra parameters:
		// First the account name of the joining user or an asterisk if the user is not logged in.
		// The second parameter is the realname of the joining user.

		Membership* const memb = join.GetMember();
		const std::string* account = &asterisk;
		if (accountapi)
		{
			const std::string* accountname = accountapi->GetAccountName(memb->user);
			if (accountname)
				account = accountname;
		}

		extendedjoinmsg.ClearParams();
		extendedjoinmsg.SetSource(join);
		extendedjoinmsg.PushParamRef(memb->chan->name);
		extendedjoinmsg.PushParamRef(*account);
		extendedjoinmsg.PushParamRef(memb->user->GetRealName());

		awaymsg.ClearParams();
		if ((memb->user->IsAway()) && (awaycap.IsActive()))
		{
			awaymsg.SetSource(join);
			awaymsg.SetParams(memb->user, memb->user->away);
		}
	}

	ModResult OnPreEventSend(LocalUser* user, const ClientProtocol::Event& ev, ClientProtocol::MessageList& messagelist) override
	{
		if (extendedjoincap.IsEnabled(user))
			messagelist.front() = &extendedjoinmsg;

		if ((!awaymsg.GetParams().empty()) && (awaycap.IsEnabled(user)))
			messagelist.push_back(&awaymsg);

		return MOD_RES_PASSTHRU;
	}
};

class ModuleIRCv3 final
	: public Module
	, public Account::EventListener
	, public Away::EventListener
{
private:
	Cap::Capability cap_accountnotify;
	JoinHook joinhook;
	ClientProtocol::EventProvider accountprotoev;
	Monitor::API monitorapi;
	Cap::Capability stdrplcap;

public:
	ModuleIRCv3()
		: Module(VF_VENDOR, "Provides the IRCv3 account-notify, away-notify, and extended-join client capabilities.")
		, Account::EventListener(this)
		, Away::EventListener(this)
		, cap_accountnotify(this, "account-notify")
		, joinhook(this)
		, accountprotoev(this, "ACCOUNT")
		, monitorapi(this)
		, stdrplcap(this, "standard-replies")
	{
	}

	void ReadConfig(ConfigStatus& status) override
	{
		const auto& conf = ServerInstance->Config->ConfValue("ircv3");
		cap_accountnotify.SetActive(conf->getBool("accountnotify", true));
		joinhook.awaycap.SetActive(conf->getBool("awaynotify", true));
		joinhook.extendedjoincap.SetActive(conf->getBool("extendedjoin", true));
		stdrplcap.SetActive(conf->getBool("standardreplies", true));
	}

	void OnAccountChange(User* user, const std::string& newaccount) override
	{
		if (!(user->connected & User::CONN_NICKUSER))
			return;

		// Logged in: 1 parameter which is the account name
		// Logged out: 1 parameter which is a "*"
		ClientProtocol::Message msg("ACCOUNT", user);
		const std::string& param = (newaccount.empty() ? joinhook.asterisk : newaccount);
		msg.PushParamRef(param);
		ClientProtocol::Event accountevent(accountprotoev, msg);
		IRCv3::WriteNeighborsWithCap res(user, accountevent, cap_accountnotify, true);
		Monitor::WriteWatchersWithCap(monitorapi, user, accountevent, cap_accountnotify, res.GetAlreadySentId());
	}

	void OnUserAway(User* user, const std::optional<AwayState>& prevstate) override
	{
		if (!joinhook.awaycap.IsActive())
			return;

		// Going away: n!u@h AWAY :reason
		AwayMessage msg(user);
		ClientProtocol::Event awayevent(joinhook.awayprotoev, msg);
		IRCv3::WriteNeighborsWithCap res(user, awayevent, joinhook.awaycap);
		Monitor::WriteWatchersWithCap(monitorapi, user, awayevent, joinhook.awaycap, res.GetAlreadySentId());
	}

	void OnUserBack(User* user, const std::optional<AwayState>& prevstate) override
	{
		// Back from away: n!u@h AWAY
<<<<<<< HEAD
		OnUserAway(user, prevstate);
=======
		OnUserAway(user);
	}

	Version GetVersion() CXX11_OVERRIDE
	{
		return Version("Provides the IRCv3 account-notify, away-notify, extended-join, and standard-replies client capabilities.", VF_VENDOR);
>>>>>>> 786a538f
	}
};

MODULE_INIT(ModuleIRCv3)<|MERGE_RESOLUTION|>--- conflicted
+++ resolved
@@ -3,7 +3,7 @@
  *
  *   Copyright (C) 2022 delthas
  *   Copyright (C) 2021 Herman <GermanAizek@yandex.ru>
- *   Copyright (C) 2013, 2018-2019, 2022-2023 Sadie Powell <sadie@witchery.services>
+ *   Copyright (C) 2013, 2018-2019, 2022 Sadie Powell <sadie@witchery.services>
  *   Copyright (C) 2012-2013, 2015, 2018 Attila Molnar <attilamolnar@hush.com>
  *
  * This file is part of InspIRCd.  InspIRCd is free software: you can
@@ -131,7 +131,7 @@
 
 public:
 	ModuleIRCv3()
-		: Module(VF_VENDOR, "Provides the IRCv3 account-notify, away-notify, and extended-join client capabilities.")
+		: Module(VF_VENDOR, "Provides the IRCv3 account-notify, away-notify, extended-join, and standard-replies client capabilities.")
 		, Account::EventListener(this)
 		, Away::EventListener(this)
 		, cap_accountnotify(this, "account-notify")
@@ -181,16 +181,7 @@
 	void OnUserBack(User* user, const std::optional<AwayState>& prevstate) override
 	{
 		// Back from away: n!u@h AWAY
-<<<<<<< HEAD
 		OnUserAway(user, prevstate);
-=======
-		OnUserAway(user);
-	}
-
-	Version GetVersion() CXX11_OVERRIDE
-	{
-		return Version("Provides the IRCv3 account-notify, away-notify, extended-join, and standard-replies client capabilities.", VF_VENDOR);
->>>>>>> 786a538f
 	}
 };
 
