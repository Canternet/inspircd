--- conflicted
+++ resolved
@@ -160,11 +160,7 @@
 		{
 			// Send the away notify line if the current member is local, has the away-notify cap and isn't excepted
 			User* member = IS_LOCAL(it->first);
-<<<<<<< HEAD
-			if ((member) && (cap_awaynotify.get(member)) && (last_excepts.find(member) == last_excepts.end()))
-=======
-			if ((member) && (cap_awaynotify.ext.get(member)) && (last_excepts.find(member) == last_excepts.end()) && (it->second != memb))
->>>>>>> 1624ab03
+			if ((member) && (cap_awaynotify.get(member)) && (last_excepts.find(member) == last_excepts.end()) && (it->second != memb))
 			{
 				member->Write(line);
 			}
