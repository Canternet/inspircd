--- conflicted
+++ resolved
@@ -125,7 +125,7 @@
 
  public:
 	ModuleIRCv3CapNotify()
-		: Module(VF_VENDOR, "Provides the cap-notify IRCv3 extension")
+		: Module(VF_VENDOR, "Provides the IRCv3 cap-notify client capability.")
 		, Cap::EventListener(this)
 		, ReloadModule::EventListener(this)
 		, capnotify(this)
@@ -181,14 +181,6 @@
 		reloadedmod.clear();
 		reloadedcaps.clear();
 	}
-<<<<<<< HEAD
-=======
-
-	Version GetVersion() CXX11_OVERRIDE
-	{
-		return Version("Provides the IRCv3 cap-notify client capability.", VF_VENDOR);
-	}
->>>>>>> c5680d64
 };
 
 MODULE_INIT(ModuleIRCv3CapNotify)