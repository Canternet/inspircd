/*
 * InspIRCd -- Internet Relay Chat Daemon
 *
 *   Copyright (C) 2019 Peter Powell <petpow@saberuk.com>
 *
 * This file is part of InspIRCd.  InspIRCd is free software: you can
 * redistribute it and/or modify it under the terms of the GNU General Public
 * License as published by the Free Software Foundation, version 2.
 *
 * This program is distributed in the hope that it will be useful, but WITHOUT
 * ANY WARRANTY; without even the implied warranty of MERCHANTABILITY or FITNESS
 * FOR A PARTICULAR PURPOSE.  See the GNU General Public License for more
 * details.
 *
 * You should have received a copy of the GNU General Public License
 * along with this program.  If not, see <http://www.gnu.org/licenses/>.
 */


#include "inspircd.h"
#include "modules/ctctags.h"

enum
{
	// From ircu?
	RPL_SILELIST = 271,
	RPL_ENDOFSILELIST = 272,
	ERR_SILELISTFULL = 511,

	// InspIRCd-specific.
	ERR_SILENCE = 952
};

class SilenceEntry
{
 public:
	enum SilenceFlags
	{
		// Does nothing; for internal use only.
		SF_NONE = 0,

		// Exclude users who match this flags ("x").
		SF_EXEMPT = 1,

		// 2, 4, 8, 16 are reserved for future use.

		// Matches a NOTICE targeted at a channel ("n").
		SF_NOTICE_CHANNEL = 32,

		// Matches a NOTICE targeted at a user ("N").
		SF_NOTICE_USER = 64,

		// Matches a PRIVMSG targeted at a channel ("p").
		SF_PRIVMSG_CHANNEL = 128,

		// Matches a PRIVMSG targeted at a user ("P").
		SF_PRIVMSG_USER = 256,

		// Matches a TAGMSG targeted at a channel ("t").
		SF_TAGMSG_CHANNEL = 512,

		// Matches a TAGMSG targeted at a user ("T").
		SF_TAGMSG_USER = 1024,

		// Matches a CTCP targeted at a channel ("c").
		SF_CTCP_CHANNEL = 2048,

		// Matches a CTCP targeted at a user ("C").
		SF_CTCP_USER = 4096,

		// Matches an invite to a channel ("i").
		SF_INVITE = 8192,

		// The default if no flags have been specified.
		SF_DEFAULT = SF_NOTICE_CHANNEL | SF_NOTICE_USER | SF_PRIVMSG_CHANNEL | SF_PRIVMSG_USER | SF_TAGMSG_CHANNEL |
			SF_TAGMSG_USER | SF_CTCP_CHANNEL | SF_CTCP_USER | SF_INVITE
	};

	// The flags that this mask is silenced for.
	uint32_t flags;

	// The mask which is silenced (e.g. *!*@example.com).
	std::string mask;

	SilenceEntry(uint32_t Flags, const std::string& Mask)
		: flags(Flags)
		, mask(Mask)
	{
	}

	bool operator <(const SilenceEntry& other) const
	{
		if (flags & SF_EXEMPT && other.flags & ~SF_EXEMPT)
			return true;
		if (other.flags & SF_EXEMPT && flags & ~SF_EXEMPT)
			return false;
		if (flags < other.flags)
			return true;
		if (other.flags < flags)
			return false;
		return mask < other.mask;
	}

	// Converts a flag list to a bitmask.
	static bool FlagsToBits(const std::string& flags, uint32_t& out)
	{
		out = SF_NONE;
		for (std::string::const_iterator flag = flags.begin(); flag != flags.end(); ++flag)
		{
			switch (*flag)
			{
				case 'C':
					out |= SF_CTCP_USER;
					break;
				case 'c':
					out |= SF_CTCP_CHANNEL;
					break;
				case 'd':
					out |= SF_DEFAULT;
					break;
				case 'i':
					out |= SF_INVITE;
					break;
				case 'N':
					out |= SF_NOTICE_USER;
					break;
				case 'n':
					out |= SF_NOTICE_CHANNEL;
					break;
				case 'P':
					out |= SF_PRIVMSG_USER;
					break;
				case 'p':
					out |= SF_PRIVMSG_CHANNEL;
					break;
				case 'T':
					out |= SF_TAGMSG_USER;
					break;
				case 't':
					out |= SF_TAGMSG_CHANNEL;
					break;
				case 'x':
					out |= SF_EXEMPT;
					break;
				default:
					out = SF_NONE;
					return false;
			}
		}
		return true;
	}

	// Converts a bitmask to a flag list.
	static std::string BitsToFlags(uint32_t flags)
	{
		std::string out;
		if (flags & SF_CTCP_USER)
			out.push_back('C');
		if (flags & SF_CTCP_CHANNEL)
			out.push_back('c');
		if (flags & SF_INVITE)
			out.push_back('i');
		if (flags & SF_NOTICE_USER)
			out.push_back('N');
		if (flags & SF_NOTICE_CHANNEL)
			out.push_back('n');
		if (flags & SF_PRIVMSG_USER)
			out.push_back('P');
		if (flags & SF_PRIVMSG_CHANNEL)
			out.push_back('p');
		if (flags & SF_TAGMSG_CHANNEL)
			out.push_back('T');
		if (flags & SF_TAGMSG_USER)
			out.push_back('t');
		if (flags & SF_EXEMPT)
			out.push_back('x');
		return out;
	}
};

typedef insp::flat_set<SilenceEntry> SilenceList;

class SilenceExtItem : public SimpleExtItem<SilenceList>
{
 public:
	unsigned int maxsilence;

	SilenceExtItem(Module* Creator)
		: SimpleExtItem<SilenceList>("silence_list", ExtensionItem::EXT_USER, Creator)
	{
	}

	void FromInternal(Extensible* container, const std::string& value) CXX11_OVERRIDE
	{
		LocalUser* user = IS_LOCAL(static_cast<User*>(container));
		if (!user)
			return;

		// Remove the old list and create a new one.
		unset(user);
		SilenceList* list = new SilenceList();

		irc::spacesepstream ts(value);
		while (!ts.StreamEnd())
		{
			// Check we have space for another entry.
			if (list->size() >= maxsilence)
			{
				ServerInstance->Logs->Log(MODNAME, LOG_DEBUG, "Oversized silence list received for %s: %s",
					user->uuid.c_str(), value.c_str());
				delete list;
				return;
			}

			// Extract the mask and the flags.
			std::string mask;
			std::string flagstr;
			if (!ts.GetToken(mask) || !ts.GetToken(flagstr))
			{
				ServerInstance->Logs->Log(MODNAME, LOG_DEBUG, "Malformed silence list received for %s: %s",
					user->uuid.c_str(), value.c_str());
				delete list;
				return;
			}

			// Try to parse the flags.
			uint32_t flags;
			if (!SilenceEntry::FlagsToBits(flagstr, flags))
			{
				ServerInstance->Logs->Log(MODNAME, LOG_DEBUG, "Malformed silence flags received for %s: %s",
					user->uuid.c_str(), flagstr.c_str());
				delete list;
				return;
			}

			// Store the silence entry.
			list->insert(SilenceEntry(flags, mask));
		}

		// The value was well formed.
		set(user, list);
	}

	std::string ToInternal(const Extensible* container, void* item) const CXX11_OVERRIDE
	{
		SilenceList* list = static_cast<SilenceList*>(item);
		std::string buf;
		for (SilenceList::const_iterator iter = list->begin(); iter != list->end(); ++iter)
		{
			if (iter != list->begin())
				buf.push_back(' ');

			buf.append(iter->mask);
			buf.push_back(' ');
			buf.append(SilenceEntry::BitsToFlags(iter->flags));
		}
		return buf;
	}
};

class SilenceMessage : public ClientProtocol::Message
{
 public:
	SilenceMessage(const std::string& mask, const std::string& flags)
		: ClientProtocol::Message("SILENCE")
	{
		PushParam(mask);
		PushParam(flags);
	}
};

class CommandSilence : public SplitCommand
{
 private:
	ClientProtocol::EventProvider msgprov;

	CmdResult AddSilence(LocalUser* user, const std::string& mask, uint32_t flags)
	{
		SilenceList* list = ext.get(user);
		if (list && list->size() > ext.maxsilence)
		{
			user->WriteNumeric(ERR_SILELISTFULL, mask, SilenceEntry::BitsToFlags(flags), "Your SILENCE list is full");
			return CMD_FAILURE;
		}
		else if (!list)
		{
			// There is no list; create it.
			list = new SilenceList();
			ext.set(user, list);
		}

		if (!list->insert(SilenceEntry(flags, mask)).second)
		{
			user->WriteNumeric(ERR_SILENCE, mask, SilenceEntry::BitsToFlags(flags), "The SILENCE entry you specified already exists");
			return CMD_FAILURE;
		}

		SilenceMessage msg("+" + mask, SilenceEntry::BitsToFlags(flags));
		user->Send(msgprov, msg);
		return CMD_SUCCESS;
	}

	CmdResult RemoveSilence(LocalUser* user, const std::string& mask, uint32_t flags)
	{
		SilenceList* list = ext.get(user);
		if (list)
		{
			for (SilenceList::iterator iter = list->begin(); iter != list->end(); ++iter)
			{
				if (!irc::equals(iter->mask, mask) || iter->flags != flags)
					continue;

				list->erase(iter);
				SilenceMessage msg("-" + mask, SilenceEntry::BitsToFlags(flags));
				user->Send(msgprov, msg);
				return CMD_SUCCESS;
			}
		}

		user->WriteNumeric(ERR_SILENCE, mask, SilenceEntry::BitsToFlags(flags), "The SILENCE entry you specified could not be found");
		return CMD_FAILURE;
	}

	CmdResult ShowSilenceList(LocalUser* user)
	{
		SilenceList* list = ext.get(user);
		if (list)
		{
			for (SilenceList::const_iterator iter = list->begin(); iter != list->end(); ++iter)
			{
				user->WriteNumeric(RPL_SILELIST, iter->mask, SilenceEntry::BitsToFlags(iter->flags));
			}
		}
		user->WriteNumeric(RPL_ENDOFSILELIST, "End of SILENCE list");
		return CMD_SUCCESS;
	}

 public:
	SilenceExtItem ext;

	CommandSilence(Module* Creator)
		: SplitCommand(Creator, "SILENCE")
		, msgprov(Creator, "SILENCE")
<<<<<<< HEAD
		, ext(Creator, "silence_list", ExtensionItem::EXT_USER)
=======
		, ext(Creator)
>>>>>>> b64177d3
	{
		allow_empty_last_param = false;
		syntax = "[(+|-)<mask> [CcdiNnPpTtx]]";
	}

	CmdResult HandleLocal(LocalUser* user, const Params& parameters) override
	{
		if (parameters.empty())
			return ShowSilenceList(user);

		// If neither add nor remove are specified we default to add.
		bool is_remove = parameters[0][0] == '-';

		// If a prefix mask has been given then strip it and clean it up.
		std::string mask = parameters[0];
		if (mask[0] == '-' || mask[0] == '+')
		{
			mask.erase(0, 1);
			if (mask.empty())
				mask.assign("*");
			ModeParser::CleanMask(mask);
		}

		// If the user specified a flags then use that. Otherwise, default to blocking
		// all CTCPs, invites, notices, privmsgs, and invites.
		uint32_t flags = SilenceEntry::SF_DEFAULT;
		if (parameters.size() > 1)
		{
			if (!SilenceEntry::FlagsToBits(parameters[1], flags))
			{
				user->WriteNumeric(ERR_SILENCE, mask, parameters[1], "You specified one or more invalid SILENCE flags");
				return CMD_FAILURE;
			}
			else if (flags == SilenceEntry::SF_EXEMPT)
			{
				// The user specified "x" with no other flags which does not make sense; add the "d" flag.
				flags |= SilenceEntry::SF_DEFAULT;
			}
		}

		return is_remove ? RemoveSilence(user, mask, flags) : AddSilence(user, mask, flags);
	}
};

class ModuleSilence
	: public Module
	, public CTCTags::EventListener
{
 private:
	bool exemptuline;
	CommandSilence cmd;

	ModResult BuildChannelExempts(User* source, Channel* channel, SilenceEntry::SilenceFlags flag, CUList& exemptions)
	{
		const Channel::MemberMap& members = channel->GetUsers();
		for (Channel::MemberMap::const_iterator member = members.begin(); member != members.end(); ++member)
		{
			if (!CanReceiveMessage(source, member->first, flag))
				exemptions.insert(member->first);
		}
		return MOD_RES_PASSTHRU;
	}

	bool CanReceiveMessage(User* source, User* target, SilenceEntry::SilenceFlags flag)
	{
		// Servers handle their own clients.
		if (!IS_LOCAL(target))
			return true;

		if (exemptuline && source->server->IsULine())
			return true;

		SilenceList* list = cmd.ext.get(target);
		if (!list)
			return true;

		for (SilenceList::iterator iter = list->begin(); iter != list->end(); ++iter)
		{
			if (!(iter->flags & flag))
				continue;

			if (InspIRCd::Match(source->GetFullHost(), iter->mask))
				return iter->flags & SilenceEntry::SF_EXEMPT;
		}

		return true;
	}

 public:
	ModuleSilence()
		: CTCTags::EventListener(this)
		, cmd(this)
	{
	}

	void ReadConfig(ConfigStatus& status) override
	{
		ConfigTag* tag = ServerInstance->Config->ConfValue("silence");
		exemptuline = tag->getBool("exemptuline", true);
		cmd.ext.maxsilence = tag->getUInt("maxentries", 32, 1);
	}

	void On005Numeric(std::map<std::string, std::string>& tokens) override
	{
		tokens["ESILENCE"] = "CcdiNnPpTtx";
		tokens["SILENCE"] = ConvToStr(cmd.ext.maxsilence);
	}

	ModResult OnUserPreInvite(User* source, User* dest, Channel* channel, time_t timeout) override
	{
		return CanReceiveMessage(source, dest, SilenceEntry::SF_INVITE) ? MOD_RES_PASSTHRU : MOD_RES_DENY;
	}

	ModResult OnUserPreMessage(User* user, const MessageTarget& target, MessageDetails& details) override
	{
		std::string ctcpname;
		bool is_ctcp = details.IsCTCP(ctcpname) && !irc::equals(ctcpname, "ACTION");

		SilenceEntry::SilenceFlags flag = SilenceEntry::SF_NONE;
		switch (target.type)
		{
			case MessageTarget::TYPE_CHANNEL:
			{
				if (is_ctcp)
					flag = SilenceEntry::SF_CTCP_CHANNEL;
				else if (details.type == MSG_NOTICE)
					flag = SilenceEntry::SF_NOTICE_CHANNEL;
				else if (details.type == MSG_PRIVMSG)
					flag = SilenceEntry::SF_PRIVMSG_CHANNEL;

				return BuildChannelExempts(user, target.Get<Channel>(), flag, details.exemptions);
				break;
			}
			case MessageTarget::TYPE_USER:
			{
				if (is_ctcp)
					flag = SilenceEntry::SF_CTCP_USER;
				else if (details.type == MSG_NOTICE)
					flag = SilenceEntry::SF_NOTICE_USER;
				else if (details.type == MSG_PRIVMSG)
					flag = SilenceEntry::SF_PRIVMSG_USER;

				if (!CanReceiveMessage(user, target.Get<User>(), flag))
				{
					details.echo_original = true;
					return MOD_RES_DENY;
				}
				break;
			}
			case MessageTarget::TYPE_SERVER:
				break;
		}

		return MOD_RES_PASSTHRU;
	}

	ModResult OnUserPreTagMessage(User* user, const MessageTarget& target, CTCTags::TagMessageDetails& details) override
	{
		if (target.type == MessageTarget::TYPE_CHANNEL)
			return BuildChannelExempts(user, target.Get<Channel>(), SilenceEntry::SF_TAGMSG_CHANNEL, details.exemptions);

		if (target.type == MessageTarget::TYPE_USER && !CanReceiveMessage(user, target.Get<User>(), SilenceEntry::SF_TAGMSG_USER))
		{
			details.echo_original = true;
			return MOD_RES_DENY;
		}

		return MOD_RES_PASSTHRU;
	}

	Version GetVersion() override
	{
		return Version("Provides support for blocking users with the SILENCE command", VF_OPTCOMMON | VF_VENDOR);
	}
};

MODULE_INIT(ModuleSilence)<|MERGE_RESOLUTION|>--- conflicted
+++ resolved
@@ -186,11 +186,11 @@
 	unsigned int maxsilence;
 
 	SilenceExtItem(Module* Creator)
-		: SimpleExtItem<SilenceList>("silence_list", ExtensionItem::EXT_USER, Creator)
-	{
-	}
-
-	void FromInternal(Extensible* container, const std::string& value) CXX11_OVERRIDE
+		: SimpleExtItem<SilenceList>(Creator, "silence_list", ExtensionItem::EXT_USER)
+	{
+	}
+
+	void FromInternal(Extensible* container, const std::string& value) override
 	{
 		LocalUser* user = IS_LOCAL(static_cast<User*>(container));
 		if (!user)
@@ -206,7 +206,7 @@
 			// Check we have space for another entry.
 			if (list->size() >= maxsilence)
 			{
-				ServerInstance->Logs->Log(MODNAME, LOG_DEBUG, "Oversized silence list received for %s: %s",
+				ServerInstance->Logs.Log(MODNAME, LOG_DEBUG, "Oversized silence list received for %s: %s",
 					user->uuid.c_str(), value.c_str());
 				delete list;
 				return;
@@ -217,7 +217,7 @@
 			std::string flagstr;
 			if (!ts.GetToken(mask) || !ts.GetToken(flagstr))
 			{
-				ServerInstance->Logs->Log(MODNAME, LOG_DEBUG, "Malformed silence list received for %s: %s",
+				ServerInstance->Logs.Log(MODNAME, LOG_DEBUG, "Malformed silence list received for %s: %s",
 					user->uuid.c_str(), value.c_str());
 				delete list;
 				return;
@@ -227,7 +227,7 @@
 			uint32_t flags;
 			if (!SilenceEntry::FlagsToBits(flagstr, flags))
 			{
-				ServerInstance->Logs->Log(MODNAME, LOG_DEBUG, "Malformed silence flags received for %s: %s",
+				ServerInstance->Logs.Log(MODNAME, LOG_DEBUG, "Malformed silence flags received for %s: %s",
 					user->uuid.c_str(), flagstr.c_str());
 				delete list;
 				return;
@@ -241,7 +241,7 @@
 		set(user, list);
 	}
 
-	std::string ToInternal(const Extensible* container, void* item) const CXX11_OVERRIDE
+	std::string ToInternal(const Extensible* container, void* item) const override
 	{
 		SilenceList* list = static_cast<SilenceList*>(item);
 		std::string buf;
@@ -341,11 +341,7 @@
 	CommandSilence(Module* Creator)
 		: SplitCommand(Creator, "SILENCE")
 		, msgprov(Creator, "SILENCE")
-<<<<<<< HEAD
-		, ext(Creator, "silence_list", ExtensionItem::EXT_USER)
-=======
 		, ext(Creator)
->>>>>>> b64177d3
 	{
 		allow_empty_last_param = false;
 		syntax = "[(+|-)<mask> [CcdiNnPpTtx]]";
