/*
 * InspIRCd -- Internet Relay Chat Daemon
 *
 *   Copyright (C) 2009-2010 Daniel De Graaf <danieldg@inspircd.org>
 *   Copyright (C) 2006-2008 Robin Burchell <robin+git@viroteck.net>
 *   Copyright (C) 2007 Dennis Friis <peavey@inspircd.org>
 *   Copyright (C) 2005-2007 Craig Edwards <craigedwards@brainbox.cc>
 *   Copyright (C) 2006 John Brooks <john.brooks@dereferenced.net>
 *
 * This file is part of InspIRCd.  InspIRCd is free software: you can
 * redistribute it and/or modify it under the terms of the GNU General Public
 * License as published by the Free Software Foundation, version 2.
 *
 * This program is distributed in the hope that it will be useful, but WITHOUT
 * ANY WARRANTY; without even the implied warranty of MERCHANTABILITY or FITNESS
 * FOR A PARTICULAR PURPOSE.  See the GNU General Public License for more
 * details.
 *
 * You should have received a copy of the GNU General Public License
 * along with this program.  If not, see <http://www.gnu.org/licenses/>.
 */


#include "inspircd.h"

/* Improved drop-in replacement for the /SILENCE command
 * syntax: /SILENCE [(+|-)<mask> [p|c|i|n|t|a|x]] as in [privatemessages|channelmessages|invites|privatenotices|channelnotices|all|exclude]
 *
 * example that blocks all except private messages
 *  /SILENCE +*!*@* a
 *  /SILENCE +*!*@* px
 *
 * example that blocks all invites except from channel services
 *  /SILENCE +*!*@* i
 *  /SILENCE +chanserv!services@chatters.net ix
 *
 * example that blocks some bad dude from private, notice and inviting you
 *  /SILENCE +*!kiddie@lamerz.net pin
 *
 * TODO: possibly have add and remove check for existing host and only modify flags according to
 *       what's been changed instead of having to remove first, then add if you want to change
 *       an entry.
 */

// pair of hostmask and flags
typedef std::pair<std::string, int> silenceset;

// list of pairs
typedef std::vector<silenceset> silencelist;

// intmasks for flags
static int SILENCE_PRIVATE	= 0x0001; /* p  private messages      */
static int SILENCE_CHANNEL	= 0x0002; /* c  channel messages      */
static int SILENCE_INVITE	= 0x0004; /* i  invites               */
static int SILENCE_NOTICE	= 0x0008; /* n  notices               */
static int SILENCE_CNOTICE	= 0x0010; /* t  channel notices       */
static int SILENCE_ALL		= 0x0020; /* a  all, (pcint)          */
static int SILENCE_EXCLUDE	= 0x0040; /* x  exclude this pattern  */

enum
{
	// From ircu?
	RPL_SILELIST = 271,
	RPL_ENDOFSILELIST = 272,

	// InspIRCd-specific.
	RPL_UNSILENCED = 950,
	RPL_SILENCED = 951,
	ERR_NOTSILENCED = 952
};

class CommandSVSSilence : public Command
{
 public:
	CommandSVSSilence(Module* Creator) : Command(Creator,"SVSSILENCE", 2)
	{
<<<<<<< HEAD
		syntax = "<target> {[+|-]<mask> <p|c|i|n|t|a|x>}";
		translation = { TR_NICK, TR_TEXT, TR_TEXT };
=======
		syntax = "<target> (+|-)<mask> [p|c|i|n|t|a|x]";
		TRANSLATE3(TR_NICK, TR_TEXT, TR_TEXT);
>>>>>>> bdded70a
	}

	CmdResult Handle(User* user, const Params& parameters) override
	{
		/*
		 * XXX: thought occurs to me
		 * We may want to change the syntax of this command to
		 * SVSSILENCE <flagsora+> +<nick> -<nick> +<nick>
		 * style command so services can modify lots of entries at once.
		 * leaving it backwards compatible for now as it's late. -- w
		 */
		if (!user->server->IsULine())
			return CMD_FAILURE;

		User *u = ServerInstance->FindNick(parameters[0]);
		if (!u)
			return CMD_FAILURE;

		if (IS_LOCAL(u))
		{
			CommandBase::Params params(parameters.begin() + 1, parameters.end());
			ServerInstance->Parser.CallHandler("SILENCE", params, u);
		}

		return CMD_SUCCESS;
	}

	RouteDescriptor GetRouting(User* user, const Params& parameters) override
	{
		return ROUTE_OPT_UCAST(parameters[0]);
	}
};

class CommandSilence : public Command
{
	unsigned int& maxsilence;
 public:
	SimpleExtItem<silencelist> ext;
	CommandSilence(Module* Creator, unsigned int &max) : Command(Creator, "SILENCE", 0),
		maxsilence(max)
		, ext("silence_list", ExtensionItem::EXT_USER, Creator)
	{
		allow_empty_last_param = false;
		syntax = "[(+|-)<mask> [p|c|i|n|t|a|x]]";
	}

	CmdResult Handle(User* user, const Params& parameters) override
	{
		if (parameters.empty())
		{
			// no parameters, show the current silence list.
			silencelist* sl = ext.get(user);
			// if the user has a silence list associated with their user record, show it
			if (sl)
			{
				for (silencelist::const_iterator c = sl->begin(); c != sl->end(); c++)
				{
					std::string decomppattern = DecompPattern(c->second);
					user->WriteNumeric(RPL_SILELIST, user->nick, c->first, decomppattern);
				}
			}
			user->WriteNumeric(RPL_ENDOFSILELIST, "End of Silence List");

			return CMD_SUCCESS;
		}
		else
		{
			// one or more parameters, add or delete entry from the list (only the first parameter is used)
			std::string mask(parameters[0], 1);
			char action = parameters[0][0];
			// Default is private and notice so clients do not break
			int pattern = CompilePattern("pn");

			// if pattern supplied, use it
			if (parameters.size() > 1) {
				pattern = CompilePattern(parameters[1].c_str());
			}

			if (pattern == 0)
			{
				user->WriteNotice("Bad SILENCE pattern");
				return CMD_INVALID;
			}

			if (!mask.length())
			{
				// 'SILENCE +' or 'SILENCE -', assume *!*@*
				mask = "*!*@*";
			}

			ModeParser::CleanMask(mask);

			if (action == '-')
			{
				std::string decomppattern = DecompPattern(pattern);
				// fetch their silence list
				silencelist* sl = ext.get(user);
				// does it contain any entries and does it exist?
				if (sl)
				{
					for (silencelist::iterator i = sl->begin(); i != sl->end(); i++)
					{
						// search through for the item
						const std::string& listitem = i->first;
						if ((irc::equals(listitem, mask)) && (i->second == pattern))
						{
							sl->erase(i);
							user->WriteNumeric(RPL_UNSILENCED, user->nick, InspIRCd::Format("Removed %s %s from silence list", mask.c_str(), decomppattern.c_str()));
							if (!sl->size())
							{
								ext.unset(user);
							}
							return CMD_SUCCESS;
						}
					}
				}
				user->WriteNumeric(ERR_NOTSILENCED, user->nick, InspIRCd::Format("%s %s does not exist on your silence list", mask.c_str(), decomppattern.c_str()));
			}
			else if (action == '+')
			{
				// fetch the user's current silence list
				silencelist* sl = ext.get(user);
				if (!sl)
				{
					sl = new silencelist;
					ext.set(user, sl);
				}
				if (sl->size() > maxsilence)
				{
					user->WriteNumeric(ERR_NOTSILENCED, user->nick, "Your silence list is full");
					return CMD_FAILURE;
				}

				std::string decomppattern = DecompPattern(pattern);
				for (silencelist::iterator n = sl->begin(); n != sl->end();  n++)
				{
					const std::string& listitem = n->first;
					if ((irc::equals(listitem, mask)) && (n->second == pattern))
					{
						user->WriteNumeric(ERR_NOTSILENCED, user->nick, InspIRCd::Format("%s %s is already on your silence list", mask.c_str(), decomppattern.c_str()));
						return CMD_FAILURE;
					}
				}
				if (((pattern & SILENCE_EXCLUDE) > 0))
				{
					sl->insert(sl->begin(), silenceset(mask, pattern));
				}
				else
				{
					sl->push_back(silenceset(mask,pattern));
				}
				user->WriteNumeric(RPL_SILENCED, user->nick, InspIRCd::Format("Added %s %s to silence list", mask.c_str(), decomppattern.c_str()));
				return CMD_SUCCESS;
			}
		}
		return CMD_SUCCESS;
	}

	/* turn the nice human readable pattern into a mask */
	int CompilePattern(const char* pattern)
	{
		int p = 0;
		for (const char* n = pattern; *n; n++)
		{
			switch (*n)
			{
				case 'p':
					p |= SILENCE_PRIVATE;
					break;
				case 'c':
					p |= SILENCE_CHANNEL;
					break;
				case 'i':
					p |= SILENCE_INVITE;
					break;
				case 'n':
					p |= SILENCE_NOTICE;
					break;
				case 't':
					p |= SILENCE_CNOTICE;
					break;
				case 'a':
				case '*':
					p |= SILENCE_ALL;
					break;
				case 'x':
					p |= SILENCE_EXCLUDE;
					break;
				default:
					break;
			}
		}
		return p;
	}

	/* turn the mask into a nice human readable format */
	std::string DecompPattern (const int pattern)
	{
		std::string out;
		if (pattern & SILENCE_PRIVATE)
			out += ",privatemessages";
		if (pattern & SILENCE_CHANNEL)
			out += ",channelmessages";
		if (pattern & SILENCE_INVITE)
			out += ",invites";
		if (pattern & SILENCE_NOTICE)
			out += ",privatenotices";
		if (pattern & SILENCE_CNOTICE)
			out += ",channelnotices";
		if (pattern & SILENCE_ALL)
			out = ",all";
		if (pattern & SILENCE_EXCLUDE)
			out += ",exclude";
		if (out.length())
			return "<" + out.substr(1) + ">";
		else
			return "<none>";
	}

};

class ModuleSilence : public Module
{
	unsigned int maxsilence;
	bool ExemptULine;
	CommandSilence cmdsilence;
	CommandSVSSilence cmdsvssilence;
 public:

	ModuleSilence()
		: maxsilence(32), cmdsilence(this, maxsilence), cmdsvssilence(this)
	{
	}

	void ReadConfig(ConfigStatus& status) override
	{
		ConfigTag* tag = ServerInstance->Config->ConfValue("silence");

		maxsilence = tag->getUInt("maxentries", 32, 1);
		ExemptULine = tag->getBool("exemptuline", true);
	}

	void On005Numeric(std::map<std::string, std::string>& tokens) override
	{
		tokens["ESILENCE"];
		tokens["SILENCE"] = ConvToStr(maxsilence);
	}

	void BuildExemptList(MessageType message_type, Channel* chan, User* sender, CUList& exempt_list)
	{
		int public_silence = (message_type == MSG_PRIVMSG ? SILENCE_CHANNEL : SILENCE_CNOTICE);

		const Channel::MemberMap& ulist = chan->GetUsers();
		for (Channel::MemberMap::const_iterator i = ulist.begin(); i != ulist.end(); ++i)
		{
			if (IS_LOCAL(i->first))
			{
				if (MatchPattern(i->first, sender, public_silence) == MOD_RES_DENY)
				{
					exempt_list.insert(i->first);
				}
			}
		}
	}

	ModResult OnUserPreMessage(User* user, const MessageTarget& target, MessageDetails& details) override
	{
		if (target.type == MessageTarget::TYPE_USER && IS_LOCAL(target.Get<User>()))
		{
			return MatchPattern(target.Get<User>(), user, ((details.type == MSG_PRIVMSG) ? SILENCE_PRIVATE : SILENCE_NOTICE));
		}
		else if (target.type == MessageTarget::TYPE_CHANNEL)
		{
			Channel* chan = target.Get<Channel>();
			BuildExemptList(details.type, chan, user, details.exemptions);
		}
		return MOD_RES_PASSTHRU;
	}

	ModResult OnUserPreInvite(User* source,User* dest,Channel* channel, time_t timeout) override
	{
		return MatchPattern(dest, source, SILENCE_INVITE);
	}

	ModResult MatchPattern(User* dest, User* source, int pattern)
	{
		if (ExemptULine && source->server->IsULine())
			return MOD_RES_PASSTHRU;

		silencelist* sl = cmdsilence.ext.get(dest);
		if (sl)
		{
			for (silencelist::const_iterator c = sl->begin(); c != sl->end(); c++)
			{
				if (((((c->second & pattern) > 0)) || ((c->second & SILENCE_ALL) > 0)) && (InspIRCd::Match(source->GetFullHost(), c->first)))
					return (c->second & SILENCE_EXCLUDE) ? MOD_RES_PASSTHRU : MOD_RES_DENY;
			}
		}
		return MOD_RES_PASSTHRU;
	}

	Version GetVersion() override
	{
		return Version("Provides support for the /SILENCE command", VF_OPTCOMMON | VF_VENDOR);
	}
};

MODULE_INIT(ModuleSilence)<|MERGE_RESOLUTION|>--- conflicted
+++ resolved
@@ -74,13 +74,8 @@
  public:
 	CommandSVSSilence(Module* Creator) : Command(Creator,"SVSSILENCE", 2)
 	{
-<<<<<<< HEAD
-		syntax = "<target> {[+|-]<mask> <p|c|i|n|t|a|x>}";
+		syntax = "<target> (+|-)<mask> [p|c|i|n|t|a|x]";
 		translation = { TR_NICK, TR_TEXT, TR_TEXT };
-=======
-		syntax = "<target> (+|-)<mask> [p|c|i|n|t|a|x]";
-		TRANSLATE3(TR_NICK, TR_TEXT, TR_TEXT);
->>>>>>> bdded70a
 	}
 
 	CmdResult Handle(User* user, const Params& parameters) override
