/*
 * InspIRCd -- Internet Relay Chat Daemon
 *
 *   Copyright (C) 2019 Sadie Powell <sadie@witchery.services>
 *
 * This file is part of InspIRCd.  InspIRCd is free software: you can
 * redistribute it and/or modify it under the terms of the GNU General Public
 * License as published by the Free Software Foundation, version 2.
 *
 * This program is distributed in the hope that it will be useful, but WITHOUT
 * ANY WARRANTY; without even the implied warranty of MERCHANTABILITY or FITNESS
 * FOR A PARTICULAR PURPOSE.  See the GNU General Public License for more
 * details.
 *
 * You should have received a copy of the GNU General Public License
 * along with this program.  If not, see <http://www.gnu.org/licenses/>.
 */


#include "inspircd.h"

Serializable::Data& Serializable::Data::Load(const std::string& key, std::string& out)
{
	EntryMap::iterator iter = this->entries.find(key);
	if (iter == this->entries.end())
	{
		ServerInstance->Logs.Log("SERIALIZE", LOG_DEBUG, "Unable to load missing kv %s!", key.c_str());
	}
	else
	{
		out = iter->second;
		ServerInstance->Logs.Log("SERIALIZE", LOG_DEBUG, "Loaded kv %s: %s", key.c_str(), out.c_str());
	}
	return *this;
}

Serializable::Data& Serializable::Data::Load(const std::string& key, Serializable::Data& out)
{
	ChildMap::iterator iter = this->children.find(key);
	if (iter == this->children.end())
	{
		ServerInstance->Logs.Log("SERIALIZE", LOG_DEBUG, "Unable to load missing data %s!", key.c_str());
	}
	else
	{
		out = iter->second;
		ServerInstance->Logs.Log("SERIALIZE", LOG_DEBUG, "Loaded data: %s", key.c_str());
	}
	return *this;
}

Serializable::Data& Serializable::Data::Store(const std::string& key, const std::string& value)
{
	ServerInstance->Logs.Log("SERIALIZE", LOG_DEBUG, "Stored kv %s: %s", key.c_str(), value.c_str());
	this->entries[key] = value;
	return *this;
}

Serializable::Data& Serializable::Data::Store(const std::string& key, const Serializable::Data& value)
{
	ServerInstance->Logs.Log("SERIALIZE", LOG_DEBUG, "Stored data: %s", key.c_str());
	this->children[key] = value;
	return *this;
}

bool Extensible::Deserialize(Serializable::Data& data)
{
	// If the extensible has been culled then it shouldn't be deserialized.
	if (culled)
		return false;

	for (const auto& [name, entry] : data.GetEntries())
	{
		ExtensionItem* item = ServerInstance->Extensions.GetItem(name);
		if (item)
		{
			item->FromInternal(this, entry);
			continue;
		}

		ServerInstance->Logs.Log("SERIALIZE", LOG_DEBUG, "Tried to deserialize the %s extension item but it doesn't exist",
			name.c_str());
	}
	return true;
}

bool Extensible::Serialize(Serializable::Data& data)
{
	// If the extensible has been culled then it shouldn't be serialized.
	if (culled)
	{
		ServerInstance->Logs.Log("SERIALIZE", LOG_DEBUG, "Tried to serialize an extensible which has been culled");
		return false;
	}

	for (const auto& [ext, item] : extensions)
	{
		const std::string value = ext->ToInternal(this, item);
		if (!value.empty())
			data.Store(ext->name, item);
	}
	return true;
}

bool User::Deserialize(Serializable::Data& data)
{
	// If the user is quitting they shouldn't be deserialized.
	if (quitting)
	{
		ServerInstance->Logs.Log("SERIALIZE", LOG_DEBUG, "Tried to deserialize %s who is in the process of quitting",
			uuid.c_str());
		return false;
	}

	// Check we're actually deserialising data for this user.
	std::string client_uuid;
	data.Load("uuid", client_uuid);
	if (!client_uuid.empty() && client_uuid != uuid)
	{
		ServerInstance->Logs.Log("SERIALIZE", LOG_DEBUG, "Tried to deserialize %s into %s",
			client_uuid.c_str(), uuid.c_str());
		return false;
	}

	// Deserialize the extensions first.
	Serializable::Data exts;
	data.Load("extensions", exts);
	if (!Extensible::Deserialize(exts))
		return false;

<<<<<<< HEAD
	int client_port;
=======
	long client_port;
	bool user_uniqueusername;
>>>>>>> 15a68932
	std::string client_addr;
	std::string user_modes;
	std::string user_oper;
	std::string user_snomasks;

	// Apply the members which can be applied directly.
	data.Load("age", age)
		.Load("awaymsg", awaymsg)
		.Load("awaytime", awaytime)
		.Load("client_sa.addr", client_addr)
		.Load("client_sa.port", client_port)
		.Load("displayhost", displayhost)
		.Load("ident", ident)
		.Load("modes", user_modes)
		.Load("nick", nick)
		.Load("oper", user_oper)
		.Load("realhost", realhost)
		.Load("realname", realname)
		.Load("signon", signon)
		.Load("snomasks", user_snomasks)
		.Load("uniqueusername", user_uniqueusername);

	// Apply the rest of the members.
	modes = std::bitset<ModeParser::MODEID_MAX>(user_modes);
	snomasks = std::bitset<64>(user_snomasks);
	uniqueusername = user_uniqueusername;

	ServerConfig::OperIndex::const_iterator iter = ServerInstance->Config->OperTypes.find(user_oper);
	if (iter != ServerInstance->Config->OperTypes.end())
		oper = iter->second;
	else
		oper = std::make_shared<OperInfo>(user_oper);

	irc::sockets::sockaddrs sa;
	if (irc::sockets::aptosa(client_addr, client_port, sa) || irc::sockets::untosa(client_addr, sa))
		client_sa = sa;

	InvalidateCache();
	return true;
}

bool User::Serialize(Serializable::Data& data)
{
	// If the user is quitting they shouldn't be serialized.
	if (quitting)
	{
		ServerInstance->Logs.Log("SERIALIZE", LOG_DEBUG, "Tried to serialize %s who is in the process of quitting",
			uuid.c_str());
		return false;
	}

	// If the user is unregistered they shouldn't be serialised.
	if (registered != REG_ALL)
		return false;

	// Serialize the extensions first.
	Serializable::Data exts;
	if (!Extensible::Serialize(exts))
		return false;
	data.Store("extensions", exts);

	// The following member variables not checked above are not serialised:
	// * cached_fullhost (serialising cache variables is unnecessary)
	// * cached_fullrealhost (serialising cache variables is unnecessary)
	// * cached_hostip (serialising cache variables is unnecessary)
	// * cached_makehost (serialising cache variables is unnecessary)
	// * cachedip (serialising cache variables is unnecessary)
	// * server (specific to the origin server)
	// * usertype (can't be networked reliably)
	data.Store("age", age)
		.Store("awaymsg", awaymsg)
		.Store("awaytime", awaytime)
		.Store("client_sa.addr", client_sa.addr())
		.Store("client_sa.port", client_sa.port())
		.Store("displayhost", displayhost)
		.Store("ident", ident)
		.Store("modes", modes.to_string())
		.Store("nick", nick)
		.Store("oper", oper ? oper->name : "")
		.Store("realhost", realhost)
		.Store("realname", realname)
		.Store("signon", signon)
		.Store("snomasks", snomasks.to_string())
		.Store("uniqueusername", uniqueusername)
		.Store("uuid", uuid);

	return true;
}

bool LocalUser::Deserialize(Serializable::Data& data)
{

	// Deserialize the base class first.
	if (!User::Deserialize(data))
		return false;

	bool user_exempt;
	bool user_lastping;
	int server_port;
	std::string server_addr;

	// Apply the members which can be applied directly.
	data.Load("bytes_in", bytes_in)
		.Load("bytes_out", bytes_out)
		.Load("cmds_in", cmds_in)
		.Load("cmds_out", cmds_out)
		.Load("CommandFloodPenalty", CommandFloodPenalty)
		.Load("exempt", user_exempt)
		.Load("idle_lastmsg", idle_lastmsg)
		.Load("lastping", user_lastping)
		.Load("nextping", nextping)
		.Load("password", password)
		.Load("server_sa.addr", server_addr)
		.Load("server_sa.port", server_port);

	// Apply the rest of the members.
	irc::sockets::sockaddrs sa;
	if (irc::sockets::aptosa(server_addr, server_port, sa) || irc::sockets::untosa(server_addr, sa))
		server_sa = sa;

	// These are bitfields so we need to ensure they only get the appropriate bits.
	exempt = user_exempt ? 1 : 0;
	lastping = user_lastping ? 1 : 0;
	return true;
}

bool LocalUser::Serialize(Serializable::Data& data)
{
	// Serialize the base class first.
	if (!User::Serialize(data))
		return false;

	// The following member variables not checked above are not serialised:
	// * already_sent (can't be networked reliably)
	// * connectclass (might not be the same on a different server)
	// * eh (shouldn't be networked)
	// * serializer (might not be the same on a different connection)
	data.Store("bytes_in", bytes_in)
		.Store("bytes_out", bytes_out)
		.Store("cmds_in", cmds_in)
		.Store("cmds_out", cmds_out)
		.Store("CommandFloodPenalty", CommandFloodPenalty)
		.Store("exempt", exempt)
		.Store("idle_lastmsg", idle_lastmsg)
		.Store("lastping", lastping)
		.Store("nextping", nextping)
		.Store("password", password)
		.Store("server_sa.addr", server_sa.addr())
		.Store("server_sa.port", server_sa.port());
	return true;
}<|MERGE_RESOLUTION|>--- conflicted
+++ resolved
@@ -128,12 +128,8 @@
 	if (!Extensible::Deserialize(exts))
 		return false;
 
-<<<<<<< HEAD
 	int client_port;
-=======
-	long client_port;
 	bool user_uniqueusername;
->>>>>>> 15a68932
 	std::string client_addr;
 	std::string user_modes;
 	std::string user_oper;
