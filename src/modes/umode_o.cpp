/*
 * InspIRCd -- Internet Relay Chat Daemon
 *
 *   Copyright (C) 2007 Dennis Friis <peavey@inspircd.org>
 *   Copyright (C) 2006 Craig Edwards <craigedwards@brainbox.cc>
 *
 * This file is part of InspIRCd.  InspIRCd is free software: you can
 * redistribute it and/or modify it under the terms of the GNU General Public
 * License as published by the Free Software Foundation, version 2.
 *
 * This program is distributed in the hope that it will be useful, but WITHOUT
 * ANY WARRANTY; without even the implied warranty of MERCHANTABILITY or FITNESS
 * FOR A PARTICULAR PURPOSE.  See the GNU General Public License for more
 * details.
 *
 * You should have received a copy of the GNU General Public License
 * along with this program.  If not, see <http://www.gnu.org/licenses/>.
 */


#include "inspircd.h"
#include "mode.h"
#include "channels.h"
#include "users.h"
#include "builtinmodes.h"

ModeUserOperator::ModeUserOperator() : ModeHandler(NULL, "oper", 'o', PARAM_NONE, MODETYPE_USER)
{
	oper = true;
}

ModeAction ModeUserOperator::OnModeChange(User* source, User* dest, Channel*, std::string&, bool adding)
{
	/* Only opers can execute this class at all */
<<<<<<< HEAD
	if (!ServerInstance->ULine(source->nick.c_str()) && !ServerInstance->ULine(source->server) && !source->IsOper())
=======
	if (!ServerInstance->ULine(source->server) && !IS_OPER(source))
>>>>>>> e0ff94b3
		return MODEACTION_DENY;

	/* Not even opers can GIVE the +o mode, only take it away */
	if (adding)
		return MODEACTION_DENY;

	/* Set the bitfields.
	 * Note that oper status is only given in cmd_oper.cpp
	 * NOT here. It is impossible to directly set +o without
	 * verifying as an oper and getting an opertype assigned
	 * to your User!
	 */
	char snomask = IS_LOCAL(dest) ? 'o' : 'O';
	ServerInstance->SNO->WriteToSnoMask(snomask, "User %s de-opered (by %s)", dest->nick.c_str(),
		source->nick.empty() ? source->server.c_str() : source->nick.c_str());
	dest->UnOper();

	return MODEACTION_ALLOW;
}<|MERGE_RESOLUTION|>--- conflicted
+++ resolved
@@ -32,11 +32,7 @@
 ModeAction ModeUserOperator::OnModeChange(User* source, User* dest, Channel*, std::string&, bool adding)
 {
 	/* Only opers can execute this class at all */
-<<<<<<< HEAD
-	if (!ServerInstance->ULine(source->nick.c_str()) && !ServerInstance->ULine(source->server) && !source->IsOper())
-=======
-	if (!ServerInstance->ULine(source->server) && !IS_OPER(source))
->>>>>>> e0ff94b3
+	if (!ServerInstance->ULine(source->server) && !source->IsOper())
 		return MODEACTION_DENY;
 
 	/* Not even opers can GIVE the +o mode, only take it away */
