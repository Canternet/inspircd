--- conflicted
+++ resolved
@@ -88,11 +88,6 @@
   INSPIRCD_DEBUG=0
 @ENDIF
 
-GCC6=@GCC6@
-@IFEQ $(GCC6) true
-  CXXFLAGS += -fno-delete-null-pointer-checks
-@ENDIF
-
 DBGOK=0
 @IFEQ $(INSPIRCD_DEBUG) 0
   CORECXXFLAGS += -fno-rtti -O2
@@ -119,22 +114,9 @@
 @TARGET GNU_MAKE SOURCEPATH = $(shell /bin/pwd)
 @TARGET BSD_MAKE SOURCEPATH != /bin/pwd
 
-<<<<<<< HEAD
 @IFNDEF INSPIRCD_VERBOSE
   @TARGET GNU_MAKE MAKEFLAGS += --silent
   @TARGET BSD_MAKE MAKE += -s
-=======
-@IFDEF V
-  RUNCC = $(CC)
-  RUNLD = $(CC)
-  VERBOSE = -v
-@ELSE
-  @GNU_ONLY MAKEFLAGS += --silent
-  @BSD_ONLY MAKE += -s
-  RUNCC = perl "$(SOURCEPATH)/make/run-cc.pl" $(CC)
-  RUNLD = perl "$(SOURCEPATH)/make/run-cc.pl" $(CC)
-  VERBOSE =
->>>>>>> c7a26bc2
 @ENDIF
 
 @IFDEF INSPIRCD_STATIC
@@ -240,15 +222,9 @@
 	@-$(INSTALL) -d -m $(INSTMODE_DIR) $(CONPATH)/examples/modules
 	@-$(INSTALL) -d -m $(INSTMODE_DIR) $(MANPATH)
 	@-$(INSTALL) -d -m $(INSTMODE_DIR) $(MODPATH)
-<<<<<<< HEAD
-	[ $(BUILDPATH)/bin/ -ef $(BINPATH) ] || $(INSTALL) -m $(INSTMODE_BIN) $(BUILDPATH)/bin/inspircd $(BINPATH)
+	[ "$(BUILDPATH)/bin/" -ef $(BINPATH) ] || $(INSTALL) -m $(INSTMODE_BIN) "$(BUILDPATH)/bin/inspircd" $(BINPATH)
 @IFNDEF INSPIRCD_STATIC
-	[ $(BUILDPATH)/modules/ -ef $(MODPATH) ] || $(INSTALL) -m $(INSTMODE_LIB) $(BUILDPATH)/modules/*.so $(MODPATH)
-=======
-	[ "$(BUILDPATH)/bin/" -ef $(BINPATH) ] || $(INSTALL) -m $(INSTMODE_BIN) "$(BUILDPATH)/bin/inspircd" $(BINPATH)
-@IFNDEF PURE_STATIC
 	[ "$(BUILDPATH)/modules/" -ef $(MODPATH) ] || $(INSTALL) -m $(INSTMODE_LIB) "$(BUILDPATH)/modules/"*.so $(MODPATH)
->>>>>>> c7a26bc2
 @ENDIF
 	-$(INSTALL) -m $(INSTMODE_BIN) @CONFIGURE_DIRECTORY@/inspircd $(BASE) 2>/dev/null
 	-$(INSTALL) -m $(INSTMODE_LIB) .gdbargs $(BASE)/.gdbargs 2>/dev/null
@@ -294,14 +270,10 @@
 deinstall:
 	-rm -f $(BINPATH)/inspircd
 	-rm -rf $(CONPATH)/examples
-<<<<<<< HEAD
 	-rm -f $(MANPATH)/inspircd.1
 	-rm -f $(MANPATH)/inspircd-genssl.1
-	-rm -f $(MODPATH)/*.so
-=======
-	-rm -f $(MODPATH)/cmd_*.so
 	-rm -f $(MODPATH)/m_*.so
->>>>>>> c7a26bc2
+	-rm -f $(MODPATH)/core_*.so
 	-rm -f $(BASE)/.gdbargs
 	-rm -f $(BASE)/inspircd.service
 	-rm -f $(BASE)/org.inspircd.plist
