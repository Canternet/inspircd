--- conflicted
+++ resolved
@@ -195,15 +195,6 @@
 		return $ENV{$key};
 	}
 
-<<<<<<< HEAD
-=======
-	# If all else fails then look for the defaults..
-	if (defined $defaults) {
-		print_format "Using the default <|GREEN $name|> compiler flags for <|GREEN ${\__module $file}|>: <|BOLD $defaults|>\n";
-		return $defaults;
-	}
-
->>>>>>> c7dc34b6
 	# We can't find it via pkg-config, via the environment, or via the defaults so give up.
 	__error $file, "unable to find the <|GREEN $name|> compiler flags for <|GREEN ${\__module $file}|>!";
 }
@@ -225,15 +216,6 @@
 		return $ENV{$key};
 	}
 
-<<<<<<< HEAD
-=======
-	# If all else fails then look for the defaults..
-	if (defined $defaults) {
-		print_format "Using the default <|GREEN $name|> linker flags for <|GREEN ${\__module $file}|>: <|BOLD $defaults|>\n";
-		return $defaults;
-	}
-
->>>>>>> c7dc34b6
 	# We can't find it via pkg-config, via the environment, or via the defaults so give up.
 	__error $file, "unable to find the <|GREEN $name|> linker flags for <|GREEN ${\__module $file}|>!";
 }
