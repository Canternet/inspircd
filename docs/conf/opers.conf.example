--- conflicted
+++ resolved
@@ -29,11 +29,8 @@
      #  PERMISSIONS:
      #   - channels/ignore-noctcp: allows opers with this priv to send a CTCP to a +C channel.
      #   - channels/ignore-nonicks: allows opers with this priv to change their nick when on a +N channel.
-<<<<<<< HEAD
      #   - channels/ignore-opmoderated: allows opers with this priv to ignore +U.
-=======
      #   - channels/ignore-repeat: allows opers with this priv to be immune to repeat punishment on a +E channel.
->>>>>>> 6646c9fb
      #   - channels/restricted-create: allows opers with this priv to create channels if the restrictchans module is loaded.
      #   - users/flood/increased-buffers: allows opers with this priv to send and receive data without worrying about being disconnected for exceeding limits (*NOTE).
      #   - users/flood/no-fakelag: prevents opers from being penalized with fake lag for flooding (*NOTE).
