--- conflicted
+++ resolved
@@ -132,11 +132,6 @@
       # to this bind section.
       type="clients"
 
-<<<<<<< HEAD
-      # ssl: If you want the port(s) in this bind tag to use TLS (SSL), set this to
-      # the name of a custom <sslprofile> tag that you have defined. See the
-      # docs page for the TLS (SSL) module you are using for more details.
-=======
       # ssl: If you want the port(s) in this bind tag to use TLS (SSL), set this
       # to the name of a custom <sslprofile> tag that you have defined. See the
       # docs page for the TLS (SSL) module you are using for more details:
@@ -144,7 +139,6 @@
       # GnuTLS:  https://docs.inspircd.org/3/modules/ssl_gnutls#sslprofile
       # mbedTLS: https://docs.inspircd.org/3/modules/ssl_mbedtls#sslprofile
       # OpenSSL: https://docs.inspircd.org/3/modules/ssl_openssl#sslprofile
->>>>>>> 8d6b550e
       #
       # You will need to load the ssl_openssl module for OpenSSL, ssl_gnutls
       # for GnuTLS and ssl_mbedtls for mbedTLS.
