--- conflicted
+++ resolved
@@ -630,13 +630,9 @@
              # somaxconn: The maximum number of connections that may be waiting
              # in the accept queue. This is *NOT* the total maximum number of
              # connections per server. Some systems may only allow this to be up
-<<<<<<< HEAD
-             # to 5, while others (such as linux and *BSD) default to 128.
+             # to 5, while others (such as Linux and *BSD) default to 128.
              # Setting this above the limit imposed by your OS can have undesired
              # effects.
-=======
-             # to 5, while others (such as Linux and *BSD) default to 128.
->>>>>>> 2cc3d7ec
              somaxconn="128"
 
              # softlimit: This optional feature allows a defined softlimit for
