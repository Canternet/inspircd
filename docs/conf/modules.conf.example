--- conflicted
+++ resolved
@@ -777,7 +777,6 @@
 #<include file="conf/examples/filter.conf.example">
 
 #-#-#-#-#-#-#-#-#-#-#-#-#-#-#-#-#-#-#-#-#-#-#-#-#-#-#-#-#-#-#-#-#-#-#-#
-<<<<<<< HEAD
 # Flash Policy Daemon module: Allows Flash IRC clients (e.g. LightIRC)#
 # to connect. If no file is specified, it'll serve a default policy   #
 # allowing all IPs to connect to all plaintext IRC ports              #
@@ -786,10 +785,7 @@
 #<module name="m_flashpolicyd.so">    
 
 #-#-#-#-#-#-#-#-#-#-#-#-#-#-#-#-#-#-#-#-#-#-#-#-#-#-#-#-#-#-#-#-#-#-#-#
-# Gecosban: Implements extended ban r:, which stops anyone matching
-=======
 # Gecos ban: Implements extended ban 'r', which stops anyone matching
->>>>>>> 819d9bad
 # a mask like +b r:*realname?here* from joining a channel.
 #<module name="m_gecosban.so">
 
