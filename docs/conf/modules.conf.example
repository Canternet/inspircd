--- conflicted
+++ resolved
@@ -2121,16 +2121,9 @@
 #
 # Configuration:
 #
-<<<<<<< HEAD
-=======
-#  affectopers: Whether server operators are exempt from shuns. This
-#               option is deprecated; you should instead give exempt
-#               server operators the servers/ignore-shun privilege.
-#
 #  allowconnect: Whether to only apply shuns to users who are fully
 #                connected to the server.
 #
->>>>>>> 56b4dc61
 #  allowtags: Whether to allow client tags to be attached to enabled
 #             commands.
 #
@@ -2146,11 +2139,7 @@
 #
 #<shun enabledcommands="ADMIN OPER PING PONG QUIT PART JOIN"
 #      cleanedcommands="AWAY PART QUIT"
-<<<<<<< HEAD
-=======
-#      affectopers="no"
 #      allowconnect="no"
->>>>>>> 56b4dc61
 #      allowtags="no"
 #      notifyuser="yes">
 
