--- conflicted
+++ resolved
@@ -309,12 +309,6 @@
 # This module is oper-only and provides /CBAN.
 # To use, CBAN must be in one of your oper class blocks.
 #<module name="cban">
-<<<<<<< HEAD
-=======
-# CBAN does not allow glob channelmasks by default for compatibility
-# reasons. You can enable glob support by uncommenting the next line.
-#<cban glob="yes">
->>>>>>> eda0e5e2
 
 #-#-#-#-#-#-#-#-#-#-#-#-#-#-#-#-#-#-#-#-#-#-#-#-#-#-#-#-#-#-#-#-#-#-#-#
 # Censor module: Adds channel and user mode +G which block phrases that
