#-#-#-#-#-#-#-#-#-#-#-#-#-  MODULE OPTIONS   -#-#-#-#-#-#-#-#-#-#-#-#-#
#                                                                     #
#  These tags define which modules will be loaded on startup by your  #
#  server. Add modules without any paths. When you make your ircd     #
#  using the 'make' command, all compiled modules will be moved into  #
#  the folder you specified when you ran ./configure. The module tag  #
#  automatically looks for modules in this location.                  #
#  If you attempt to load a module outside of this location, either   #
#  in the config, or via /LOADMODULE, you will receive an error.      #
#                                                                     #
#  By default, ALL modules are commented out. You must uncomment them #
#  or add lines to your config to load modules. Please refer to       #
#  http://wiki.inspircd.org/Modules for a list of modules and         #
#  each modules link for any additional conf tags they require.       #
#                                                                     #
#    ____                _   _____ _     _       ____  _ _   _        #
#   |  _ \ ___  __ _  __| | |_   _| |__ (_)___  | __ )(_) |_| |       #
#   | |_) / _ \/ _` |/ _` |   | | | '_ \| / __| |  _ \| | __| |       #
#   |  _ <  __/ (_| | (_| |   | | | | | | \__ \ | |_) | | |_|_|       #
#   |_| \_\___|\__,_|\__,_|   |_| |_| |_|_|___/ |____/|_|\__(_)       #
#                                                                     #
# To link servers to InspIRCd, you MUST load the m_spanningtree       #
# module. If you don't do this, server links will NOT work at all.    #
# This is by design, to allow for the implementation of other linking #
# protocols in modules in the future.                                 #
#                                                                     #

#-#-#-#-#-#-#-#-#-#-#-#-#-#-#-#-#-#-#-#-#-#-#-#-#-#-#-#-#-#-#-#-#-#-#-#
# MD5 module: Allows other modules to generate MD5 hashes, usually for
# cryptographic uses and security.
#
# IMPORTANT:
# Other modules such as m_cloaking.so and m_password_hash.so may rely on
# this module being loaded to function.
#
#<module name="m_md5.so">
#
#-#-#-#-#-#-#-#-#-#-#-#-#-#-#-#-#-#-#-#-#-#-#-#-#-#-#-#-#-#-#-#-#-#-#-#
# SHA256 module: Allows other modules to generate SHA256 hashes,
# usually for cryptographic uses and security.
#
# IMPORTANT:
# Other modules such as m_password_hash.so may rely on this module being
# loaded to function. Certain modules such as m_spanningtree.so will
# function without this module but when it is loaded their features will
# be enhanced (for example the addition of HMAC authentication).
#
#<module name="m_sha256.so">
#-#-#-#-#-#-#-#-#-#-#-#-#-#-#-#-#-#-#-#-#-#-#-#-#-#-#-#-#-#-#-#-#-#-#-#
# RIPEMD160 module: Allows other modules to generate RIPEMD160 hashes,
# usually for cryptographic uses and security.
#
# IMPORTANT:
# Other modules may rely on this module being loaded to function.
#<module name="m_ripemd160.so">

#-#-#-#-#-#-#-#-#-#-#-#-#-#-#-#-#-#-#-#-#-#-#-#-#-#-#-#-#-#-#-#-#-#-#-#
# Abbreviation module: Provides the ability to abbreviate commands a-la
# BBC BASIC keywords.
#<module name="m_abbreviation.so">

#-#-#-#-#-#-#-#-#-#-#-#-#-#-#-#-#-#-#-#-#-#-#-#-#-#-#-#-#-#-#-#-#-#-#-#
# Alias module: Allows you to define server-side command aliases.
#<module name="m_alias.so">
#
# Set the 'prefix' for in-channel aliases (fantasy commands) to the
# specified character. If not set, the default is "!".
# If 'allowbots' is disabled, +B clients will not be able to use
# fantasy commands. If not set, the default is no.
#<fantasy prefix="!" allowbots="no">
#
#-#-#-#-#-#-#-#-#-#-#-  ALIAS DEFINITIONS  -#-#-#-#-#-#-#-#-#-#-#-#-#-#
#                                                                     #
# If you have the m_alias.so module loaded, you may also define       #
# aliases as shown below. They are commonly used to provide shortcut  #
# commands to services, however they are not limited to just this use.#
# An alias tag requires the following values to be defined in it:     #
#                                                                     #
# text        -      The text to detect as the actual command line.   #
#                    Can't contain spaces, but case insensitive.      #
#                    You may have multiple aliases with the same      #
#                    command name (text="" value), however the first  #
#                    found will be executed if its format value is    #
#                    matched, or it has no format value. Aliases are  #
#                    read from the top of the file to the bottom.     #
#                                                                     #
# usercommand -      If this is true, the alias can be run simply as  #
#                    /aliasname. Defaults to true.                    #
#                                                                     #
# channelcommand -   If this is true, the alias can be used as an     #
#                    in-channel alias or 'fantasy command', prefixed  #
#                    by the fantasy prefix character, !aliasname by   #
#                    default. Defaults to false.                      #
#                                                                     #
# format      -      If this is defined, the parameters of the alias  #
#                    must match this glob pattern. For example if you #
#                    want the first parameter to start with a # for   #
#                    the alias to be executed, set format="#*" in the #
#                    alias definition. Note that the :'s which are    #
#                    part of IRC formatted lines will be preserved    #
#                    for matching of this text. This value is         #
#                    optional.                                        #
#                                                                     #
# replace     -      The text to replace 'text' with. Usually this    #
#                    will be "PRIVMSG ServiceName :$2-" or similar.   #
#                    You may use the variables $1 through $9 in the   #
#                    replace string, which refer to the first through #
#                    ninth word in the original string typed by the   #
#                    user. You may also use $1- through $9- which     #
#                    refer to the first word onwards, through to the  #
#                    ninth word onwards, e.g. if the user types the   #
#                    command "foo bar baz qux quz" then $3- will hold #
#                    "baz qux quz" and $2 will contain "bar". You may #
#                    also use the special variables: $nick, $ident,   #
#                    $host and $vhost, and you may separate multiple  #
#                    commands with a newline (which can be written in #
#                    the file literally, or encoded as &nl; or \n     #
#                    depending on the config format setting).         #
#                                                                     #
# requires    -      If you provide a value for 'requires' this means #
#                    the given nickname MUST be online for the alias  #
#                    to successfully trigger. If they are not, then   #
#                    the user receives a 'no such nick' 401 numeric.  #
#                                                                     #
# uline       -      Setting this to true will ensure that the user   #
#                    given in 'requires' is also on a u-lined server, #
#                    as well as actually being on the network. If the #
#                    user is online, but not on a u-lined server,     #
#                    then an oper alert is sent out as this is        #
#                    possibly a sign of a user trying to impersonate  #
#                    a service.                                       #
#                                                                     #
# operonly    -      If true, this will make the alias oper only.     #
#                    If a non-oper attempts to use the alias, it will #
#                    appear to not exist.                             #
#                                                                     #
#<alias text="NICKSERV" replace="PRIVMSG NickServ :$2-" requires="NickServ" uline="yes">
#<alias text="CHANSERV" replace="PRIVMSG ChanServ :$2-" requires="ChanServ" uline="yes">
#<alias text="OPERSERV" replace="PRIVMSG OperServ :$2-" requires="OperServ" uline="yes" operonly="yes">
#<alias text="BOTSERV" replace="PRIVMSG BotServ :$2-" requires="BotServ" uline="yes">
#<alias text="HOSTSERV" replace="PRIVMSG HostServ :$2-" requires="HostServ" uline="yes">
#<alias text="MEMOSERV" replace="PRIVMSG MemoServ :$2-" requires="MemoServ" uline="yes">
#<alias text="NS" replace="PRIVMSG NickServ :$2-" requires="NickServ" uline="yes">
#<alias text="CS" replace="PRIVMSG ChanServ :$2-" requires="ChanServ" uline="yes">
#<alias text="OS" replace="PRIVMSG OperServ :$2-" requires="OperServ" uline="yes" operonly="yes">
#<alias text="BS" replace="PRIVMSG BotServ :$2-" requires="BotServ" uline="yes">
#<alias text="HS" replace="PRIVMSG HostServ :$2-" requires="HostServ" uline="yes">
#<alias text="MS" replace="PRIVMSG MemoServ :$2-" requires="MemoServ" uline="yes">
#
# An example of using the format value to create an alias with two
# different behaviours depending on the format of the parameters.
#
#<alias text="ID" format="#*" replace="PRIVMSG ChanServ :IDENTIFY $2 $3"
#  requires="ChanServ" uline="yes">
#
#<alias text="ID" replace="PRIVMSG NickServ :IDENTIFY $2"
#  requires="NickServ" uline="yes">
#
# This alias fixes a glitch in xchat 2.6.x and above and the way it
# assumes IDENTIFY must be prefixed by a colon (:) character. It should
# be placed ABOVE the default NICKSERV alias (the first example) listed
# above.
#
#<alias text="NICKSERV" format=":IDENTIFY *" replace="PRIVMSG NickServ :IDENTIFY $3-"
#  requires="NickServ" uline="yes">
#
# You may also add aliases to trigger based on something said in a
# channel, aka 'fantasy' commands, configured in the same manner as any
# other alias, with usercommand="no" and channelcommand="yes" The
# command must be preceded by the fantasy prefix when used.
#
#<alias text="CS" usercommand="no" channelcommand="yes"
#  replace="PRIVMSG ChanServ :$1 $chan $2-" requires="ChanServ" uline="yes">
#
# This would be used as "!cs <command> <options>", with the channel
# being automatically inserted after the command in the message to
# ChanServ, assuming the fantasy prefix is "!".

#-#-#-#-#-#-#-#-#-#-#-#-#-#-#-#-#-#-#-#-#-#-#-#-#-#-#-#-#-#-#-#-#-#-#-#
# Allowinvite module: Gives channel mode +A to allow all users to use
# /INVITE, and extban A to deny invite from specific masks.
#<module name="m_allowinvite.so">

#-#-#-#-#-#-#-#-#-#-#-#-#-#-#-#-#-#-#-#-#-#-#-#-#-#-#-#-#-#-#-#-#-#-#-#
# Alltime module: Shows time on all connected servers at once.
# This module is oper-only and provides /ALLTIME.
# To use, ALLTIME must be in one of your oper class blocks.
#<module name="m_alltime.so">

#-#-#-#-#-#-#-#-#-#-#-#-#-#-#-#-#-#-#-#-#-#-#-#-#-#-#-#-#-#-#-#-#-#-#-#
# Auditorium module: Adds channel mode +u which makes everyone else
# except you in the channel invisible, used for large meetings etc.
#<module name="m_auditorium.so">
#
# Auditorium settings:
#
#<auditorium opvisible="no" opcansee="no" opercansee="yes">
#
# opvisible (auditorium-vis in exemptchanops):
#   Show channel ops to all users
# opcansee (auditorium-see in exemptchanops):
#   Allow ops to see all joins/parts/kicks in the channel
# opercansee:
#   Allow opers (channels/auspex) to see see all joins/parts/kicks in the channel
#
# Exemptchanops can be used to adjust the level at which users become visible or
# the level at which they can see the full member list of the channel.

#-#-#-#-#-#-#-#-#-#-#-#-#-#-#-#-#-#-#-#-#-#-#-#-#-#-#-#-#-#-#-#-#-#-#-#
# Autoop module: Adds basic channel access controls via the +w listmode.
# For example +w o:*!Attila@127.0.0.1 will op anyone matching that mask
# on join. This can be combined with extbans, for example +w o:R:Brain
# will op anyone identified to the account "Brain".
# Another useful combination is with SSL client certificate
# fingerprints: +w h:z:72db600734bb9546c1bdd02377bc21d2a9690d48 will
# give halfop to the user(s) having the given certificate.
#<module name="m_autoop.so">

#-#-#-#-#-#-#-#-#-#-#-#-#-#-#-#-#-#-#-#-#-#-#-#-#-#-#-#-#-#-#-#-#-#-#-#
# Ban except module: Adds support for channel ban exceptions (+e).
#<module name="m_banexception.so">

#-#-#-#-#-#-#-#-#-#-#-#-#-#-#-#-#-#-#-#-#-#-#-#-#-#-#-#-#-#-#-#-#-#-#-#
# Ban redirection module: Allows bans which redirect to a specified
# channel. e.g. +b nick!ident@host#channelbanneduserissentto
#<module name="m_banredirect.so">

#-#-#-#-#-#-#-#-#-#-#-#-#-#-#-#-#-#-#-#-#-#-#-#-#-#-#-#-#-#-#-#-#-#-#-#
# Block amsg module: Attempt to block all usage of /amsg and /ame.
#<module name="m_blockamsg.so">
#
#-#-#-#-#-#-#-#-#-#-#-  BLOCKAMSG CONFIGURATION  -#-#-#-#-#-#-#-#-#-#-#
#                                                                     #
# If you have the m_blockamsg.so module loaded, you can configure it  #
# with the <blockamsg> tag:                                           #
#                                                                     #
# delay          -   How many seconds between two messages to force   #
#                    them to be recognised as unrelated.              #
# action         -   Any of 'notice', 'noticeopers', 'silent', 'kill' #
#                    or 'killopers'. Define how to take action when   #
#                    a user uses /amsg or /ame.                       #
#
#<blockamsg delay="3" action="killopers">

#-#-#-#-#-#-#-#-#-#-#-#-#-#-#-#-#-#-#-#-#-#-#-#-#-#-#-#-#-#-#-#-#-#-#-#
# Block CAPS module: Blocking all-CAPS messages with channel mode +B.
#<module name="m_blockcaps.so">
#
#-#-#-#-#-#-#-#-#-#-#-  BLOCKCAPS CONFIGURATION  -#-#-#-#-#-#-#-#-#-#-#
#                                                                     #
# percent        - How many percent of text must be caps before text  #
#                  will be blocked.                                   #
#                                                                     #
# minlen         - The minimum length a line must be for the block    #
#                  percent to have any effect.                        #
#                                                                     #
# capsmap        - A list of chars to be considered CAPS, this was    #
#                  you can add CAPS for your language. Also you can   #
#                  add things like ! and space to further lock down   #
#                  on caps usage.                                     #
#<blockcaps percent="50"
#           minlen="5"
#           capsmap="ABCDEFGHIJKLMNOPQRSTUVWXYZ! ">

#-#-#-#-#-#-#-#-#-#-#-#-#-#-#-#-#-#-#-#-#-#-#-#-#-#-#-#-#-#-#-#-#-#-#-#
# Block color module: Blocking color-coded messages with chan mode +c.
#<module name="m_blockcolor.so">

#-#-#-#-#-#-#-#-#-#-#-#-#-#-#-#-#-#-#-#-#-#-#-#-#-#-#-#-#-#-#-#-#-#-#-#
# Botmode module: Adds the user mode +B. If set on a user, it will
# show that the user is a bot in /WHOIS.
#<module name="m_botmode.so">

#-#-#-#-#-#-#-#-#-#-#-#-#-#-#-#-#-#-#-#-#-#-#-#-#-#-#-#-#-#-#-#-#-#-#-#
# CallerID module: Adds usermode +g which activates hybrid-style
# callerid: block all private messages unless you /accept first
#<module name="m_callerid.so">
#
#-#-#-#-#-#-#-#-#-#-#- CALLERID  CONFIGURATION -#-#-#-#-#-#-#-#-#-#-#-#
# maxaccepts     - Maximum number of entries a user can add to his    #
#                  /accept list. Default is 16 entries.               #
# operoverride   - Can opers (note: ALL opers) override callerid?     #
#                  Default is no.                                     #
# tracknick      - Preserve /accept entries when a user changes nick? #
#                  If no (the default), the user is removed from      #
#                  everyone's accept list if he changes nickname.     #
# cooldown       - Amount of time (in seconds) that must pass since   #
#                  the last notification sent to a user before he can #
#                  be sent another. Default is 60 (1 minute).         #
#<callerid maxaccepts="16"
#          operoverride="no"
#          tracknick="no"
#          cooldown="60">

#-#-#-#-#-#-#-#-#-#-#-#-#-#-#-#-#-#-#-#-#-#-#-#-#-#-#-#-#-#-#-#-#-#-#-#
# CAP module: Provides the CAP negotiation mechanism seen in
# ratbox-derived ircds.
#<module name="m_cap.so">

#-#-#-#-#-#-#-#-#-#-#-#-#-#-#-#-#-#-#-#-#-#-#-#-#-#-#-#-#-#-#-#-#-#-#-#
# CBAN module: Lets you disallow channels from being used at runtime.
# This module is oper-only and provides /cban.
# To use, CBAN must be in one of your oper class blocks.
#<module name="m_cban.so">

#-#-#-#-#-#-#-#-#-#-#-#-#-#-#-#-#-#-#-#-#-#-#-#-#-#-#-#-#-#-#-#-#-#-#-#
# Censor module: Adds channel and user mode +G.
#<module name="m_censor.so">
#
#-#-#-#-#-#-#-#-#-#-#-  CENSOR  CONFIGURATION  -#-#-#-#-#-#-#-#-#-#-#-#
#                                                                     #
# Optional - If you specify to use the m_censor module, then you must #
# specify some censor tags. See also:                                 #
# http://wiki.inspircd.org/Modules/censor                             #
#
#<include file="examples/censor.conf.example">

#-#-#-#-#-#-#-#-#-#-#-#-#-#-#-#-#-#-#-#-#-#-#-#-#-#-#-#-#-#-#-#-#-#-#-#
# CGI:IRC module: Adds support for automatic host changing in CGI:IRC
# (http://cgiirc.sourceforge.net).
# Adds snomask +w for monitoring CGI:IRC connections.
#<module name="m_cgiirc.so">
#
#-#-#-#-#-#-#-#-#-#-#-# CGIIRC  CONFIGURATION #-#-#-#-#-#-#-#-#-#-#-#-#
#
# Optional - If you specify to use m_cgiirc, then you must specify one
# or more cgihost tags which indicate authorised CGI:IRC servers which
# will be connecting to your network, and an optional cgiirc tag.
# For more information see: http://wiki.inspircd.org/Modules/cgiirc
#
# Set to yes if you want to notice opers when CGI:IRC clients connect.
# <cgiirc opernotice="no">
#
# The type field indicates where the module should get the real
# client's IP address from, for further information, please see the
# CGI:IRC documentation.
#
# Old style:
# <cgihost type="pass" mask="www.mysite.com">       # Get IP from PASS
# <cgihost type="ident" mask="otherbox.mysite.com"> # Get IP from ident
# <cgihost type="passfirst" mask="www.mysite.com">  # See the docs
# New style:
# <cgihost type="webirc" password="foobar"
#   mask="somebox.mysite.com">                      # Get IP from WEBIRC
#
# IMPORTANT NOTE:
# ---------------
#
# When you connect CGI:IRC clients, there are two connect classes which
# apply to these clients. When the client initially connects, the connect
# class which matches the CGI:IRC site's host is checked. Therefore you
# must raise the maximum local/global clients for this ip as high as you
# want to allow cgi clients. After the client has connected and is
# determined to be a cgi:irc client, the class which matches the client's
# real IP is then checked. You may set this class to a lower value, so that
# the real IP of the client can still be restricted to, for example, 3
# sessions maximum.

#-#-#-#-#-#-#-#-#-#-#-#-#-#-#-#-#-#-#-#-#-#-#-#-#-#-#-#-#-#-#-#-#-#-#-#
# Channel create module: Adds snomask +j, which will notify opers of
# any new channels that are created.
# This module is oper-only.
#<module name="m_chancreate.so">

#-#-#-#-#-#-#-#-#-#-#-#-#-#-#-#-#-#-#-#-#-#-#-#-#-#-#-#-#-#-#-#-#-#-#-#
# Channel filter module: Allows channel-op defined message filtering
# using simple string matches (channel mode +g).
#<module name="m_chanfilter.so">
#
# If hidemask is set to yes, the user will not be shown the mask when
# his/her message is blocked.
#<chanfilter hidemask="yes">

#-#-#-#-#-#-#-#-#-#-#-#-#-#-#-#-#-#-#-#-#-#-#-#-#-#-#-#-#-#-#-#-#-#-#-#
# Channel history module: Displays the last 'X' lines of chat to a user
# joining a channel with +H 'X:T' set; 'T' is the maximum time to keep
# lines in the history buffer. Designed so that the new user knows what
# the current topic of conversation is when joining the channel.
#<module name="m_chanhistory.so">
#
# Set the maximum number of lines allowed to be stored per channel below.
# This is the hard limit for 'X'.
# If notice is set to yes, joining users will get a NOTICE before playback
# telling them about the following lines being the pre-join history.
# If bots is set to yes, it will also send to users marked with +B
#<chanhistory maxlines="20" notice="yes" bots="yes">

#-#-#-#-#-#-#-#-#-#-#-#-#-#-#-#-#-#-#-#-#-#-#-#-#-#-#-#-#-#-#-#-#-#-#-#
# Channel logging module: Used to send snotice output to channels, to
# allow staff to centrally monitor and discuss network activity.
#
# The "channel" field is where you want the messages to go, "snomasks"
# is what snomasks you want to be sent to that channel. Multiple tags
# are allowed.
#<module name="m_chanlog.so">
#<chanlog snomasks="AOcC" channel="#opers">

#-#-#-#-#-#-#-#-#-#-#-#-#-#-#-#-#-#-#-#-#-#-#-#-#-#-#-#-#-#-#-#-#-#-#-#
# Channel names module: Allows disabling channels which have certain
# characters in the channel name such as bold, colorcodes, etc. which
# can be quite annoying and allow users to on occasion have a channel
# that looks like the name of another channel on the network.
#<module name="m_channames.so">

<channames
	# denyrange: characters or range of characters to deny in channel
	# names.
	denyrange="2,3"

	# allowrange: characters or range of characters to specifically allow
	# in channel names.
	allowrange="">

#-#-#-#-#-#-#-#-#-#-#-#-#-#-#-#-#-#-#-#-#-#-#-#-#-#-#-#-#-#-#-#-#-#-#-#
# Channelban: Implements extended ban j:, which stops anyone already
# in a channel matching a ban like +b j:#channel*mask from joining.
#<module name="m_channelban.so">

#-#-#-#-#-#-#-#-#-#-#-#-#-#-#-#-#-#-#-#-#-#-#-#-#-#-#-#-#-#-#-#-#-#-#-#
<<<<<<< HEAD
# Check module: gives /check
# Check is useful for looking up information on channels,
# users, IP addresses and hosts.
=======
# Chanprotect module: Gives +q and +a channel modes.
#<module name="m_chanprotect.so">

<chanprotect
	# noservices: With this set to yes, when a user joins an empty channel,
	# the server will set +q on them. If set to no, it will only set +o
	# on them until they register the channel.
	noservices="no"

	# qprefix: Prefix (symbol) to use for +q users.
	qprefix="~"

	# aprefix: Prefix (symbol) to use for +a users.
	aprefix="&amp;"

	# deprotectself: If this value is set (true, yes or 1), it will allow
	# +a and +q users to remove the +a and +q from themselves, otherwise,
	# the status will have to be removed by services.
	deprotectself="yes"

	# deprotectothers: If this value is set to yes, true, or 1, then any
	# user with +q or +a may remove the +q or +a from other users.
	deprotectothers="yes">


#-#-#-#-#-#-#-#-#-#-#-#-#-#-#-#-#-#-#-#-#-#-#-#-#-#-#-#-#-#-#-#-#-#-#-#
# Check module: Adds the /CHECK command.
# Check is useful for looking up information on channels, users,
# IP addresses and hosts.
>>>>>>> 493ff75f
# This module is oper-only.
# To use, CHECK must be in one of your oper class blocks.
#<module name="m_check.so">

#-#-#-#-#-#-#-#-#-#-#-#-#-#-#-#-#-#-#-#-#-#-#-#-#-#-#-#-#-#-#-#-#-#-#-#
# CHGHOST module: Adds the /CHGHOST command.
# This module is oper-only.
# To use, CHGHOST must be in one of your oper class blocks.
# NOTE: Services will not be able to set vhosts on users if this module
# isn't loaded. If you're planning on running services, you probably
# want to load this.
#<module name="m_chghost.so">
#
#-#-#-#-#-#-#-#-# /CHGHOST - /SETHOST  CONFIGURATION #-#-#-#-#-#-#-#-#
# Optional - If you want to use special chars for hostnames you can  #
# specify your own custom list of chars with the <hostname> tag:     #
#                                                                    #
# charmap        - A list of chars accepted as valid by the /CHGHOST #
#                  and /SETHOST commands. Also note that the list is #
#                  case-sensitive.                                   #
#<hostname charmap="abcdefghijklmnopqrstuvwxyzABCDEFGHIJKLMNOPQRSTUVWXYZ.-_/0123456789">

#-#-#-#-#-#-#-#-#-#-#-#-#-#-#-#-#-#-#-#-#-#-#-#-#-#-#-#-#-#-#-#-#-#-#-#
# CHGIDENT module: Adds the /CHGIDENT command.
# This module is oper-only.
# To use, CHGIDENT must be in one of your oper class blocks.
#<module name="m_chgident.so">

#-#-#-#-#-#-#-#-#-#-#-#-#-#-#-#-#-#-#-#-#-#-#-#-#-#-#-#-#-#-#-#-#-#-#-#
# CHGNAME module: Adds the /CHGNAME command
# This module is oper-only.
# To use, CHGNAME must be in one of your oper class blocks.
#<module name="m_chgname.so">

#-#-#-#-#-#-#-#-#-#-#-#-#-#-#-#-#-#-#-#-#-#-#-#-#-#-#-#-#-#-#-#-#-#-#-#
# Clear chan module: Allows opers to masskick, masskill or mass-G/ZLine
# all users on a channel using /CLEARCHAN.
#<module name="m_clearchan.so">

#-#-#-#-#-#-#-#-#-#-#-#-#-#-#-#-#-#-#-#-#-#-#-#-#-#-#-#-#-#-#-#-#-#-#-#
# Cloaking module: Adds usermode +x and cloaking support.
# Relies on the module m_md5.so being loaded.
# To use, you should enable m_conn_umodes and add +x as
# an enabled mode. See the m_conn_umodes module for more information.
#<module name="m_cloaking.so">
#
#-#-#-#-#-#-#-#-#-#-#- CLOAKING  CONFIGURATION -#-#-#-#-#-#-#-#-#-#-#-#
#                                                                     #
# To use m_cloaking, you must define a cloak key, and optionally a    #
# cloak prefix as shown below. The cloak key must be shared across    #
# the network for correct cloaking.                                   #
#                                                                     #
# There are two methods of cloaking:                                  #
#                                                                     #
#   half           Cloak only the "unique" portion of a host; show    #
#                  the last 2 parts of the domain, /16 subnet of IPv4 #
#                  or /48 subnet of the IPv6 address.                 #
#                                                                     #
#   full           Cloak the users completely, using three slices for #
#                  common CIDR bans (IPv4: /16, /24; IPv6: /48, /64). #
#                                                                     #
# The methods use a single key that can be any length of text.        #
# An optional prefix may be specified to mark cloaked hosts.          #
<<<<<<< HEAD
#-#-#-#-#-#-#-#-#-#-#-#-#-#-#-#-#-#-#-#-#-#-#-#-#-#-#-#-#-#-#-#-#-#-#-#
=======
#                                                                     #
# The following methods are maintained for backwards compatibility;   #
# they are slightly less secure, and always hide unresolved IPs.      #
#                                                                     #
#   compat-host    InspIRCd 1.2-compatible host-based cloaking.       #
#   compat-ip      InspIRCd 1.2-compatible ip-always cloaking.        #
#                                                                     #
# If you use a compat cloaking mode then you must specify key1, key2, #
# key3, key4; the values must be less than 0x80000000 and should be   #
# picked at random. Prefix is mandatory, will default to network name #
# if not specified, and will always have a "-" appended.              #
>>>>>>> 493ff75f
#
#<cloak mode="half"
#       key="secret"
#       prefix="net-">

#-#-#-#-#-#-#-#-#-#-#-#- CLOSE MODULE #-#-#-#-#-#-#-#-#-#-#-#-#-#-#-#-#
# Close module: Allows an oper to close all unregistered connections.
# This module is oper-only and provides the /CLOSE command.
# To use, CLOSE must be in one of your oper class blocks.
#<module name="m_close.so">

#-#-#-#-#-#-#-#-#-#-#-#-#-#-#-#-#-#-#-#-#-#-#-#-#-#-#-#-#-#-#-#-#-#-#-#
# Clones module: Adds an oper command /CLONES for detecting cloned
# users. Warning: This command may be resource intensive when it is
# issued, use with care.
# This module is oper-only.
# To use, CLONES must be in one of your oper class blocks.
#<module name="m_clones.so">

#-#-#-#-#-#-#-#-#-#-#-#-#-#-#-#-#-#-#-#-#-#-#-#-#-#-#-#-#-#-#-#-#-#-#-#
# Common channels module: Adds user mode +c, which, when set, requires
# that users must share a common channel with you to PRIVMSG or NOTICE
# you.
#<module name="m_commonchans.so">

#-#-#-#-#-#-#-#-#-#-#-#-#-#-#-#-#-#-#-#-#-#-#-#-#-#-#-#-#-#-#-#-#-#-#-#
<<<<<<< HEAD
# Conn-Join: Allows you to force users to join one or more channels
# automatically upon connecting to the server, or join them in case
# they aren't on any channels after being online for X seconds.
=======
# Auto join on connect module: Allows you to force users to join one
# or more channels automatically upon connecting to the server.
>>>>>>> 493ff75f
#<module name="m_conn_join.so">
#
#-#-#-#-#-#-#-#-#-#-#-#- CONNJOIN CONFIGURATION  -#-#-#-#-#-#-#-#-#-#-#
#
<<<<<<< HEAD
# Join users immediately after connection to #one #two and #three.
=======
# If you have m_conn_join.so loaded, you can configure it using the
# following values, or set autojoin="#chat,#help" in <connect> blocks.
#
>>>>>>> 493ff75f
#<autojoin channel="#one,#two,#three">
# Join users to #chat after 15 seconds if they aren't on any channels.
#<autojoin channel="#chat" delay="15">

#-#-#-#-#-#-#-#-#-#-#-#-#-#-#-#-#-#-#-#-#-#-#-#-#-#-#-#-#-#-#-#-#-#-#-#
# Set modes on connect module: When this module is loaded <connect>
# blocks may have an optional modes="" value, which contains modes to
# add or remove from users when they connect to the server.
#<module name="m_conn_umodes.so">

#-#-#-#-#-#-#-#-#-#-#-#-#-#-#-#-#-#-#-#-#-#-#-#-#-#-#-#-#-#-#-#-#-#-#-#
# Wait for PONG on connect module: Send a PING to all connecting users
# and don't let them connect until they reply with a PONG.
# This is useful to stop certain kinds of bots and proxies.
#<module name="m_conn_waitpong.so">
#
#-#-#-#-#-#-#-#-#-#-#-   WAITPONG CONFIGURATION  -#-#-#-#-#-#-#-#-#-#-#
#                                                                     #
# If you have the m_conn_waitpong.so module loaded, configure it with #
# the <waitpong> tag:                                                 #
#                                                                     #
# sendsnotice    -   Whether to send a helpful notice to users on     #
#                    connect telling them how to connect, should      #
#                    their client not reply PONG automatically.       #
#                                                                     #
# killonbadreply -   Whether to kill the user if they send the wrong  #
#                    PONG reply.                                      #
#                                                                     #
#<waitpong sendsnotice="yes" killonbadreply="yes">

#-#-#-#-#-#-#-#-#-#-#-#-#-#-#-#-#-#-#-#-#-#-#-#-#-#-#-#-#-#-#-#-#-#-#-#
# Channel cycle module: Adds the /CYCLE command which is a server-side
# /HOP that bypasses restrictive modes.
#<module name="m_cycle.so">

#-#-#-#-#-#-#-#-#-#-#-#-#-#-#-#-#-#-#-#-#-#-#-#-#-#-#-#-#-#-#-#-#-#-#-#
# Connectban: Provides IP connection throttling. Any IP range that
# connects too many times (configurable) in an hour is Z-Lined for a
# (configurable) duration, and their count resets to 0.
#<module name="m_connectban.so">
#
# ipv4cidr and ipv6cidr allow you to turn the comparison from
# individual IP addresses (32 and 128 bits) into CIDR masks, to allow
# for throttling over whole ISPs/blocks of IPs, which may be needed to
# prevent attacks.
#
<<<<<<< HEAD
# A custom ban message may optionally be specified.
#
# <connectban threshold="10" duration="10m" ipv4cidr="32" ipv6cidr="128"
#  banmessage="Your IP range has been attempting to connect too many times in too short a duration. Wait a while, and you will be able to connect.">
#
# This allows for 10 connections in an hour with a 10 minute ban if that is exceeded.
#
#<module name="m_connectban.so">
=======
# This allows for 10 connections in an hour with a 10 minute ban if
# that is exceeded.
#<connectban threshold="10" duration="10m" ipv4cidr="32" ipv6cidr="128">
>>>>>>> 493ff75f

#-#-#-#-#-#-#-#-#-#-#-#-#-#-#-#-#-#-#-#-#-#-#-#-#-#-#-#-#-#-#-#-#-#-#-#
# Connection throttle module.
#<module name="m_connflood.so">
#
#-#-#-#-#-#-#-#-#-#-#- CONNTHROTTLE CONFIGURATION  -#-#-#-#-#-#-#-#-#-#
#  seconds, maxconns -  Amount of connections per <seconds>.
#
#  timeout           -  Time to wait after the throttle was activated
#                       before deactivating it. Be aware that the time
#                       is seconds + timeout.
#
#  quitmsg           -  The message that users get if they attempt to
#                       connect while the throttle is active.
#
#  bootwait          -  Amount of time in seconds to wait before enforcing
#                       the throttling when the server just booted.
#
#<connflood seconds="30" maxconns="3" timeout="30"
#   quitmsg="Throttled" bootwait="10">

#-#-#-#-#-#-#-#-#-#-#-#-#-#-#-#-#-#-#-#-#-#-#-#-#-#-#-#-#-#-#-#-#-#-#-#
<<<<<<< HEAD
# Custom prefixes: allows for channel prefixes to be added. 
=======
# Custom prefixes: Allows for channel prefixes to be added.
# This replaces m_chanprotect and m_halfop.
>>>>>>> 493ff75f
#<module name="m_customprefix.so">
#
# name       The name of the mode, must be unique from other modes.
# letter     The letter used for this mode. Required.
# prefix     The prefix used for nicks with this mode. Not required.
# rank       A numeric rank for this prefix, defining what permissions it gives.
#            The rank of voice, halfop and op is 10000, 20000, and 30000,
#            respectively.
# ranktoset  The numeric rank required to set/unset this mode. Defaults to rank.
# depriv     Can you remove the mode from yourself? Defaults to yes.
#<customprefix name="founder" letter="q" prefix="~" rank="50000" ranktoset="50000">
#<customprefix name="admin" letter="a" prefix="&amp;" rank="40000" ranktoset="50000">
#<customprefix name="halfop" letter="h" prefix="%" rank="20000" ranktoset="30000">
#<customprefix name="halfvoice" letter="V" prefix="-" rank="1" ranktoset="20000">
#
# Do /RELOADMODULE m_customprefix.so after changing the settings of this module.

#-#-#-#-#-#-#-#-#-#-#-#-#-#-#-#-#-#-#-#-#-#-#-#-#-#-#-#-#-#-#-#-#-#-#-#
# Custom title module: Adds the /TITLE command which allows for trusted
# users to gain a custom whois line and an optional vhost can be
# specified.
#<module name="m_customtitle.so">
#
#-#-#-#-#-#-#-#-#-#-  CUSTOM TITLE CONFIGURATION   -#-#-#-#-#-#-#-#-#-#
#  name     - The username used to identify.
#  password - The password used to identify.
#  hash     - The hash for the specific user's password (optional).
#             m_password_hash.so and a hashing module must be loaded
#             for this to work.
#  host     - Allowed hostmask (optional).
#  title    - Title shown in whois.
#  vhost    - Displayed host (optional).
#
#<title name="foo" password="bar" title="Official Chat Helper">
#<title name="bar" password="foo" host="ident@host.name" title="Official Chat Helper" vhost="helper.network.chat">
#<title name="foo" password="fcde2b2edba56bf408601fb721fe9b5c338d10ee429ea04fae5511b68fbf8fb9" hash="sha256" title="Official Chat Helper">

#-#-#-#-#-#-#-#-#-#-#-#-#-#-#-#-#-#-#-#-#-#-#-#-#-#-#-#-#-#-#-#-#-#-#-#
# DCCALLOW module: Adds the /DCCALLOW command.
#<module name="m_dccallow.so">
#
#-#-#-#-#-#-#-#-#-#-#-  DCCALLOW CONFIGURATION   -#-#-#-#-#-#-#-#-#-#-#
#  blockchat         - Whether to block DCC CHAT as well as DCC SEND.
#  length            - Default duration of entries in DCCALLOW list.
#  action            - Default action to take if no action is
#                      specified, can be 'block' or 'allow'.
#
# File configuration:
#  pattern           - The glob pattern to match against.
#  action            - Action to take if a user attempts to send a file
#                      that matches this pattern, can be 'block' or
#                      'allow'.
#
#<dccallow blockchat="yes" length="5m" action="block">
#<banfile pattern="*.exe" action="block">
#<banfile pattern="*.txt" action="allow">

#-#-#-#-#-#-#-#-#-#-#-#-#-#-#-#-#-#-#-#-#-#-#-#-#-#-#-#-#-#-#-#-#-#-#-#
# Deaf module: Adds support for the usermode +d - deaf to channel
# messages and channel notices.
#<module name="m_deaf.so">

#-#-#-#-#-#-#-#-#-#-#-#-#-#-#-#-#-#-#-#-#-#-#-#-#-#-#-#-#-#-#-#-#-#-#-#
# Delay join module: Adds the channel mode +D which delays all JOIN
# messages from users until they speak. If they quit or part before
# speaking, their quit or part message will not be shown to the channel
# which helps cut down noise on large channels in a more friendly way
# than the auditorium mode. Only channel ops may set the +D mode.
#<module name="m_delayjoin.so">

#-#-#-#-#-#-#-#-#-#-#-#-#-#-#-#-#-#-#-#-#-#-#-#-#-#-#-#-#-#-#-#-#-#-#-#
# Delay message module: Adds the channel mode +d which disallows a user
# from talking in the channel unless they've been joined for X seconds.
# Settable using /MODE #chan +d 30
#<module name="m_delaymsg.so">

#-#-#-#-#-#-#-#-#-#-#-#-#-#-#-#-#-#-#-#-#-#-#-#-#-#-#-#-#-#-#-#-#-#-#-#
# Deny channels module: Deny channels from being used by users.
#<module name="m_denychans.so">
#
#-#-#-#-#-#-#-#-#-#-#-   DENYCHAN DEFINITIONS  -#-#-#-#-#-#-#-#-#-#-#-#
#                                                                     #
# If you have the m_denychans.so module loaded, you need to specify   #
# the channels to deny:                                               #
#                                                                     #
# name        -      The channel name to deny (glob masks are ok).    #
# allowopers  -      If operators are allowed to override the deny.   #
# reason      -      Reason given for the deny.                       #
# redirect    -      Redirect the user to a different channel.        #
#                                                                     #
#<badchan name="#gods*" allowopers="yes" reason="Tortoises!">         #
#<badchan name="#heaven" redirect="#hell" reason="Nice try!">         #
#                                                                     #
# Redirects will not work if the target channel is set +L.            #
#                                                                     #
# Additionally, you may specify channels which are allowed, even if   #
# a badchan tag specifies it would be denied:                         #
#<goodchan name="#godsleeps">                                         #
# Glob masks are accepted here also.                                  #

#-#-#-#-#-#-#-#-#-#-#-#-#-#-#-#-#-#-#-#-#-#-#-#-#-#-#-#-#-#-#-#-#-#-#-#
# Devoice module: Let users devoice themselves using /DEVOICE #chan.
#<module name="m_devoice.so">

#-#-#-#-#-#-#-#-#-#-#-#-#-#-#-#-#-#-#-#-#-#-#-#-#-#-#-#-#-#-#-#-#-#-#-#
# DNS blacklist module: Provides support for looking up IPs on one or #
# more blacklists.                                                    #
#<module name="m_dnsbl.so">                                           #
#                                                                     #
# For configuration options please see the wiki page for m_dnsbl at   #
# http://wiki.inspircd.org/Modules/dnsbl                              #

#-#-#-#-#-#-#-#-#-#-#-#-#-#-#-#-#-#-#-#-#-#-#-#-#-#-#-#-#-#-#-#-#-#-#-#
# Exempt channel operators module: Provides support for allowing      #
# channel operators to be exempt from some channel modes.  Supported  #
# modes are blockcaps, noctcp, blockcolor, nickflood, flood, censor,  #
# filter, regmoderated, nonick, nonotice, and stripcolor.             #
#<module name="m_exemptchanops.so">                                   #

#-#-#-#-#-#-#-#-#-#-#-#-#-#-#-#-#-#-#-#-#-#-#-#-#-#-#-#-#-#-#-#-#-#-#-#
# Filter module: Provides message filtering, similar to SPAMFILTER.   #
#<module name="m_filter.so">
#                                                                     #
# This module depends upon a regex provider such as m_regex_pcre or   #
# m_regex_glob to function. You must specify which of these you want  #
# m_filter to use via the tag below.                                  #
#                                                                     #
# Valid engines are:                                                  #
#                                                                     #
# glob  - Glob patterns, provided via m_regex_glob.so                 #
# pcre  - PCRE regexps, provided via m_regex_pcre.so, needs libpcre   #
# tre   - TRE regexps, provided via m_regex_tre.so, requires libtre   #
# posix - POSIX regexps, provided via m_regex_posix.so, not availale  #
#         on windows, no dependencies on other operating systems.     #
#                                                                     #
#<filteropts engine="glob">                                           #
#                                                                     #
# Your choice of regex engine must match on all servers network-wide.
#
# You may specify specific channels that are exempt from being filtered:
#<exemptfromfilter channel="#blah">
#
#-#-#-#-#-#-#-#-#-#-#-  FILTER  CONFIGURATION  -#-#-#-#-#-#-#-#-#-#-#-#
#                                                                     #
# Optional - If you specify to use the m_filter module, then          #
# specify below the path to the filter.conf file, or define some      #
# <filter> tags.                                                      #
#                                                                     #
#<include file="examples/filter.conf.example">

#-#-#-#-#-#-#-#-#-#-#-#-#-#-#-#-#-#-#-#-#-#-#-#-#-#-#-#-#-#-#-#-#-#-#-#
# Flash Policy Daemon module: Allows Flash IRC clients (e.g. LightIRC)#
# to connect. If no file is specified, it'll serve a default policy   #
# allowing all IPs to connect to all plaintext IRC ports              #
#<bind address="" port="8430" type="flashpolicyd">                    #
#<flashpolicyd timeout="5" file="">                                   #
#<module name="m_flashpolicyd.so">                                    #

#-#-#-#-#-#-#-#-#-#-#-#-#-#-#-#-#-#-#-#-#-#-#-#-#-#-#-#-#-#-#-#-#-#-#-#
# Gecos ban: Implements extended ban 'r', which stops anyone matching
# a mask like +b r:*realname?here* from joining a channel.
#<module name="m_gecosban.so">

#-#-#-#-#-#-#-#-#-#-#-#-#-#-#-#-#-#-#-#-#-#-#-#-#-#-#-#-#-#-#-#-#-#-#-#
# GeoIP module: Allows the server admin to match users by country code.
# This module is in extras. Re-run configure with:
# ./configure --enable-extras=m_geoip.cpp
# and run make install, then uncomment this module to enable it.
# This module requires GeoIP to be installed on your system,
# use your package manager to find the appropriate packages
# or check the InspIRCd wiki page for this module.
#<module name="m_geoip.so">
#
# The actual allow/ban actions are done by connect classes, not by the
# GeoIP module. An example connect class to ban people from russia or
# turkey:
#
# <connect deny="*" geoip="TR,RU">
#
# The country code must be in capitals and should be an ISO country
# code such as TR, GB, or US. Unknown IPs (localhost, LAN IPs, etc)
# will be assigned the country code "UNK". Since connect classes are
# matched from top down, your deny classes must be above your allow
# classes for them to match.

#-#-#-#-#-#-#-#-#-#-#-#-#-#-#-#-#-#-#-#-#-#-#-#-#-#-#-#-#-#-#-#-#-#-#-#
# Globops module: Provides the /GLOBOPS command and snomask +g.
# This module is oper-only.
# To use, GLOBOPS must be in one of your oper class blocks.
#<module name="m_globops.so">

#-#-#-#-#-#-#-#-#-#-#-#-#-#-#-#-#-#-#-#-#-#-#-#-#-#-#-#-#-#-#-#-#-#-#-#
# Global load module: Allows loading and unloading of modules network-
# wide (USE WITH EXTREME CAUTION!)
# This module is oper-only and provides /gloadmodule, /gunloadmodule
# and /greloadmodule.
# To use, GLOADMODULE, GUNLOADMODULE and GRELOADMODULE
# must be in one of your oper class blocks.
#<module name="m_globalload.so">

#-#-#-#-#-#-#-#-#-#-#-#-#-#-#-#-#-#-#-#-#-#-#-#-#-#-#-#-#-#-#-#-#-#-#-#
<<<<<<< HEAD
# HELPOP module: Provides the /HELPOP command
=======
# Halfop module: Provides the +h (halfops) channel status mode.
#<module name="m_halfop.so">

#-#-#-#-#-#-#-#-#-#-#-#-#-#-#-#-#-#-#-#-#-#-#-#-#-#-#-#-#-#-#-#-#-#-#-#
# HELPOP module: Provides the /HELPOP command.
>>>>>>> 493ff75f
#<module name="m_helpop.so">
#
#-#-#-#-#-#-#-#-#-#-#-#-  HELPOP  CONFIGURATION  -#-#-#-#-#-#-#-#-#-#-#
#                                                                     #
<<<<<<< HEAD
# Optional - If you specify to use the m_helpop.so module, then       #
# specify below the path to the helpop.conf file, or if you like to   #
# make a mess, define your helpop tags in this conf.                  #
#                                                                     #
#<include file="examples/inspircd.helpop-full.example">
=======
# If you specify to use the m_helpop.so module, then specify below    #
# the path to the helpop.conf file.                                   #
#<include file="conf/examples/inspircd.helpop-full.example">
>>>>>>> 493ff75f

#-#-#-#-#-#-#-#-#-#-#-#-#-#-#-#-#-#-#-#-#-#-#-#-#-#-#-#-#-#-#-#-#-#-#-#
# Hide chans module: Allows users to hide their channels list from non-
# opers by setting user mode +I on themselves.
#<module name="m_hidechans.so">
#
# This mode can optionally prevent opers from seeing channels on a +I
# user, for more privacy if set to true.
# This setting is not recommended for most mainstream networks.
#<hidechans affectsopers="false">

#-#-#-#-#-#-#-#-#-#-#-#-#-#-#-#-#-#-#-#-#-#-#-#-#-#-#-#-#-#-#-#-#-#-#-#
# Hide oper module: Allows opers to hide their oper status from non-
# opers by setting user mode +H on themselves.
# This module is oper-only.
#<module name="m_hideoper.so">

#-#-#-#-#-#-#-#-#-#-#-#-#-#-#-#-#-#-#-#-#-#-#-#-#-#-#-#-#-#-#-#-#-#-#-#
# Hostchange module: Allows a different style of cloaking.
#<module name="m_hostchange.so">
#
#-#-#-#-#-#-#-#-#-#-#-  HOSTCHANGE  CONFIGURATION  -#-#-#-#-#-#-#-#-#-#
#                                                                     #
# See http://wiki.inspircd.org/Modules/hostchange for help.           #
#                                                                     #
#<host suffix="polarbears.org" separator="." prefix="">
#<hostchange mask="*@fbi.gov" action="addnick">
#<hostchange mask="*r00t@*" action="suffix">
#<hostchange mask="a@b.com" action="set" value="blah.blah.blah">
#<hostchange mask="localhost" ports="7000,7001,7005-7007" action="set" value="blahblah.foo">

# hostcycle: If loaded, when a user gets a host or ident set, it will
# cycle them in all their channels. If not loaded it will simply change
# their host/ident without cycling them.
#<module name="m_hostcycle.so">

#-#-#-#-#-#-#-#-#-#-#-#-#-#-#-#-#-#-#-#-#-#-#-#-#-#-#-#-#-#-#-#-#-#-#-#
# httpd module: Provides HTTP server support for InspIRCd.
#<module name="m_httpd.so">
#
#-#-#-#-#-#-#-#-#-#-#-#-  HTTPD   CONFIGURATION  -#-#-#-#-#-#-#-#-#-#-#
#
# If you choose to use the m_httpd.so module, then you will need to add
# a <bind> tag with type "httpd", and load at least one of the other
# m_httpd_* modules to provide pages to display.
#
# You can adjust the timeout for HTTP connections below. All HTTP
# connections will be closed after (roughly) this many seconds.
#<httpd timeout="20">

#-#-#-#-#-#-#-#-#-#-#-#-#-#-#-#-#-#-#-#-#-#-#-#-#-#-#-#-#-#-#-#-#-#-#-#
# HTTP ACL module: Provides access control lists for m_httpd dependent
# modules. Use this module to restrict pages by IP address and by
# password.
#<module name="m_httpd_acl.so">
#
#-#-#-#-#-#-#-#-#-#-#-#- HTTPD ACL CONFIGURATION -#-#-#-#-#-#-#-#-#-#-#
#
# Restrict access to the m_httpd_stats module to all but the local
# network and when the correct password is specified:
# <httpdacl path="/stats*" types="password,whitelist"
#    username="secretstuff" password="mypasshere" whitelist="127.0.0.*,10.*">
#
# Deny all connections to all but the main index page:
# <httpdacl path="/*" types="blacklist" blacklist="*">

#-#-#-#-#-#-#-#-#-#-#-#-#-#-#-#-#-#-#-#-#-#-#-#-#-#-#-#-#-#-#-#-#-#-#-#
# HTTP config module: Allows the configuration of the server to be
# viewed over HTTP. Requires m_httpd.so to be loaded for it to function.
#<module name="m_httpd_config.so">

#-#-#-#-#-#-#-#-#-#-#-#-#-#-#-#-#-#-#-#-#-#-#-#-#-#-#-#-#-#-#-#-#-#-#-#
# HTTP stats module: Provides basic stats pages over HTTP.
# Requires m_httpd.so to be loaded for it to function.
#<module name="m_httpd_stats.so">

#-#-#-#-#-#-#-#-#-#-#-#-#-#-#-#-#-#-#-#-#-#-#-#-#-#-#-#-#-#-#-#-#-#-#-#
# Ident: Provides RFC 1413 ident lookup support.
# When this module is loaded <connect:allow> tags may have an optional
# useident="yes|no" boolean value, determining whether or not to lookup
# ident on users matching that connect tag.
#<module name="m_ident.so">
#
#-#-#-#-#-#-#-#-#-#-#-#-   IDENT CONFIGURATION   -#-#-#-#-#-#-#-#-#-#-#
#                                                                     #
# Optional - If you are using the m_ident.so module, then you can     #
# specify the timeout for ident lookups here. If not defined, it will #
# default to 5 seconds. This is a non-blocking timeout which holds    #
# the user in a 'connecting' state until the lookup is complete.      #
# The bind value indicates which IP to bind outbound requests to.     #
#
#<ident timeout="5">

#-#-#-#-#-#-#-#-#-#-#-#-#-#-#-#-#-#-#-#-#-#-#-#-#-#-#-#-#-#-#-#-#-#-#-#
# Invite exception module: Adds support for channel invite exceptions
# (+I).
#<module name="m_inviteexception.so">
# Does a +I bypass channel +k in addition to +i?
#<inviteexception bypasskey="yes">

#-#-#-#-#-#-#-#-#-#-#-#-#-#-#-#-#-#-#-#-#-#-#-#-#-#-#-#-#-#-#-#-#-#-#-#
# IRCv3 module: Provides the following IRCv3.1 extensions:
# extended-join, away-notify and account-notify. These are optional
# enhancements to the client-to-server protocol. An extension is only
# active for a client when the client specifically requests it, so this
# module needs m_cap to work.
#
# Further information on these extensions can be found at the IRCv3
# working group website:
# http://ircv3.org/extensions/
#
#<module name="m_ircv3.so">
# The following block can be used to control which extensions are
# enabled. Note that extended-join can be incompatible with m_delayjoin
# and host cycling.
#<ircv3 accountnotify="on" awaynotify="on" extendedjoin="on">

#-#-#-#-#-#-#-#-#-#-#-#-#-#-#-#-#-#-#-#-#-#-#-#-#-#-#-#-#-#-#-#-#-#-#-#
# Join flood module: Adds support for join flood protection +j X:Y.
# Closes the channel for 60 seconds if X users join in Y seconds.
#<module name="m_joinflood.so">

#-#-#-#-#-#-#-#-#-#-#-#-#-#-#-#-#-#-#-#-#-#-#-#-#-#-#-#-#-#-#-#-#-#-#-#
# Jump server module: Adds support for the RPL_REDIR numeric.
# This module is oper-only.
# To use, JUMPSERVER must be in one of your oper class blocks.
# If your server is redirecting new clients and you get disconnected,
# do a REHASH from shell to open up again.
#<module name="m_jumpserver.so">

#-#-#-#-#-#-#-#-#-#-#-#-#-#-#-#-#-#-#-#-#-#-#-#-#-#-#-#-#-#-#-#-#-#-#-#
# Anti auto rejoin: Adds support for prevention of auto-rejoin (+J).
#<module name="m_kicknorejoin.so">

#-#-#-#-#-#-#-#-#-#-#-#-#-#-#-#-#-#-#-#-#-#-#-#-#-#-#-#-#-#-#-#-#-#-#-#
# Knock module: Adds the /KNOCK command and channel mode +K.
#<module name="m_knock.so">
#
# This setting specifies what to do when someone successfully /KNOCKs.
# If set to "notice", then a NOTICE will be sent to the channel.
# This is the default and the compatible setting, as it requires no
# special support from the clients.
# If set to "numeric" then a 710 numeric will be sent to the channel.
# This allows easier scripting but not all clients support it.
# If set to "both" then (surprise!) both will be sent.
#<knock notify="notice">

#-#-#-#-#-#-#-#-#-#-#-#-#-#-#-#-#-#-#-#-#-#-#-#-#-#-#-#-#-#-#-#-#-#-#-#
# LDAP module: Allows other SQL modules to access a LDAP database
# through a unified API.
# This modules is in extras. Re-run configure with: ./configure --enable-extras=m_ldap.cpp
# and run make install, then uncomment this module to enable it.
#
#<module name="m_ldap.so">
#<database module="ldap" id="ldapdb" server="ldap://localhost" binddn="cn=Manager,dc=inspircd,dc=org" bindauth="mysecretpass" searchscope="subtree">
# The server parameter indicates the LDAP server to connect to. The   #
# ldap:// style scheme before the hostname proper is MANDATORY.       #
#                                                                     #
# The binddn and bindauth indicate the DN to bind to for searching,   #
# and the password for the distinguished name. Some LDAP servers will #
# allow anonymous searching in which case these two values do not     #
# need defining, otherwise they should be set similar to the examples #
# above.                                                              #
#                                                                     #
# The searchscope value indicates the subtree to search under. On our #
# test system this is 'subtree'. Your mileage may vary.               #

#-#-#-#-#-#-#-#-#-#-#-#-#-#-#-#-#-#-#-#-#-#-#-#-#-#-#-#-#-#-#-#-#-#-#-#
# LDAP authentication module: Adds the ability to authenticate users  #
<<<<<<< HEAD
# via LDAP.                                                           #
#                                                                     #
#<module name="m_ldapauth.so">                                        #
=======
# via LDAP. This is an extra module which must be enabled explicitly  #
# by symlinking it from modules/extra, and requires the OpenLDAP libs #
# This module is in extras. To enable it, Re-run configure with:      #
# ./configure --enable-extras=m_ldapauth.cpp                          #
# and run make install, then uncomment this module.                   #
#<module name="m_ldapauth.so">
>>>>>>> 493ff75f
#                                                                     #
# Configuration:                                                      #
#                                                                     #
# <ldapauth dbid="ldapdb"                                             #
#           baserdn="ou=People,dc=brainbox,dc=cc"                     #
#           attribute="uid"                                           #
#           allowpattern="Guest* Bot*"                                #
#           killreason="Access denied"                                #
#           verbose="yes"                                             #
#           host="$uid.$ou.inspircd.org">                             #
#                                                                     #
# <ldapwhitelist cidr="10.42.0.0/16">                                 #
#                                                                     #
# <ldaprequire attribute="attr" value="val">                          #
#                                                                     #
# The baserdn indicates the base DN to search in for users. Usually   #
# this is 'ou=People,dc=yourdomain,dc=yourtld'.                       #
#                                                                     #
# The attribute value indicates the attribute which is used to locate #
# a user account by name. On POSIX systems this is usually 'uid'.     #
#                                                                     #
<<<<<<< HEAD
# The allowpattern value allows you to specify a space separated list #
# of wildcard masks which will always be allowed to connect           #
# regardless of if they have an account, for example guest and bot    #
# users.                                                              #
=======
# The server parameter indicates the LDAP server to connect to. The   #
# ldap:// style scheme before the hostname proper is MANDATORY.       #
#                                                                     #
# The allowpattern value allows you to specify a wildcard mask which  #
# will always be allowed to connect regardless of if they have an     #
# account, for example guest users.                                   #
>>>>>>> 493ff75f
#                                                                     #
# Killreason indicates the QUIT reason to give to users if they fail  #
# to authenticate.                                                    #
#                                                                     #
# Setting the verbose value causes an oper notice to be sent out for  #
# every failed authentication to the server, with an error string.    #
#                                                                     #
# ldapwhitelist indicates that clients connecting from an IP in the   #
# provided CIDR do not need to authenticate against LDAP. It can be   #
# repeated to whitelist multiple CIDRs.                               #
#                                                                     #
# ldaprequire allows further filtering on the LDAP user, by requiring #
# certain LDAP attibutes to have a given value. It can be repeated,   #
# in which case the list will act as an OR list, that is, the         #
# authentication will succeed if any of the requirements in the list  #
# is satisfied.                                                       #
#                                                                     #
# host allows you to change the displayed host of users connecting    #
# from ldap. The string supplied takes formatters which are replaced  #
# from the DN. For instance, if your DN looks like:                   #
# uid=w00t,ou=people,dc=inspircd,dc=org, then the formatters uid, ou  #
# and dc will be available to you. If a key is given multiple times   #
# in the DN, the last appearance will take precedence.                #

#-#-#-#-#-#-#-#-#-#-#-#-#-#-#-#-#-#-#-#-#-#-#-#-#-#-#-#-#-#-#-#-#-#-#-#
# LDAP oper configuration module: Adds the ability to authenticate    #
<<<<<<< HEAD
# opers via LDAP.                                                     #
#                                                                     #
=======
# opers via LDAP. This is an extra module which must be enabled       #
# explicitly by symlinking it from modules/extra, and requires the    #
# OpenLDAP libs. Re-run configure with:                               #
# ./configure --enable-extras=m_ldapoper.cpp
# and run make install, then uncomment this module to enable it.      #
>>>>>>> 493ff75f
#<module name="m_ldapoper.so">
#                                                                     #
# Configuration:                                                      #
#                                                                     #
# <ldapoper dbid="ldapdb"
#           baserdn="ou=People,dc=brainbox,dc=cc"
#           attribute="uid">
#                                                                     #
# Available configuration items are identical to the same items in    #
# m_ldapauth above (except for the verbose setting, that is only      #
# supported in m_ldapauth).                                           #
# Please always specify a password in your <oper> tags even if the    #
# opers are to be authenticated via LDAP, so in case this module is   #
# not loaded the oper accounts are still protected by a password.     #

#-#-#-#-#-#-#-#-#-#-#-#-#-#-#-#-#-#-#-#-#-#-#-#-#-#-#-#-#-#-#-#-#-#-#-#
# Lock server module: Adds /LOCKSERV and /UNLOCKSERV commands that    #
# are used to temporarily close/open the server for new connections.  #
# These commands require that the /LOCKSERV and /UNLOCKSERV commands  #
# are specified in a <class> tag that the oper is part of. This is so #
# you can control who has access to this possible dangerous command.  #
# If your server is locked and you get disconnected, do a REHASH from #
# shell to open up again.                                             #
# This module is oper-only.
#<module name="m_lockserv.so">

#-#-#-#-#-#-#-#-#-#-#-#-#-#-#-#-#-#-#-#-#-#-#-#-#-#-#-#-#-#-#-#-#-#-#-#
# Map hiding module: replaces /MAP and /LINKS output to users with a  #
# message to see a website, set by maphide="http://link.to/site" in   #
# the <security> tag, instead.                                        #
#<module name="m_maphide.so">

#-#-#-#-#-#-#-#-#-#-#-#-#-#-#-#-#-#-#-#-#-#-#-#-#-#-#-#-#-#-#-#-#-#-#-#
# Message flood module: Adds message/notice flood protection via
# channel mode +f.
#<module name="m_messageflood.so">

#-#-#-#-#-#-#-#-#-#-#-#-#-#-#-#-#-#-#-#-#-#-#-#-#-#-#-#-#-#-#-#-#-#-#-#
# MLOCK module: Adds support for server-side enforcement of services
# side MLOCKs. Basically, this module suppresses any mode change that
# would likely be immediately bounced by services.
#<module name="m_mlock.so">

#-#-#-#-#-#-#-#-#-#-#-#-#-#-#-#-#-#-#-#-#-#-#-#-#-#-#-#-#-#-#-#-#-#-#-#
<<<<<<< HEAD
# Modenotice module: Adds the /MODENOTICE command that allows opers to
# send notices to all users having the given user mode(s) set.
#<module name="m_modenotice.so">

#-#-#-#-#-#-#-#-#-#-#-#-#-#-#-#-#-#-#-#-#-#-#-#-#-#-#-#-#-#-#-#-#-#-#-#
# MsSQL module: Allows other SQL modules to access MS SQL Server 
=======
# MsSQL module: Allows other SQL modules to access MS SQL Server
>>>>>>> 493ff75f
# through a unified API.
# This module is in extras. Re-run configure with:
# ./configure --enable-extras=m_mssql.cpp
# and run make install, then uncomment this module to enable it.
#<module name="m_mssql.so">
#
#-#-#-#-#-#-#-#-#-#-#-#- SQL CONFIGURATION   -#-#-#-#-#-#-#-#-#-#-#-#-#
#                                                                     #
# m_mssql.so is more complex than described here, see wiki for more   #
# info http://wiki.inspircd.org/Modules/mssql                         #
#
#<database module="mssql" name="db" user="user" pass="pass" host="localhost" id="db1">

#-#-#-#-#-#-#-#-#-#-#-#-#-#-#-#-#-#-#-#-#-#-#-#-#-#-#-#-#-#-#-#-#-#-#-#
# MySQL module: Allows other SQL modules to access MySQL databases
# through a unified API.
# This module is in extras. Re-run configure with:
# ./configure --enable-extras=m_mysql.cpp
# and run make install, then uncomment this module to enable it.
#<module name="m_mysql.so">
#
#-#-#-#-#-#-#-#-#-#-#-#- SQL CONFIGURATION   -#-#-#-#-#-#-#-#-#-#-#-#-#
#                                                                     #
# m_mysql.so is more complex than described here, see the wiki for    #
# more: http://wiki.inspircd.org/Modules/mysql                        #
#
#<database module="mysql" name="mydb" user="myuser" pass="mypass" host="localhost" id="my_database2">

#-#-#-#-#-#-#-#-#-#-#-#-#-#-#-#-#-#-#-#-#-#-#-#-#-#-#-#-#-#-#-#-#-#-#-#
# Named modes module: Allows for the display and set/unset of channel
# modes via long-form mode names via +Z and the /PROP command.
# For example, to set a ban, do /mode #channel +Z ban=foo!bar@baz or
# /PROP #channel ban=foo!bar@baz
#<module name="m_namedmodes.so">

#-#-#-#-#-#-#-#-#-#-#-#-#-#-#-#-#-#-#-#-#-#-#-#-#-#-#-#-#-#-#-#-#-#-#-#
# NAMESX module: Provides support for the NAMESX extension which allows
# clients to see all the prefixes set on a user without getting confused.
# This is supported by mIRC, x-chat, klient, and maybe more.
#<module name="m_namesx.so">

#-#-#-#-#-#-#-#-#-#-#-#-#-#-#-#-#-#-#-#-#-#-#-#-#-#-#-#-#-#-#-#-#-#-#-#
# National characters module:
# 1) Allows using national characters in nicknames.
# 2) Allows using custom (national) casemapping over the network.
#<module name="m_nationalchars.so">
#
# file - filename of existing file in "locales" directory
# casemapping - custom value for 005 numeric (if you want it to be
#               different from the filename).
#<nationalchars file="bynets/russian-w1251-charlink" casemapping="ru_RU.cp1251-charlink">

#-#-#-#-#-#-#-#-#-#-#-#-#-#-#-#-#-#-#-#-#-#-#-#-#-#-#-#-#-#-#-#-#-#-#-#
# Nickchange flood protection module: Provides channel mode +F X:Y
# which allows up to X nick changes in Y seconds.
#<module name="m_nickflood.so">

#-#-#-#-#-#-#-#-#-#-#-#-#-#-#-#-#-#-#-#-#-#-#-#-#-#-#-#-#-#-#-#-#-#-#-#
# Nicklock module: Let opers change a user's nick and then stop that
# user from changing their nick again.
# This module is oper-only.
# To use, NICKLOCK and NICKUNLOCK must be in one of your oper class blocks.
#<module name="m_nicklock.so">

#-#-#-#-#-#-#-#-#-#-#-#-#-#-#-#-#-#-#-#-#-#-#-#-#-#-#-#-#-#-#-#-#-#-#-#
# No CTCP module: Adds the channel mode +C to block CTCPs and extban
# 'C' to block CTCPs sent by specific users.
#<module name="m_noctcp.so">

#-#-#-#-#-#-#-#-#-#-#-#-#-#-#-#-#-#-#-#-#-#-#-#-#-#-#-#-#-#-#-#-#-#-#-#
# No kicks module: Adds the +Q channel mode and the Q: extban to deny
# certain users from kicking.
#<module name="m_nokicks.so">

#-#-#-#-#-#-#-#-#-#-#-#-#-#-#-#-#-#-#-#-#-#-#-#-#-#-#-#-#-#-#-#-#-#-#-#
# No nicks module: Adds the +N channel mode, as well as the 'N' extban.
# +N stops all users from changing their nick, the N extban stops
# anyone from matching a +b N:nick!user@host mask from changing their
# nick.
#<module name="m_nonicks.so">

#-#-#-#-#-#-#-#-#-#-#-#-#-#-#-#-#-#-#-#-#-#-#-#-#-#-#-#-#-#-#-#-#-#-#-#
# No part message module: Adds extban 'p' to block part messages from #
# matching users.                                                     #
#<module name="m_nopartmsg.so">

#-#-#-#-#-#-#-#-#-#-#-#-#-#-#-#-#-#-#-#-#-#-#-#-#-#-#-#-#-#-#-#-#-#-#-#
# No notice module: Adds the channel mode +T and the extban 'T' to
# block specific users from noticing the channel.
#<module name="m_nonotice.so">

#-#-#-#-#-#-#-#-#-#-#-#-#-#-#-#-#-#-#-#-#-#-#-#-#-#-#-#-#-#-#-#-#-#-#-#
# Network business join module:
# Allows an oper to join a channel using /OJOIN, giving them +Y on the
# channel which makes them immune to kick/deop/etc.
#<module name="m_ojoin.so">
#
# Specify the prefix that +Y will grant here.
# Leave 'prefix' empty if you do not wish +Y to grant a prefix.
# If 'notice' is set to on, upon /OJOIN, the server will notice the
# channel saying that the oper is joining on network business.
# If 'op' is set to on, it will give them +o along with +Y.
#<ojoin prefix="!" notice="yes" op="yes">

#-#-#-#-#-#-#-#-#-#-#-#-#-#-#-#-#-#-#-#-#-#-#-#-#-#-#-#-#-#-#-#-#-#-#-#
# Oper channels mode: Adds the +O channel mode and extban O:<mask>
# to ban, except, etc. specific oper types. For example
# /mode #channel +iI O:* is equivalent to channel mode +O, but you
# may also set +iI O:AdminTypeOnly to only allow admins.
# Modes +I and +e work in a similar fashion.
#<module name="m_operchans.so">

#-#-#-#-#-#-#-#-#-#-#-#-#-#-#-#-#-#-#-#-#-#-#-#-#-#-#-#-#-#-#-#-#-#-#-#
# Oper join module: Auto-joins opers to a channel upon oper-up.
# This module is oper-only. For the user equivalent, see m_conn_join.
#<module name="m_operjoin.so">
#
#-#-#-#-#-#-#-#-#-#-#   OPERJOIN CONFIGURATION   -#-#-#-#-#-#-#-#-#-#-#
#                                                                     #
# If you are using the m_operjoin.so module, specify options here:    #
#                                                                     #
# channel     -      The channel name to join, can also be a comma    #
#                    separated list e.g. "#channel1,#channel2".       #
#                                                                     #
# override    -      If on, lets the oper join walking thru any modes #
#                    that might be set, even bans.                    #
#                                                                     #
#<operjoin channel="#channel" override="no">
#
# Alternatively you can use the autojoin="channellist" in a <type>    #
# tag to set specific autojoins for a type of oper, for example:      #
#
#<type name="Helper" autojoin="#help" classes="...">

#-#-#-#-#-#-#-#-#-#-#-#-#-#-#-#-#-#-#-#-#-#-#-#-#-#-#-#-#-#-#-#-#-#-#-#
# Oper log module: Logs all oper commands to the server log (with log
# type "m_operlog" at default loglevel), and optionally to the 'r'
# snomask.
# This module is oper-only.
#<module name="m_operlog.so">
#
# If the following option is on then all oper commands will be sent to
# the snomask 'r'. The default is off.
#<operlog tosnomask="off">

#-#-#-#-#-#-#-#-#-#-#-#-#-#-#-#-#-#-#-#-#-#-#-#-#-#-#-#-#-#-#-#-#-#-#-#
# Oper prefixing module: Gives server operators a prefix status
# character on all channels they are in.
#<module name="m_operprefix.so">
#
# You may additionally customise the prefix character.
#<operprefix prefix="!">

#-#-#-#-#-#-#-#-#-#-#-#-#-#-#-#-#-#-#-#-#-#-#-#-#-#-#-#-#-#-#-#-#-#-#-#
# Oper MOTD module: Provides support for separate message of the day
# on oper-up.
# This module is oper-only.
#<module name="m_opermotd.so">
#
#-#-#-#-#-#-#-#-#-#-#   OPERMOTD CONFIGURATION   -#-#-#-#-#-#-#-#-#-#-#
#                                                                     #
# If you are using the m_opermotd.so module, specify the motd here.   #
#                                                                     #
# onoper        - If on, the message is sent on /OPER, otherwise it's #
#                 only sent when /OPERMOTD is used.                   #
#                                                                     #
# processcolors - Allow color codes to be processed in the opermotd.  #
#                 Read the comment above <connect:allowmotdcolors> in #
#                 inspircd.conf.example for details.                  #
#                                                                     #
#<opermotd file="examples/opermotd.txt.example" onoper="yes" processcolors="false">

#-#-#-#-#-#-#-#-#-#-#-#-#-#-#-#-#-#-#-#-#-#-#-#-#-#-#-#-#-#-#-#-#-#-#-#
# Override module: Adds support for oper override.
# This module is oper-only.
#<module name="m_override.so">
#
#-#-#-#-#-#-#-#-#-#-#   OVERRIDE CONFIGURATION   -#-#-#-#-#-#-#-#-#-#-#
#                                                                     #
# m_override.so is too complex it describe here, see the wiki:        #
# http://wiki.inspircd.org/Modules/override                           #

#-#-#-#-#-#-#-#-#-#-#-#-#-#-#-#-#-#-#-#-#-#-#-#-#-#-#-#-#-#-#-#-#-#-#-#
# Oper levels module: Gives each oper a level and prevents actions
# being taken by lower level opers against higher level opers.
# Specify the level as the 'level' parameter of the <type> tag.
# This module is oper-only.
#<module name="m_operlevels.so">

#-#-#-#-#-#-#-#-#-#-#-#-#-#-#-#-#-#-#-#-#-#-#-#-#-#-#-#-#-#-#-#-#-#-#-#
# Oper modes module: Allows you to specify modes to add/remove on oper.
# Specify the modes as the 'modes' parameter of the <type> tag
# and/or as the 'modes' parameter of the <oper> tag.
# This module is oper-only. For the user equivalent, see m_conn_umodes.
#<module name="m_opermodes.so">

#-#-#-#-#-#-#-#-#-#-#-#-#-#-#-#-#-#-#-#-#-#-#-#-#-#-#-#-#-#-#-#-#-#-#-#
# Password forwarding module: Forwards a password users can send on
# connect to the specified client below. The client is usually NickServ
# and this module is usually used to authenticate users with NickServ
# using their connect password.
#<module name="m_passforward.so">

<passforward
		# nick: nick to forward connect passwords to.
		nick="NickServ"

		# forwardmsg: Message to send to users using a connect password.
		# $nick will be the users' nick, $nickrequired will be the nick
		# of where the password is going (the nick above).
		# You can also use $user for the user ident string.
		forwardmsg="NOTICE $nick :*** Forwarding PASS to $nickrequired"

		# cmd: Command for the user to run when it receives a connect
		# password.
		cmd="PRIVMSG $nickrequired :IDENTIFY $pass">

#-#-#-#-#-#-#-#-#-#-#-#-#-#-#-#-#-#-#-#-#-#-#-#-#-#-#-#-#-#-#-#-#-#-#-#
# Password hash module: Allows hashed passwords to be used.
# To be useful, a hashing module like m_sha256.so also needs to be loaded.
#<module name="m_password_hash.so">
#
#-#-#-#-#-#-#-#-#-# PASSWORD HASH CONFIGURATION #-#-#-#-#-#-#-#-#-#-#-#
#
# To use this module, you must define a hash type for each oper's
# password you want to hash. For example:
#
#     <oper name="Brain"
#           host="ident@dialup15.isp.com"
#           hash="sha256"
#           password="01ba4719c80b6fe911b091a7c05124b64eeece964e09c058ef8f9805daca546b"
#           type="NetAdmin">
#
# Starting from 2.0, you can use a more secure salted hash that prevents simply
# looking up the hash's value in a rainbow table built for the hash.
#    hash="hmac-sha256" password="lkS1Nbtp$CyLd/WPQXizsbxFUTqFRoMvaC+zhOULEeZaQkUJj+Gg"
#
# Generate hashes using the /MKPASSWD command on the server.
# Don't run it on a server you don't trust with your password.

#-#-#-#-#-#-#-#-#-#-#-#-#-#-#-#-#-#-#-#-#-#-#-#-#-#-#-#-#-#-#-#-#-#-#-#
# Permanent channels module: Channels with the permanent channel mode
# will remain open even after everyone else has left the channel, and
# therefore keep things like modes, ban lists and topic. Permanent
# channels -may- need support from your Services package to function
# properly with them. This adds channel mode +P.
# This module is oper-only.
#<module name="m_permchannels.so">
#
# If you like, m_permchannels can write a config file of permanent channels
# whenever +P is set, unset, or the topic/modes on a +P channel is changed.
# If you want to do this, set the filename below, and uncomment the include.
#
# If 'listmodes' is true then all list modes (+b, +I, +e, +g...) will be
# saved. Defaults to false.
#<permchanneldb filename="permchannels.conf" listmodes="true">
#<include file="permchannels.conf">
#
# You may also create channels on startup by using the <permchannels> block.
# Don't forget to set them +P in the modes, or they won't stay permanent.
#<permchannels channel="#opers" modes="isP" topic="Opers only.">

#-#-#-#-#-#-#-#-#-#-#-#-#-#-#-#-#-#-#-#-#-#-#-#-#-#-#-#-#-#-#-#-#-#-#-#
# PostgreSQL module: Allows other SQL modules to access PgSQL databases
# through a unified API.
# This module is in extras. Re-run configure with:
# ./configure --enable-extras=m_pgsql.cpp
# and run make install, then uncomment this module to enable it.
#<module name="m_pgsql.so">
#
#-#-#-#-#-#-#-#-#-#-#-#- SQL CONFIGURATION   -#-#-#-#-#-#-#-#-#-#-#-#-#
#                                                                     #
# m_pgsql.so is more complex than described here, see the wiki for    #
# more: http://wiki.inspircd.org/Modules/pgsql                        #
#
#<database module="pgsql" name="mydb" user="myuser" pass="mypass" host="localhost" id="my_database" ssl="no">

#-#-#-#-#-#-#-#-#-#-#-#-#-#-#-#-#-#-#-#-#-#-#-#-#-#-#-#-#-#-#-#-#-#-#-#
# Muteban: Implements extended ban 'm', which stops anyone matching
# a mask like +b m:nick!user@host from speaking on channel.
#<module name="m_muteban.so">

#-#-#-#-#-#-#-#-#-#-#-#-#-#-#-#-#-#-#-#-#-#-#-#-#-#-#-#-#-#-#-#-#-#-#-#
# Random quote module: Provides a random quote on connect.
# NOTE: Some of these may mimic fatal errors and confuse users and
# opers alike - BEWARE!
#<module name="m_randquote.so">
#
#-#-#-#-#-#-#-#-#-#-  RANDOMQUOTES CONFIGURATION -#-#-#-#-#-#-#-#-#-#-#
#                                                                     #
# Optional - If you specify to use the m_randquote.so module, then    #
# specify below the path to the quotes file.                          #
#                                                                     #
#<randquote file="quotes.txt">

#-#-#-#-#-#-#-#-#-#-#-#-#-#-#-#-#-#-#-#-#-#-#-#-#-#-#-#-#-#-#-#-#-#-#-#
# Redirect module: Adds channel redirection mode +L.                  #
# Optional: <redirect:antiredirect> to add usermode +L to stop forced #
# redirection and instead print an error.                             #
#                                                                     #
# Note: You can not update this with a simple rehash, it requires     #
# reloading the module for it to take effect.                         #
# This also breaks linking to servers that do not have the option.    #
# This defaults to false for the 2.0 version, it will be enabled in   #
# all the future versions.                                            #
#<module name="m_redirect.so">
#<redirect antiredirect="true">

#-#-#-#-#-#-#-#-#-#-#-#-#-#-#-#-#-#-#-#-#-#-#-#-#-#-#-#-#-#-#-#-#-#-#-#
# Regular expression provider for glob or wildcard (?/*) matching.
# You must have at least 1 provider loaded to use m_filter or m_rline
# modules. This module has no additional requirements, as it uses the
# matching already present in InspIRCd core.
#<module name="m_regex_glob.so">

#-#-#-#-#-#-#-#-#-#-#-#-#-#-#-#-#-#-#-#-#-#-#-#-#-#-#-#-#-#-#-#-#-#-#-#
# Regular expression provider for PCRE (Perl-Compatible Regular
# Expressions). You need libpcre installed to compile and load this
# module. You must have at least 1 provider loaded to use m_filter or
# m_rline.
#<module name="m_regex_pcre.so">

#-#-#-#-#-#-#-#-#-#-#-#-#-#-#-#-#-#-#-#-#-#-#-#-#-#-#-#-#-#-#-#-#-#-#-#
<<<<<<< HEAD
# Regular Expression Provider for RE2 Regular Expressions.
# You need libre2 installed and in your include/library paths in order
# to compile and load this module.
#<module name="m_regex_re2.so">

#-#-#-#-#-#-#-#-#-#-#-#-#-#-#-#-#-#-#-#-#-#-#-#-#-#-#-#-#-#-#-#-#-#-#-#
# Regular Expression Provider for POSIX Regular Expressions.
=======
# Regular expression provider for POSIX regular expressions.
>>>>>>> 493ff75f
# You shouldn't need any additional libraries on a POSIX-compatible
# system (i.e.: any Linux, BSD, but not Windows). You must have at
# least 1 provider loaded to use m_filter or m_rline.
# On POSIX-compliant systems, regex syntax can be found by using the
# command: 'man 7 regex'.
#<module name="m_regex_posix.so">

#-#-#-#-#-#-#-#-#-#-#-#-#-#-#-#-#-#-#-#-#-#-#-#-#-#-#-#-#-#-#-#-#-#-#-#
# Regular expression provider for C++11 std::regex regular expressions.
# This module works on any fully compliant implementation of the C++11
# std::regex container. Examples for such are Visual C++ 2010 and newer
# but not libstdc++ (which GCC uses).
# You should verify that std::regex is supported by your setup before
# using this module, as it may compile normally but won't do anything
# on some implementations.
#<module name="m_regex_stdlib.so">
#
# Specify the regular expression engine to use here. Valid settings are
# bre, ere, awk, grep, egrep, ecmascript (default if not specified).
#<stdregex type="ecmascript">

#-#-#-#-#-#-#-#-#-#-#-#-#-#-#-#-#-#-#-#-#-#-#-#-#-#-#-#-#-#-#-#-#-#-#-#
# Regular expression provider for TRE regular expressions.
# This is the same regular expression engine used by UnrealIRCd, so
# if you are most familiar with the syntax of /spamfilter from there,
# this is the provider you want. You need libtre installed in order
# to compile and load this module.
#<module name="m_regex_tre.so">

#-#-#-#-#-#-#-#-#-#-#-#-#-#-#-#-#-#-#-#-#-#-#-#-#-#-#-#-#-#-#-#-#-#-#-#
# Registered users only channel creation module. If enabled, only
# registered users and opers can create new channels.
#
# You probably *DO NOT* want to load this module on a public network.
#
#<module name="m_regonlycreate.so">

#-#-#-#-#-#-#-#-#-#-#-#-#-#-#-#-#-#-#-#-#-#-#-#-#-#-#-#-#-#-#-#-#-#-#-#
# Remove module: Adds the /REMOVE command which is a peaceful
# alternative to /KICK.
#<module name="m_remove.so">

#-#-#-#-#-#-#-#-#-#-#-#-#-#-#-#-#-#-#-#-#-#-#-#-#-#-#-#-#-#-#-#-#-#-#-#
# A module to block, kick or ban upon similiar messages being uttered several times.
# Syntax [~*][lines]:[sec]{[:difference]}{[:matchlines]}
# ~ is to block, * is to ban, default is kick.
# lines - In mode 1 the amount of lines that has to match consecutively - In mode 2 the size of the backlog to keep for matching
# seconds - How old the message has to be before it's invalidated.
# distance - Edit distance, in percent, between two strings to trigger on.
# matchlines - When set, the function goes into mode 2. In this mode the function will trigger if this many of the last <lines> matches.
#
# As this module can be rather CPU-intensive, it comes with some options.
# maxbacklog - Maximum size that can be specified for backlog. 0 disables multiline matching.
# maxdistance - Max percentage of difference between two lines we'll allow to match. Set to 0 to disable edit-distance matching.
# maxlines - Max lines of backlog to match against.
# maxsecs - Maximum value of seconds a user can set. 0 to allow any.
# size - Maximum number of characters to check for, can be used to truncate messages
# before they are checked, resulting in less CPU usage. Increasing this beyond 512
# doesn't have any effect, as the maximum length of a message on IRC cannot exceed that.
#<repeat maxbacklog="20" maxlines="20" maxdistance="50" maxsecs="0" size="512">
#<module name="m_repeat.so">

#-#-#-#-#-#-#-#-#-#-#-#-#-#-#-#-#-#-#-#-#-#-#-#-#-#-#-#-#-#-#-#-#-#-#-#
# Restricted channels module: Allows only opers to create channels.
#
# You probably *DO NOT* want to load this module on a public network.
#
#<module name="m_restrictchans.so">

#-#-#-#-#-#-#-#-#-#-#-#-#-#-#-#-#-#-#-#-#-#-#-#-#-#-#-#-#-#-#-#-#-#-#-#
# Restrict message module: Allows users to only message opers.
#
# You probably *DO NOT* want to load this module on a public network.
#
#<module name="m_restrictmsg.so">

#-#-#-#-#-#-#-#-#-#-#-#-#-#-#-#-#-#-#-#-#-#-#-#-#-#-#-#-#-#-#-#-#-#-#-#
# R-Line module: Ban users through regular expression patterns.
#<module name="m_rline.so">
#
#-#-#-#-#-#-#-#-#-#-#-#- RLINE CONFIGURATION -#-#-#-#-#-#-#-#-#-#-#-#-#
#
# If you wish to re-check a user when they change nickname (can be
# useful under some situations, but *can* also use CPU with more users
# on a server) then set 'matchonnickchange' to yes.
# Also, this is where you set what Regular Expression engine is to be
# used. If you ever change it while running, all of your R-Lines will
# be wiped. This is the regex engine used by all R-Lines set, and
# m_regex_<engine>.so must be loaded, or rline will be non-functional
# until you load it or change the engine to one that is loaded.
#
#<rline matchonnickchange="yes" engine="pcre">
#
# Generally, you will NOT want to use 'glob' here, as this turns
# rline into just another gline. The exceptions are that rline will
# always use the full "nick!user@host realname" string, rather than only
# user@host, but beware that only the ? and * wildcards are available,
# and are the only way to specify where the space can occur if you do
# use glob. For this reason, is recommended to use a real regex engine
# so that at least \s or [[:space:]] is available.

#-#-#-#-#-#-#-#-#-#-#-#-#-#-#-#-#-#-#-#-#-#-#-#-#-#-#-#-#-#-#-#-#-#-#-#
<<<<<<< HEAD
# RMODE module: Adds the /RMODE command
# Allows channel mods to remove list modes en masse.
# Syntax: /rmode <channel> <mode> [pattern]
# E.g. '/rmode #Channel b m:*' will remove all mute-extbans on the channel.
#<module name="m_rmode.so">

#-#-#-#-#-#-#-#-#-#-#-#-#-#-#-#-#-#-#-#-#-#-#-#-#-#-#-#-#-#-#-#-#-#-#-#
# SAJOIN module: Adds the /SAJOIN command
=======
# SAJOIN module: Adds the /SAJOIN command which forcibly joins a user
# to the given channel.
>>>>>>> 493ff75f
# This module is oper-only.
# To use, SAJOIN must be in one of your oper class blocks.
# Opers need the users/sajoin-others priv to be able to /SAJOIN users
# other than themselves.
#<module name="m_sajoin.so">

#-#-#-#-#-#-#-#-#-#-#-#-#-#-#-#-#-#-#-#-#-#-#-#-#-#-#-#-#-#-#-#-#-#-#-#
# SAKICK module: Adds the /SAKICK command which kicks a user from the
# given channel.
# This module is oper-only.
# To use, SAKICK must be in one of your oper class blocks.
#<module name="m_sakick.so">

#-#-#-#-#-#-#-#-#-#-#-#-#-#-#-#-#-#-#-#-#-#-#-#-#-#-#-#-#-#-#-#-#-#-#-#
# SAMODE module: Adds the /SAMODE command which allows server operators
# to change modes on a channel without requiring them to have any
# channel priviliges. Also allows changing user modes for any user.
# This module is oper-only.
# To use, SAMODE must be in one of your oper class blocks.
#<module name="m_samode.so">

#-#-#-#-#-#-#-#-#-#-#-#-#-#-#-#-#-#-#-#-#-#-#-#-#-#-#-#-#-#-#-#-#-#-#-#
# SANICK module: Adds the /SANICK command which allows opers to change
# users' nicks.
# This module is oper-only.
# To use, SANICK must be in one of your oper class blocks.
#<module name="m_sanick.so">

#-#-#-#-#-#-#-#-#-#-#-#-#-#-#-#-#-#-#-#-#-#-#-#-#-#-#-#-#-#-#-#-#-#-#-#
# SAPART module: Adds the /SAPART command which forcibly parts a user
# from a channel.
# This module is oper-only.
# To use, SAPART must be in one of your oper class blocks.
#<module name="m_sapart.so">

#-#-#-#-#-#-#-#-#-#-#-#-#-#-#-#-#-#-#-#-#-#-#-#-#-#-#-#-#-#-#-#-#-#-#-#
# SAQUIT module: Adds the /SAQUIT command which forcibly quits a user.
# This module is oper-only.
# To use, SAQUIT must be in one of your oper class blocks.
#<module name="m_saquit.so">

#-#-#-#-#-#-#-#-#-#-#-#-#-#-#-#-#-#-#-#-#-#-#-#-#-#-#-#-#-#-#-#-#-#-#-#
# SATOPIC module: Adds the /SATOPIC command which allows changing the
# topic on a channel without requiring any channel priviliges.
# This module is oper-only.
# To use, SATOPIC must be in one of your oper class blocks.
#<module name="m_satopic.so">

#-#-#-#-#-#-#-#-#-#-#-#-#-#-#-#-#-#-#-#-#-#-#-#-#-#-#-#-#-#-#-#-#-#-#-#
# SASL authentication module: Provides support for IRC Authentication
# Layer via AUTHENTICATE. Note: You also need to have m_cap.so loaded
# for SASL to work.
#<module name="m_sasl.so">

#-#-#-#-#-#-#-#-#-#-#-#-#-#-#-#-#-#-#-#-#-#-#-#-#-#-#-#-#-#-#-#-#-#-#-#
# Secure list module: Prevent /LIST in the first minute of connection,
# crippling most spambots and trojan spreader bots.
#<module name="m_securelist.so">
#
#-#-#-#-#-#-#-#-#-# SECURELIST CONFIGURATION -#-#-#-#-#-#-#-#-#-#-#-#-#
#                                                                     #
# Securelist can be harmful to some IRC search engines such as        #
# netsplit.de and searchirc.com. To prevent securelist blocking these #
# sites from listing, define exception tags as shown below:           #
#<securehost exception="*@*.searchirc.org">
#<securehost exception="*@*.netsplit.de">
#<securehost exception="*@echo940.server4you.de">
#<securehost exception="*@*.ircdriven.com">
#                                                                     #
# Define the following variable to change how long a user must wait   #
# before issuing a LIST. If not defined, defaults to 60 seconds.      #
#                                                                     #
#<securelist waittime="60">                                           #

#-#-#-#-#-#-#-#-#-#-#-#-#-#-#-#-#-#-#-#-#-#-#-#-#-#-#-#-#-#-#-#-#-#-#-#
# Servprotect module: Provides support for Austhex style +k /
# UnrealIRCD +S services mode.
#<module name="m_servprotect.so">

#-#-#-#-#-#-#-#-#-#-#-#-#-#-#-#-#-#-#-#-#-#-#-#-#-#-#-#-#-#-#-#-#-#-#-#
# See nicks module: Adds snomask +n and +N which show local and remote
# nick changes.
# This module is oper-only.
#<module name="m_seenicks.so">

#-#-#-#-#-#-#-#-#-#-#-#-#-#-#-#-#-#-#-#-#-#-#-#-#-#-#-#-#-#-#-#-#-#-#-#
# Set idle module: Adds a command for opers to change their idle time.
# This module is oper-only.
# To use, SETIDLE must be in one of your oper class blocks.
#<module name="m_setidle.so">

#-#-#-#-#-#-#-#-#-#-#-#-#-#-#-#-#-#-#-#-#-#-#-#-#-#-#-#-#-#-#-#-#-#-#-#
# Services support module: Adds several usermodes such as +R and +M.
# This module implements the 'identified' state via account names,
# and is similar in operation to the way asuka and ircu handle services.
#
# At the same time, this offers +r for users and channels to mark them
# as identified separately from the idea of a master account, which
# can be useful for services which are heavily nick-as-account centric.
#
# Also of note is that this module implements three extbans:
# +b R: (stop matching account names from joining)
# +b M: (stop matching account names from speaking)
# +b U:n!u@h (blocks matching unregistered users)
#
#<module name="m_services_account.so">

#-#-#-#-#-#-#-#-#-#-#-#-#-#-#-#-#-#-#-#-#-#-#-#-#-#-#-#-#-#-#-#-#-#-#-#
# Sethost module: Adds the /SETHOST command.
# This module is oper-only.
# To use, SETHOST must be in one of your oper class blocks.
# See m_chghost for how to customise valid chars for hostnames
#<module name="m_sethost.so">

#-#-#-#-#-#-#-#-#-#-#-#-#-#-#-#-#-#-#-#-#-#-#-#-#-#-#-#-#-#-#-#-#-#-#-#
# Setident module: Adds the /SETIDENT command.
# This module is oper-only.
# To use, SETIDENT must be in one of your oper class blocks.
#<module name="m_setident.so">

#-#-#-#-#-#-#-#-#-#-#-#-#-#-#-#-#-#-#-#-#-#-#-#-#-#-#-#-#-#-#-#-#-#-#-#
# SETNAME module: Adds the /SETNAME command.
#<module name="m_setname.so">

#-#-#-#-#-#-#-#-#-#-#-#-#-#-#-#-#-#-#-#-#-#-#-#-#-#-#-#-#-#-#-#-#-#-#-#
# Serverban: Implements extended ban 's', which stops anyone connected
# to a server matching a mask like +b s:server.mask.here from joining.
#<module name="m_serverban.so">

#-#-#-#-#-#-#-#-#-#-#-#-#-#-#-#-#-#-#-#-#-#-#-#-#-#-#-#-#-#-#-#-#-#-#-#
<<<<<<< HEAD
# Showfile: Provides support for showing a text file to users when    #
# they enter a command.                                               #
# This module adds one command for each <showfile> tag that shows the #
# given file to the user as a series of messages or numerics.         #
#<module name="m_showfile.so">                                        #
#                                                                     #
#-#-#-#-#-#-#-#-#-#-# SHOWFILE CONFIGURATION -#-#-#-#-#-#-#-#-#-#-#-#-#
#                                                                     #
# name    - The name of the command which displays this file. This is #
#           the only mandatory setting, all others are optional.      #
# file    - The text file to be shown to the user.                    #
#           By default same as the command name.                      #
# method  - How should the file be shown?                             #
#           * numeric: Send contents using a numeric                  #
#             (similiar to /MOTD; the default).                       #
#           * notice:  Send contents as a series of notices.          #
#           * msg:     Send contents as a series of private messages. #
# colors  - If true, color codes (\c, \b, \u, etc.) will be processed #
#           and sent as ANSI colors. If false (default) the file will #
#           be displayed as-is.                                       #
#                                                                     #
# When using the method "numeric", the following extra settings are   #
# available:                                                          #
#                                                                     #
# introtext    - Introductory line, "Showing <name>" by default.      #
# intronumeric - Numeric used for the introductory line.              #
# numeric      - Numeric used for sending the text itself.            #
# endtext      - Ending line, "End of <name>" by default.             #
# endnumeric   - Numeric used for the ending line.                    #
#                                                                     #
#<showfile name="RULES"
#          file="rules.txt"
#          colors="true"
#          introtext="Server rules:"
#          endtext="End of server rules.">

#-#-#-#-#-#-#-#-#-#-#-#-#-#-#-#-#-#-#-#-#-#-#-#-#-#-#-#-#-#-#-#-#-#-#-#
# Show Whois module: Adds the +W usermode which allows opers
# to see when they are whois'ed (can be annoying).
# This module is oper-only.
#<module name="m_showwhois.so">
#
# If you wish, you may also let users set this mode. Only opers with the
# users/auspex priv will see real hosts of people, though.
=======
# Show whois module: Adds the +W usermode which allows opers to see
# when they are /WHOIS'd.
# This module is oper-only by default.
#<module name="m_showwhois.so">
#
# If you wish, you may also let users set this mode. Only opers with the
# users/auspex priv will see real hosts of people, though. This setting
# is not reloadable via /REHASH, changing it requires /RELOADMODULE.
>>>>>>> 493ff75f
#<showwhois opersonly="yes"
#
# You may also set whether or not users should receive whois notices,
# should they be /WHOIS'd by an oper.
#showfromopers="yes">

#-#-#-#-#-#-#-#-#-#-#-#-#-#-#-#-#-#-#-#-#-#-#-#-#-#-#-#-#-#-#-#-#-#-#-#
# Shun module: Provides the /SHUN command, which stops a user from
# executing all except configured commands.
# This module is oper-only.
# To use, SHUN must be in one of your oper class blocks.
#<module name="m_shun.so">
#
# You may also configure which commands you wish a user to be able to
# perform when shunned. It should be noted that if a shunned user
# issues QUIT or PART then their message will be removed, as if they
# did not issue one.
#
# You can optionally let the user know that their command was blocked.
#
# You may also let SHUN affect opers (defaults to no).
#<shun enabledcommands="PING PONG QUIT PART JOIN" notifyuser="yes" affectopers="no">

#-#-#-#-#-#-#-#-#-#-#-#-#-#-#-#-#-#-#-#-#-#-#-#-#-#-#-#-#-#-#-#-#-#-#-#
# SSL channel mode module: Adds support for SSL-only channels via
# channel mode +z and the 'z' extban which matches SSL client
# certificate fingerprints.
# Does not do anything useful without a working SSL module (see below).
#<module name="m_sslmodes.so">

#-#-#-#-#-#-#-#-#-#-#-#-#-#-#-#-#-#-#-#-#-#-#-#-#-#-#-#-#-#-#-#-#-#-#-#
# GnuTLS SSL module: Adds support for SSL connections using GnuTLS,
# if enabled. You must answer 'yes' in ./configure when asked or
# manually symlink the source for this module from the directory
# src/modules/extra, if you want to enable this, or it will not load.
#<module name="m_ssl_gnutls.so">
#
#-#-#-#-#-#-#-#-#-#-#-  GNUTLS CONFIGURATION   -#-#-#-#-#-#-#-#-#-#-#-#
#                                                                     #
# m_ssl_gnutls.so is too complex to describe here, see the wiki:      #
# http://wiki.inspircd.org/Modules/ssl_gnutls                         #

#-#-#-#-#-#-#-#-#-#-#-#-#-#-#-#-#-#-#-#-#-#-#-#-#-#-#-#-#-#-#-#-#-#-#-#
# SSL info module: Allows users to retrieve information about other
# users' peer SSL certificates and keys. This can be used by client
# scripts to validate users. For this to work, one of m_ssl_gnutls.so
# or m_ssl_openssl.so must be loaded. This module also adds the
# "* <user> is using a secure connection" whois line, the ability for
# opers to use SSL fingerprints to verify their identity and the
# ability to force opers to use SSL connections in order to oper up.
# It is highly recommended to load this module if you use SSL on your
# network.
# For how to use the oper features, please see the first example <oper> tag
# in opers.conf.example.
#
#<module name="m_sslinfo.so">

#-#-#-#-#-#-#-#-#-#-#-#-#-#-#-#-#-#-#-#-#-#-#-#-#-#-#-#-#-#-#-#-#-#-#-#
# OpenSSL SSL module: Adds support for SSL connections using OpenSSL,
# if enabled. You must answer 'yes' in ./configure when asked or symlink
# the source for this module from the directory src/modules/extra, if
# you want to enable this, or it will not load.
#<module name="m_ssl_openssl.so">
#
#-#-#-#-#-#-#-#-#-#-#- OPENSSL CONFIGURATION   -#-#-#-#-#-#-#-#-#-#-#-#
#                                                                     #
# m_ssl_openssl.so is too complex to describe here, see the wiki:     #
# http://wiki.inspircd.org/Modules/ssl_openssl                        #

#-#-#-#-#-#-#-#-#-#-#-#-#-#-#-#-#-#-#-#-#-#-#-#-#-#-#-#-#-#-#-#-#-#-#-#
# Strip color module: Adds channel mode +S that strips mIRC color
# codes from all messages sent to the channel.
#<module name="m_stripcolor.so">

#-#-#-#-#-#-#-#-#-#-#-#-#-#-#-#-#-#-#-#-#-#-#-#-#-#-#-#-#-#-#-#-#-#-#-#
# Silence module: Adds support for the /SILENCE command, which allows
# users to have a server-side ignore list for their client.
#<module name="m_silence.so">
#
# Set the maximum number of entries allowed on a user's silence list.
#<silence maxentries="32">

#-#-#-#-#-#-#-#-#-#-#-#-#-#-#-#-#-#-#-#-#-#-#-#-#-#-#-#-#-#-#-#-#-#-#-#
# SQLite3 module: Allows other SQL modules to access SQLite3          #
# databases through a unified API.                                    #
# This module is in extras. Re-run configure with:                    #
# ./configure --enable-extras=m_sqlite.cpp
# and run make install, then uncomment this module to enable it.      #
#
#<module name="m_sqlite3.so">
#
#-#-#-#-#-#-#-#-#-#-#-#- SQL CONFIGURATION   -#-#-#-#-#-#-#-#-#-#-#-#-#
#                                                                     #
# m_sqlite.so is more complex than described here, see the wiki for   #
# more: http://wiki.inspircd.org/Modules/sqlite3                      #
#
#<database module="sqlite" hostname="/full/path/to/database.db" id="anytext">

#-#-#-#-#-#-#-#-#-#-#-#-#-#-#-#-#-#-#-#-#-#-#-#-#-#-#-#-#-#-#-#-#-#-#-#
# SQL authentication module: Allows IRCd connections to be tied into
# a database table (for example a forum).
# This module is in extras. Re-run configure with:
# ./configure --enable-extras=m_sqlauth.cpp
# and run make install, then uncomment this module to enable it.
#
#<module name="m_sqlauth.so">
#
#-#-#-#-#-#-#-#-#-#-#- SQLAUTH CONFIGURATION   -#-#-#-#-#-#-#-#-#-#-#-#
#                                                                     #
# m_sqlauth.so is too complex to describe here, see the wiki:         #
# http://wiki.inspircd.org/Modules/sqlauth                            #

#-#-#-#-#-#-#-#-#-#-#-#-#-#-#-#-#-#-#-#-#-#-#-#-#-#-#-#-#-#-#-#-#-#-#-#
# SQL oper module: Allows you to store oper credentials in an SQL table
# This module is in extras. Re-run configure with:
# ./configure --enable-extras=m_sqloper.cpp
# and run make install, then uncomment this module to enable it.
#
#<module name="m_sqloper.so">
#
#-#-#-#-#-#-#-#-#-#-#- SQLOPER CONFIGURATION   -#-#-#-#-#-#-#-#-#-#-#-#
#                                                                     #
# dbid       - Database ID to use (see SQL modules).                  #
# hash       - Hashing provider to use for password hashing.          #
#                                                                     #
# See also: http://wiki.inspircd.org/Modules/sqloper                  #
#                                                                     #
#<sqloper dbid="1" hash="md5">

#-#-#-#-#-#-#-#-#-#-#-#-#-#-#-#-#-#-#-#-#-#-#-#-#-#-#-#-#-#-#-#-#-#-#-#
# StartTLS module: Implements STARTTLS, which allows clients          #
# connected to non SSL enabled ports to enable SSL, if a proper SSL   #
# module is loaded (either m_ssl_gnutls or m_ssl_openssl).            #
#<module name="m_starttls.so">

#-#-#-#-#-#-#-#-#-#-#-#-#-#-#-#-#-#-#-#-#-#-#-#-#-#-#-#-#-#-#-#-#-#-#-#
# SVSHold module: Implements SVSHOLD. Like Q:Lines, but can only be   #
# added/removed by Services.                                          #
#<module name="m_svshold.so">
# SVSHOLD does not generate server notices by default, you can turn
# notices on by uncommenting the next line.
#<svshold silent="false">

#-#-#-#-#-#-#-#-#-#-#-#-#-#-#-#-#-#-#-#-#-#-#-#-#-#-#-#-#-#-#-#-#-#-#-#
# SWHOIS module: Allows you to add arbitrary lines to user WHOIS.
# This module is oper-only.
# To use, SWHOIS must be in one of your oper class blocks.
#<module name="m_swhois.so">

#-#-#-#-#-#-#-#-#-#-#-#-#-#-#-#-#-#-#-#-#-#-#-#-#-#-#-#-#-#-#-#-#-#-#-#
# Test module: Enable this to create a command useful in testing
# flood control. To avoid accidental use on live networks, the server
# name must contain ".test" to load the module
#<module name="m_testnet.so">

#-#-#-#-#-#-#-#-#-#-#-#-#-#-#-#-#-#-#-#-#-#-#-#-#-#-#-#-#-#-#-#-#-#-#-#
# Timed bans module: Adds timed channel bans with the /TBAN command.
#<module name="m_timedbans.so">

#-#-#-#-#-#-#-#-#-#-#-#-#-#-#-#-#-#-#-#-#-#-#-#-#-#-#-#-#-#-#-#-#-#-#-#
# Test line module: Adds the /TLINE command, used to test how many
# users a /GLINE or /ZLINE etc. would match.
# This module is oper-only.
# To use, TLINE must be in one of your oper class blocks.
#<module name="m_tline.so">

#-#-#-#-#-#-#-#-#-#-#-#-#-#-#-#-#-#-#-#-#-#-#-#-#-#-#-#-#-#-#-#-#-#-#-#
# Topiclock module: implements server-side topic locking to achieve deeper
# integration with services packages.
#<module name="m_topiclock.so">

#-#-#-#-#-#-#-#-#-#-#-#-#-#-#-#-#-#-#-#-#-#-#-#-#-#-#-#-#-#-#-#-#-#-#-#
# UHNAMES support module: Adds support for the IRCX style UHNAMES
# extension, which displays ident and hostname in the names list for
# each user, saving clients from doing a WHO on the channel.
# If a client does not support UHNAMES it will not enable it, this will
# not break incompatible clients.
#<module name="m_uhnames.so">

#-#-#-#-#-#-#-#-#-#-#-#-#-#-#-#-#-#-#-#-#-#-#-#-#-#-#-#-#-#-#-#-#-#-#-#
# Uninvite module: Adds the /UNINVITE command which lets users remove
# pending invites from channels without waiting for the user to join.
#<module name="m_uninvite.so">

#-#-#-#-#-#-#-#-#-#-#-#-#-#-#-#-#-#-#-#-#-#-#-#-#-#-#-#-#-#-#-#-#-#-#-#
# Userip module: Adds the /USERIP command.
# Allows users to query their own IP, also allows opers to query the IP
# of anyone else.
#<module name="m_userip.so">

#-#-#-#-#-#-#-#-#-#-#-#-#-#-#-#-#-#-#-#-#-#-#-#-#-#-#-#-#-#-#-#-#-#-#-#
# Vhost module: Adds the VHOST command which allows for adding virtual
# hosts which are accessible using a username and password in the config.
#<module name="m_vhost.so">
#
#-#-#-#-#-#-#-#-#-#-#- VHOST CONFIGURATION   -#-#-#-#-#-#-#-#-#-#-#-#-#
#                                                                     #
# user       - Username for the vhost.                                #
#                                                                     #
# pass       - Password for the vhost.                                #
#                                                                     #
# hash       - The hash for the specific user (optional)              #
#              m_password_hash.so and a hashing module must be loaded #
#              for this to work.                                      #
#                                                                     #
# host       - Vhost to set.                                          #
#
#<vhost user="some_username" pass="some_password" host="some.host">
#<vhost user="foo" password="fcde2b2edba56bf408601fb721fe9b5c338d10ee429ea04fae5511b68fbf8fb9" hash="sha256" host="some.other.host">

#-#-#-#-#-#-#-#-#-#-#-#-#-#-#-#-#-#-#-#-#-#-#-#-#-#-#-#-#-#-#-#-#-#-#-#
# Watch module: Adds the WATCH command, which is used by clients to
# maintain notify lists.
#<module name="m_watch.so">
#
# Set the maximum number of entries on a user's watch list below.
#<watch maxentries="32">

#-#-#-#-#-#-#-#-#-#-#-#-#-#-#-#-#-#-#-#-#-#-#-#-#-#-#-#-#-#-#-#-#-#-#-#
# XLine database: Stores all *Lines (G/Z/K/R/any added by other modules)
# in a file which is re-loaded on restart. This is useful
# for two reasons: it keeps bans so users may not evade them, and on
# bigger networks, server connections will take less time as there will
# be a lot less bans to apply - as most of them will already be there.
#<module name="m_xline_db.so">

# Specify the filename for the xline database here.
#<xlinedb filename="data/xline.db">

#-#-#-#-#-#-#-#-#-#-#-#-#-#-#-#-#-#-#-#-#-#-#-#-#-#-#-#-#-#-#-#-#-#-#-#
#    ____                _   _____ _     _       ____  _ _   _        #
#   |  _ \ ___  __ _  __| | |_   _| |__ (_)___  | __ )(_) |_| |       #
#   | |_) / _ \/ _` |/ _` |   | | | '_ \| / __| |  _ \| | __| |       #
#   |  _ <  __/ (_| | (_| |   | | | | | | \__ \ | |_) | | |_|_|       #
#   |_| \_\___|\__,_|\__,_|   |_| |_| |_|_|___/ |____/|_|\__(_)       #
#                                                                     #
# To link servers to InspIRCd, you MUST load the m_spanningtree       #
# module. If you don't do this, server links will NOT work at all.    #
# This is by design, to allow for the implementation of other linking #
# protocols in modules in the future.                                 #

#-#-#-#-#-#-#-#-#-#-#-#-#-#-#-#-#-#-#-#-#-#-#-#-#-#-#-#-#-#-#-#-#-#-#-#
# Spanning tree module: Allows linking of servers using the spanning
# tree protocol (see the READ THIS BIT section above).
# You will almost always want to load this.
#
#<module name="m_spanningtree.so"><|MERGE_RESOLUTION|>--- conflicted
+++ resolved
@@ -417,41 +417,9 @@
 #<module name="m_channelban.so">
 
 #-#-#-#-#-#-#-#-#-#-#-#-#-#-#-#-#-#-#-#-#-#-#-#-#-#-#-#-#-#-#-#-#-#-#-#
-<<<<<<< HEAD
-# Check module: gives /check
-# Check is useful for looking up information on channels,
-# users, IP addresses and hosts.
-=======
-# Chanprotect module: Gives +q and +a channel modes.
-#<module name="m_chanprotect.so">
-
-<chanprotect
-	# noservices: With this set to yes, when a user joins an empty channel,
-	# the server will set +q on them. If set to no, it will only set +o
-	# on them until they register the channel.
-	noservices="no"
-
-	# qprefix: Prefix (symbol) to use for +q users.
-	qprefix="~"
-
-	# aprefix: Prefix (symbol) to use for +a users.
-	aprefix="&amp;"
-
-	# deprotectself: If this value is set (true, yes or 1), it will allow
-	# +a and +q users to remove the +a and +q from themselves, otherwise,
-	# the status will have to be removed by services.
-	deprotectself="yes"
-
-	# deprotectothers: If this value is set to yes, true, or 1, then any
-	# user with +q or +a may remove the +q or +a from other users.
-	deprotectothers="yes">
-
-
-#-#-#-#-#-#-#-#-#-#-#-#-#-#-#-#-#-#-#-#-#-#-#-#-#-#-#-#-#-#-#-#-#-#-#-#
 # Check module: Adds the /CHECK command.
 # Check is useful for looking up information on channels, users,
 # IP addresses and hosts.
->>>>>>> 493ff75f
 # This module is oper-only.
 # To use, CHECK must be in one of your oper class blocks.
 #<module name="m_check.so">
@@ -515,21 +483,7 @@
 #                                                                     #
 # The methods use a single key that can be any length of text.        #
 # An optional prefix may be specified to mark cloaked hosts.          #
-<<<<<<< HEAD
-#-#-#-#-#-#-#-#-#-#-#-#-#-#-#-#-#-#-#-#-#-#-#-#-#-#-#-#-#-#-#-#-#-#-#-#
-=======
-#                                                                     #
-# The following methods are maintained for backwards compatibility;   #
-# they are slightly less secure, and always hide unresolved IPs.      #
-#                                                                     #
-#   compat-host    InspIRCd 1.2-compatible host-based cloaking.       #
-#   compat-ip      InspIRCd 1.2-compatible ip-always cloaking.        #
-#                                                                     #
-# If you use a compat cloaking mode then you must specify key1, key2, #
-# key3, key4; the values must be less than 0x80000000 and should be   #
-# picked at random. Prefix is mandatory, will default to network name #
-# if not specified, and will always have a "-" appended.              #
->>>>>>> 493ff75f
+#-#-#-#-#-#-#-#-#-#-#-#-#-#-#-#-#-#-#-#-#-#-#-#-#-#-#-#-#-#-#-#-#-#-#-#
 #
 #<cloak mode="half"
 #       key="secret"
@@ -556,25 +510,18 @@
 #<module name="m_commonchans.so">
 
 #-#-#-#-#-#-#-#-#-#-#-#-#-#-#-#-#-#-#-#-#-#-#-#-#-#-#-#-#-#-#-#-#-#-#-#
-<<<<<<< HEAD
-# Conn-Join: Allows you to force users to join one or more channels
-# automatically upon connecting to the server, or join them in case
-# they aren't on any channels after being online for X seconds.
-=======
 # Auto join on connect module: Allows you to force users to join one
-# or more channels automatically upon connecting to the server.
->>>>>>> 493ff75f
+# or more channels automatically upon connecting to the server, or
+# join them in case they aren't on any channels after being online
+# for X seconds.
 #<module name="m_conn_join.so">
 #
 #-#-#-#-#-#-#-#-#-#-#-#- CONNJOIN CONFIGURATION  -#-#-#-#-#-#-#-#-#-#-#
 #
-<<<<<<< HEAD
-# Join users immediately after connection to #one #two and #three.
-=======
 # If you have m_conn_join.so loaded, you can configure it using the
 # following values, or set autojoin="#chat,#help" in <connect> blocks.
 #
->>>>>>> 493ff75f
+# Join users immediately after connection to #one #two and #three.
 #<autojoin channel="#one,#two,#three">
 # Join users to #chat after 15 seconds if they aren't on any channels.
 #<autojoin channel="#chat" delay="15">
@@ -621,20 +568,11 @@
 # for throttling over whole ISPs/blocks of IPs, which may be needed to
 # prevent attacks.
 #
-<<<<<<< HEAD
-# A custom ban message may optionally be specified.
-#
-# <connectban threshold="10" duration="10m" ipv4cidr="32" ipv6cidr="128"
-#  banmessage="Your IP range has been attempting to connect too many times in too short a duration. Wait a while, and you will be able to connect.">
-#
-# This allows for 10 connections in an hour with a 10 minute ban if that is exceeded.
-#
-#<module name="m_connectban.so">
-=======
 # This allows for 10 connections in an hour with a 10 minute ban if
 # that is exceeded.
-#<connectban threshold="10" duration="10m" ipv4cidr="32" ipv6cidr="128">
->>>>>>> 493ff75f
+#<connectban threshold="10" duration="10m" ipv4cidr="32" ipv6cidr="128"
+# A custom ban message may optionally be specified.
+# banmessage="Your IP range has been attempting to connect too many times in too short a duration. Wait a while, and you will be able to connect.">
 
 #-#-#-#-#-#-#-#-#-#-#-#-#-#-#-#-#-#-#-#-#-#-#-#-#-#-#-#-#-#-#-#-#-#-#-#
 # Connection throttle module.
@@ -657,12 +595,7 @@
 #   quitmsg="Throttled" bootwait="10">
 
 #-#-#-#-#-#-#-#-#-#-#-#-#-#-#-#-#-#-#-#-#-#-#-#-#-#-#-#-#-#-#-#-#-#-#-#
-<<<<<<< HEAD
-# Custom prefixes: allows for channel prefixes to be added. 
-=======
 # Custom prefixes: Allows for channel prefixes to be added.
-# This replaces m_chanprotect and m_halfop.
->>>>>>> 493ff75f
 #<module name="m_customprefix.so">
 #
 # name       The name of the mode, must be unique from other modes.
@@ -864,30 +797,15 @@
 #<module name="m_globalload.so">
 
 #-#-#-#-#-#-#-#-#-#-#-#-#-#-#-#-#-#-#-#-#-#-#-#-#-#-#-#-#-#-#-#-#-#-#-#
-<<<<<<< HEAD
 # HELPOP module: Provides the /HELPOP command
-=======
-# Halfop module: Provides the +h (halfops) channel status mode.
-#<module name="m_halfop.so">
-
-#-#-#-#-#-#-#-#-#-#-#-#-#-#-#-#-#-#-#-#-#-#-#-#-#-#-#-#-#-#-#-#-#-#-#-#
-# HELPOP module: Provides the /HELPOP command.
->>>>>>> 493ff75f
 #<module name="m_helpop.so">
 #
 #-#-#-#-#-#-#-#-#-#-#-#-  HELPOP  CONFIGURATION  -#-#-#-#-#-#-#-#-#-#-#
 #                                                                     #
-<<<<<<< HEAD
-# Optional - If you specify to use the m_helpop.so module, then       #
-# specify below the path to the helpop.conf file, or if you like to   #
-# make a mess, define your helpop tags in this conf.                  #
-#                                                                     #
-#<include file="examples/inspircd.helpop-full.example">
-=======
 # If you specify to use the m_helpop.so module, then specify below    #
 # the path to the helpop.conf file.                                   #
-#<include file="conf/examples/inspircd.helpop-full.example">
->>>>>>> 493ff75f
+#                                                                     #
+#<include file="examples/inspircd.helpop-full.example">
 
 #-#-#-#-#-#-#-#-#-#-#-#-#-#-#-#-#-#-#-#-#-#-#-#-#-#-#-#-#-#-#-#-#-#-#-#
 # Hide chans module: Allows users to hide their channels list from non-
@@ -1038,7 +956,8 @@
 #-#-#-#-#-#-#-#-#-#-#-#-#-#-#-#-#-#-#-#-#-#-#-#-#-#-#-#-#-#-#-#-#-#-#-#
 # LDAP module: Allows other SQL modules to access a LDAP database
 # through a unified API.
-# This modules is in extras. Re-run configure with: ./configure --enable-extras=m_ldap.cpp
+# This modules is in extras. Re-run configure with:
+# ./configure --enable-extras=m_ldap.cpp
 # and run make install, then uncomment this module to enable it.
 #
 #<module name="m_ldap.so">
@@ -1057,18 +976,8 @@
 
 #-#-#-#-#-#-#-#-#-#-#-#-#-#-#-#-#-#-#-#-#-#-#-#-#-#-#-#-#-#-#-#-#-#-#-#
 # LDAP authentication module: Adds the ability to authenticate users  #
-<<<<<<< HEAD
 # via LDAP.                                                           #
-#                                                                     #
-#<module name="m_ldapauth.so">                                        #
-=======
-# via LDAP. This is an extra module which must be enabled explicitly  #
-# by symlinking it from modules/extra, and requires the OpenLDAP libs #
-# This module is in extras. To enable it, Re-run configure with:      #
-# ./configure --enable-extras=m_ldapauth.cpp                          #
-# and run make install, then uncomment this module.                   #
 #<module name="m_ldapauth.so">
->>>>>>> 493ff75f
 #                                                                     #
 # Configuration:                                                      #
 #                                                                     #
@@ -1090,19 +999,10 @@
 # The attribute value indicates the attribute which is used to locate #
 # a user account by name. On POSIX systems this is usually 'uid'.     #
 #                                                                     #
-<<<<<<< HEAD
 # The allowpattern value allows you to specify a space separated list #
 # of wildcard masks which will always be allowed to connect           #
 # regardless of if they have an account, for example guest and bot    #
 # users.                                                              #
-=======
-# The server parameter indicates the LDAP server to connect to. The   #
-# ldap:// style scheme before the hostname proper is MANDATORY.       #
-#                                                                     #
-# The allowpattern value allows you to specify a wildcard mask which  #
-# will always be allowed to connect regardless of if they have an     #
-# account, for example guest users.                                   #
->>>>>>> 493ff75f
 #                                                                     #
 # Killreason indicates the QUIT reason to give to users if they fail  #
 # to authenticate.                                                    #
@@ -1129,16 +1029,7 @@
 
 #-#-#-#-#-#-#-#-#-#-#-#-#-#-#-#-#-#-#-#-#-#-#-#-#-#-#-#-#-#-#-#-#-#-#-#
 # LDAP oper configuration module: Adds the ability to authenticate    #
-<<<<<<< HEAD
 # opers via LDAP.                                                     #
-#                                                                     #
-=======
-# opers via LDAP. This is an extra module which must be enabled       #
-# explicitly by symlinking it from modules/extra, and requires the    #
-# OpenLDAP libs. Re-run configure with:                               #
-# ./configure --enable-extras=m_ldapoper.cpp
-# and run make install, then uncomment this module to enable it.      #
->>>>>>> 493ff75f
 #<module name="m_ldapoper.so">
 #                                                                     #
 # Configuration:                                                      #
@@ -1183,16 +1074,12 @@
 #<module name="m_mlock.so">
 
 #-#-#-#-#-#-#-#-#-#-#-#-#-#-#-#-#-#-#-#-#-#-#-#-#-#-#-#-#-#-#-#-#-#-#-#
-<<<<<<< HEAD
 # Modenotice module: Adds the /MODENOTICE command that allows opers to
 # send notices to all users having the given user mode(s) set.
 #<module name="m_modenotice.so">
 
 #-#-#-#-#-#-#-#-#-#-#-#-#-#-#-#-#-#-#-#-#-#-#-#-#-#-#-#-#-#-#-#-#-#-#-#
-# MsSQL module: Allows other SQL modules to access MS SQL Server 
-=======
 # MsSQL module: Allows other SQL modules to access MS SQL Server
->>>>>>> 493ff75f
 # through a unified API.
 # This module is in extras. Re-run configure with:
 # ./configure --enable-extras=m_mssql.cpp
@@ -1516,17 +1403,13 @@
 #<module name="m_regex_pcre.so">
 
 #-#-#-#-#-#-#-#-#-#-#-#-#-#-#-#-#-#-#-#-#-#-#-#-#-#-#-#-#-#-#-#-#-#-#-#
-<<<<<<< HEAD
 # Regular Expression Provider for RE2 Regular Expressions.
 # You need libre2 installed and in your include/library paths in order
 # to compile and load this module.
 #<module name="m_regex_re2.so">
 
 #-#-#-#-#-#-#-#-#-#-#-#-#-#-#-#-#-#-#-#-#-#-#-#-#-#-#-#-#-#-#-#-#-#-#-#
-# Regular Expression Provider for POSIX Regular Expressions.
-=======
 # Regular expression provider for POSIX regular expressions.
->>>>>>> 493ff75f
 # You shouldn't need any additional libraries on a POSIX-compatible
 # system (i.e.: any Linux, BSD, but not Windows). You must have at
 # least 1 provider loaded to use m_filter or m_rline.
@@ -1629,7 +1512,6 @@
 # so that at least \s or [[:space:]] is available.
 
 #-#-#-#-#-#-#-#-#-#-#-#-#-#-#-#-#-#-#-#-#-#-#-#-#-#-#-#-#-#-#-#-#-#-#-#
-<<<<<<< HEAD
 # RMODE module: Adds the /RMODE command
 # Allows channel mods to remove list modes en masse.
 # Syntax: /rmode <channel> <mode> [pattern]
@@ -1637,11 +1519,8 @@
 #<module name="m_rmode.so">
 
 #-#-#-#-#-#-#-#-#-#-#-#-#-#-#-#-#-#-#-#-#-#-#-#-#-#-#-#-#-#-#-#-#-#-#-#
-# SAJOIN module: Adds the /SAJOIN command
-=======
 # SAJOIN module: Adds the /SAJOIN command which forcibly joins a user
 # to the given channel.
->>>>>>> 493ff75f
 # This module is oper-only.
 # To use, SAJOIN must be in one of your oper class blocks.
 # Opers need the users/sajoin-others priv to be able to /SAJOIN users
@@ -1772,7 +1651,6 @@
 #<module name="m_serverban.so">
 
 #-#-#-#-#-#-#-#-#-#-#-#-#-#-#-#-#-#-#-#-#-#-#-#-#-#-#-#-#-#-#-#-#-#-#-#
-<<<<<<< HEAD
 # Showfile: Provides support for showing a text file to users when    #
 # they enter a command.                                               #
 # This module adds one command for each <showfile> tag that shows the #
@@ -1810,23 +1688,13 @@
 #          endtext="End of server rules.">
 
 #-#-#-#-#-#-#-#-#-#-#-#-#-#-#-#-#-#-#-#-#-#-#-#-#-#-#-#-#-#-#-#-#-#-#-#
-# Show Whois module: Adds the +W usermode which allows opers
-# to see when they are whois'ed (can be annoying).
-# This module is oper-only.
-#<module name="m_showwhois.so">
-#
-# If you wish, you may also let users set this mode. Only opers with the
-# users/auspex priv will see real hosts of people, though.
-=======
 # Show whois module: Adds the +W usermode which allows opers to see
 # when they are /WHOIS'd.
 # This module is oper-only by default.
 #<module name="m_showwhois.so">
 #
 # If you wish, you may also let users set this mode. Only opers with the
-# users/auspex priv will see real hosts of people, though. This setting
-# is not reloadable via /REHASH, changing it requires /RELOADMODULE.
->>>>>>> 493ff75f
+# users/auspex priv will see real hosts of people, though.
 #<showwhois opersonly="yes"
 #
 # You may also set whether or not users should receive whois notices,
