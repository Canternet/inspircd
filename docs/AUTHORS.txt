<<<<<<< HEAD
Since the first commit in January 2003 105 people have submitted patches,
=======
Since the first commit in January 2003 104 people have submitted patches,
>>>>>>> 1fcbbe66
commits, and other useful contributions to InspIRCd. These people, ordered by
the number of contributions they have made, are:

  * Craig Edwards <brain@inspircd.org>
  * Sadie Powell <sadie@witchery.services>
  * Attila Molnar <attilamolnar@hush.com>
  * Robin Burchell <robin+git@viroteck.net>
  * Daniel De Graaf <danieldg@inspircd.org>
  * Dennis Friis <peavey@inspircd.org>
  * Oliver Lupton <om@inspircd.org>
  * John Brooks <special@inspircd.org>
  * Adam <Adam@anope.org>
  * Craig McLure <craig@frostycoolslug.com>
  * Matt Schatz <genius3000@g3k.solutions>
  * Thomas Stagner <aquanight@inspircd.org>
  * Robby <robby@chatbelgie.be>
  * Daniel Vassdal <shutter@canternet.org>
  * Matt Smith <dz@inspircd.org>
  * Geoff Bricker <geoff.bricker@gmail.com>
  * linuxdaemon <linuxdaemon.irc@gmail.com>
  * Pippijn van Steenhoven <pip88nl@gmail.com>
  * Ariadne Conill <ariadne@dereferenced.org>
  * burlex
  * jackmcbarn <jackmcbarn@inspircd.org>
  * Uli Schlachter <psychon@inspircd.org>
  * B00mX0r <b00mx0r@aureus.pw>
  * ChrisTX <xpipe@hotmail.de>
  * fez
  * Shawn Smith <ShawnSmith0828@gmail.com>
  * DjSlash <djslash@djslash.org>
  * blitmap <blitternet@gmail.com>
  * jamie
  * Justin Crawford <Justasic@Gmail.com>
  * iwalkalone <iwalkalone69@gmail.com>
  * katsklaw
  * Dylan Frank <b00mx0r@aureus.pw>
  * Steven Van Acker <steven@singularity.be>
  * Wade Cline <wadecline@hotmail.com>
  * Val Lorentz <progval+git@progval.net>
  * Dan Parsons <dparsons@nyip.net>
  * Googolplexed <googol@googolplexed.net>
  * Herman <GermanAizek@yandex.ru>
  * Mantas Mikulėnas <grawity@gmail.com>
  * Renegade334 <contact.caaeed4f@renegade334.me.uk>
  * Sheogorath <sheogorath@shivering-isles.com>
  * typobox43
  * Anatole Denis <natolumin@rezel.net>
  * Ben Harris <ben@tilde.team>
  * Chin Lee <kwangchin@gmail.com>
  * Christopher 'm4z' Holm <them4z@gmail.com>
  * Guillaume Delacour <gui@iroqwa.org>
  * JD Horelick <jdhore1@gmail.com>
  * James Lu <GLolol@overdrivenetworks.com>
  * Jens Voss <DukePyrolator@anope.org>
  * Johanna A
  * Kyle Fuller <inbox@kylefuller.co.uk>
  * Michael <michaelhazell@hotmail.com>
  * Michael Hazell <michaelhazell@hotmail.com>
  * Molly Miller
  * PhilSliderS
  * eggy
  * md_5 <git@md-5.net>
  * satmd <satmd@satmd.de>
  * 0x277F <0x277F@gmail.com>
  * A_D
  * Adrien Bustany <adrien@bustany.org>
  * Akinwale Ariwodola <akinwale@gmail.com>
  * Alyx <alyx@malkier.net>
  * Andrio Celos
  * Boleslaw Tokarski <boleslaw.tokarski@tieto.com>
  * Chew
  * Chris Novakovic
  * Christian Höltje <docwhat@gerf.org>
  * Christoph Egger <christoph@debian.org>
  * Christos Triantafyllidis
  * David Lamont <del6597@rit.edu>
  * David Schultz <me@zpld.me>
  * Dominic Hamon
  * ElementalAlchemist <ElementAlchemist7@gmail.com>
  * Elizabeth Myers <elizabeth@interlinked.me>
  * Filippo Cortigiani <simos@simosnap.org>
  * Florian Praden <florian@praden.eu>
  * Garrett Holmstrom <gholms@fedoraproject.org>
  * James Wheare <james@wheare.org>
  * Joel Sing <joel@sing.id.au>
  * Jordyn/The Linux Geek <onlinecloud1@gmail.com>
  * Josh Soref
  * Julien Vehent <julien@linuxwall.info>
  * JustArchi <JustArchi@JustArchi.net>
  * Matthew Martin <phy1729@gmail.com>
  * Nicole Kleinhoff <ilbelkyr@shalture.org>
  * Pierre Carrier <pierre@spotify.com>
  * Puck Meerburg <puck@puckipedia.com>
  * R-V6
  * Richard Bradfield <bradfirj@fstab.me>
  * ThatOneRoadie <thatoneroadie+github@gmail.com>
  * The Aviator <aviator45003@gmail.com>
  * Thiago Crepaldi <thiago@thiagocrepaldi.com>
  * Thomas Fargeix <t.fargeix@gmail.com>
  * Tim Heckman <t@heckman.io>
  * Vitor Luis <droider.pc@gmail.com>
  * WindowsUser
  * edef <edef@edef.eu>
  * emerson <github@emersonveenstra.net>
  * newuser1 <flirtex@gmail.com>
  * nia <nia@netbsd.org>
  * randomdan
  * systocrat <systocrat@outlook.com><|MERGE_RESOLUTION|>--- conflicted
+++ resolved
@@ -1,8 +1,4 @@
-<<<<<<< HEAD
-Since the first commit in January 2003 105 people have submitted patches,
-=======
-Since the first commit in January 2003 104 people have submitted patches,
->>>>>>> 1fcbbe66
+Since the first commit in January 2003 107 people have submitted patches,
 commits, and other useful contributions to InspIRCd. These people, ordered by
 the number of contributions they have made, are:
 
@@ -40,8 +36,8 @@
   * katsklaw
   * Dylan Frank <b00mx0r@aureus.pw>
   * Steven Van Acker <steven@singularity.be>
+  * Val Lorentz <progval+git@progval.net>
   * Wade Cline <wadecline@hotmail.com>
-  * Val Lorentz <progval+git@progval.net>
   * Dan Parsons <dparsons@nyip.net>
   * Googolplexed <googol@googolplexed.net>
   * Herman <GermanAizek@yandex.ru>
@@ -50,6 +46,7 @@
   * Sheogorath <sheogorath@shivering-isles.com>
   * typobox43
   * Anatole Denis <natolumin@rezel.net>
+  * Andrio Celos
   * Ben Harris <ben@tilde.team>
   * Chin Lee <kwangchin@gmail.com>
   * Christopher 'm4z' Holm <them4z@gmail.com>
@@ -71,13 +68,13 @@
   * Adrien Bustany <adrien@bustany.org>
   * Akinwale Ariwodola <akinwale@gmail.com>
   * Alyx <alyx@malkier.net>
-  * Andrio Celos
   * Boleslaw Tokarski <boleslaw.tokarski@tieto.com>
   * Chew
   * Chris Novakovic
   * Christian Höltje <docwhat@gerf.org>
   * Christoph Egger <christoph@debian.org>
   * Christos Triantafyllidis
+  * Daniel De Graaf <danieldg@inspircd.org>.
   * David Lamont <del6597@rit.edu>
   * David Schultz <me@zpld.me>
   * Dominic Hamon
