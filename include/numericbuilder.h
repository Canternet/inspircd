--- conflicted
+++ resolved
@@ -155,12 +155,7 @@
 	GenericParamBuilder(Sink s, unsigned int num, size_t additionalsize)
 		: sink(s)
 		, numeric(num)
-<<<<<<< HEAD
-		, max(ServerInstance->Config->Limits.MaxLine - ServerInstance->Config->ServerName.size() - additionalsize - 10)
-=======
-		, currlen(0)
 		, max(ServerInstance->Config->Limits.MaxLine - ServerInstance->Config->GetServerName().size() - additionalsize - 10)
->>>>>>> aa0221d8
 	{
 	}
 
