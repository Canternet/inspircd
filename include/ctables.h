/*
 * InspIRCd -- Internet Relay Chat Daemon
 *
 *   Copyright (C) 2012-2015, 2018 Attila Molnar <attilamolnar@hush.com>
 *   Copyright (C) 2012-2013, 2017-2018 Sadie Powell <sadie@witchery.services>
 *   Copyright (C) 2012 Robby <robby@chatbelgie.be>
 *   Copyright (C) 2009-2010 Daniel De Graaf <danieldg@inspircd.org>
 *   Copyright (C) 2008 Thomas Stagner <aquanight@inspircd.org>
 *   Copyright (C) 2007-2008 Robin Burchell <robin+git@viroteck.net>
 *   Copyright (C) 2007 Dennis Friis <peavey@inspircd.org>
 *   Copyright (C) 2006-2010 Craig Edwards <brain@inspircd.org>
 *
 * This file is part of InspIRCd.  InspIRCd is free software: you can
 * redistribute it and/or modify it under the terms of the GNU General Public
 * License as published by the Free Software Foundation, version 2.
 *
 * This program is distributed in the hope that it will be useful, but WITHOUT
 * ANY WARRANTY; without even the implied warranty of MERCHANTABILITY or FITNESS
 * FOR A PARTICULAR PURPOSE.  See the GNU General Public License for more
 * details.
 *
 * You should have received a copy of the GNU General Public License
 * along with this program.  If not, see <http://www.gnu.org/licenses/>.
 */


#pragma once

/** Used to indicate the result of trying to execute a command. */
enum CmdResult
{
	/** The command exists but its execution failed. */
	CMD_FAILURE = 0,

	/** The command exists and its execution succeeded. */
	CMD_SUCCESS = 1,

	/* The command does not exist. */
	CMD_INVALID = 2
};

/** Flag for commands that are only allowed from servers */
const char FLAG_SERVERONLY = 7; // technically anything nonzero below 'A' works

/** Translation types for translation of parameters to UIDs.
 * This allows the core commands to not have to be aware of how UIDs
 * work (making it still possible to write other linking modules which
 * do not use UID (but why would you want to?)
 */
enum TranslateType
{
	TR_TEXT,		/* Raw text, leave as-is */
	TR_NICK,		/* Nickname, translate to UUID for server->server */
	TR_CUSTOM		/* Custom translation handled by EncodeParameter/DecodeParameter */
};

/** Routing types for a command. Any command which is created defaults
 * to having its command broadcasted on success. This behaviour may be
 * overridden to one of the route types shown below (see the #defines
 * below for more information on each one's behaviour)
 */
enum RouteType
{
	ROUTE_TYPE_LOCALONLY,
	ROUTE_TYPE_BROADCAST,
	ROUTE_TYPE_UNICAST,
	ROUTE_TYPE_MESSAGE,
	ROUTE_TYPE_OPT_BCAST,
	ROUTE_TYPE_OPT_UCAST
};

/** Defines routing information for a command, containing a destination
 * server id (if applicable) and a routing type from the enum above.
 */
struct RouteDescriptor
{
	/** Routing type from the enum above
	 */
	RouteType type;
	/** For unicast, the destination server's name
	 */
	std::string serverdest;

	/** For unicast, the destination Server
	 */
	Server* server;

	/** Create a RouteDescriptor
	 */
	RouteDescriptor(RouteType t, const std::string &d)
		: type(t), serverdest(d), server(NULL) { }

	RouteDescriptor(RouteType t, Server* srv)
		: type(t), server(srv) { }
};

/** Do not route this command */
#define ROUTE_LOCALONLY (RouteDescriptor(ROUTE_TYPE_LOCALONLY, ""))
/** Route this command to all servers, fail if not understood */
#define ROUTE_BROADCAST (RouteDescriptor(ROUTE_TYPE_BROADCAST, ""))
/** Route this command to a single server (do nothing if own server name specified) */
#define ROUTE_UNICAST(x) (RouteDescriptor(ROUTE_TYPE_UNICAST, x))
/** Route this command as a message with the given target (any of user, #channel, @#channel, $servermask) */
#define ROUTE_MESSAGE(x) (RouteDescriptor(ROUTE_TYPE_MESSAGE, x))
/** Route this command to all servers wrapped via ENCAP, so ignored if not understood */
#define ROUTE_OPT_BCAST (RouteDescriptor(ROUTE_TYPE_OPT_BCAST, ""))
/** Route this command to a single server wrapped via ENCAP, so ignored if not understood */
#define ROUTE_OPT_UCAST(x) (RouteDescriptor(ROUTE_TYPE_OPT_UCAST, x))

/** A structure that defines a command. Every command available
 * in InspIRCd must be defined as derived from Command.
 */
class CoreExport CommandBase : public ServiceProvider
{
 public:
	/** Encapsulates parameters to a command. */
	class Params : public std::vector<std::string>
	{
	 private:
		/* IRCv3 message tags. */
		ClientProtocol::TagMap tags;

	 public:
		/** Initializes a new instance from parameter and tag references.
		 * @param paramsref Message parameters.
		 * @param tagsref IRCv3 message tags.
		 */
		Params(const std::vector<std::string>& paramsref, const ClientProtocol::TagMap& tagsref)
			: std::vector<std::string>(paramsref)
			, tags(tagsref)
		{
		}

		/** Initializes a new instance from parameter iterators.
		 * @param first The first element in the parameter array.
		 * @param last The last element in the parameter array.
		 */
		template<typename Iterator>
		Params(Iterator first, Iterator last)
			: std::vector<std::string>(first, last)
		{
		}

		/** Initializes a new empty instance. */
		Params() { }

		/** Retrieves the IRCv3 message tags. */
		const ClientProtocol::TagMap& GetTags() const { return tags; }
	};

<<<<<<< HEAD
	/** User flags needed to execute the command or 0
	 */
	unsigned char flags_needed = 0;

=======
>>>>>>> 92d83e91
	/** Minimum number of parameters command takes
	*/
	const unsigned int min_params;

	/** Maximum number of parameters command takes.
	 * This is used by the command parser to join extra parameters into one last param.
	 * If not set, no munging is done to this command.
	 */
	const unsigned int max_params;

<<<<<<< HEAD
	/** used by /stats m
	 */
	unsigned long use_count = 0;

	/** True if the command can be issued before registering
	 */
	bool works_before_reg = false;

=======
>>>>>>> 92d83e91
	/** True if the command allows an empty last parameter.
	 * When false and the last parameter is empty, it's popped BEFORE
	 * checking there are enough params, etc. (i.e. the handler won't
	 * be called if there aren't enough params after popping the empty
	 * param).
	 * True by default
	 */
	bool allow_empty_last_param = true;

	/** Translation type list for possible parameters, used to tokenize
	 * parameters into UIDs and SIDs etc.
	 */
	std::vector<TranslateType> translation;

<<<<<<< HEAD
	/** How many seconds worth of penalty does this command have?
	 */
	unsigned int Penalty = 1;

=======
>>>>>>> 92d83e91
	/** Create a new command.
	 * @param me The module which created this command.
	 * @param cmd Command name. This must be UPPER CASE.
	 * @param minpara Minimum parameters required for the command.
	 * @param maxpara Maximum number of parameters this command may have - extra parameters
	 * will be tossed into one last space-seperated param.
	 */
	CommandBase(Module* me, const std::string& cmd, unsigned int minpara = 0, unsigned int maxpara = 0);

	virtual RouteDescriptor GetRouting(User* user, const CommandBase::Params& parameters);

	/** Encode a parameter for server->server transmission.
	 * Used for parameters for which the translation type is TR_CUSTOM.
	 * @param parameter The parameter to encode. Can be modified in place.
	 * @param index The parameter index (0 == first parameter).
	 */
	virtual void EncodeParameter(std::string& parameter, unsigned int index);

	virtual ~CommandBase();
};

class CoreExport Command : public CommandBase
{
 protected:
	/** Initializes a new instance of the Command class.
	 * @param me The module which created this instance.
	 * @param cmd The name of the command.
	 * @param minpara The minimum number of parameters that the command accepts.
	 * @param maxpara The maximum number of parameters that the command accepts.
	 */
<<<<<<< HEAD
	bool force_manual_route = false;
=======
	Command(Module* me, const std::string& cmd, unsigned int minpara = 0, unsigned int maxpara = 0);
	
 public:
	/** Unregisters this command from the command parser. */
	~Command() CXX11_OVERRIDE;

	/** The user modes required to be able to execute this command. */
	unsigned char flags_needed;

	/** Whether the command will not be forwarded by the linking module even if it comes via ENCAP. */
	bool force_manual_route;
>>>>>>> 92d83e91

	/** The number of seconds worth of penalty that executing this command gives. */
	unsigned int Penalty;

	/** The number of times this command has been executed. */
	unsigned long use_count;

	/** If non-empty then the syntax of the parameter for this command. */
	std::string syntax;

	/** Whether the command can be issued before registering. */
	bool works_before_reg;

	/** Handle the command from a user.
	 * @param user The user who issued the command.
	 * @param parameters The parameters for the command.
	 * @return Returns CMD_FAILURE on failure, CMD_SUCCESS on success, or CMD_INVALID
	 *         if the command was malformed.
	 */
	virtual CmdResult Handle(User* user, const Params& parameters) = 0;

<<<<<<< HEAD
	/** Register this object in the CommandParser
	 */
	void RegisterService() override;
=======
	/** Registers this command with the command parser. */
	void RegisterService() CXX11_OVERRIDE;
>>>>>>> 92d83e91

	/** Tells the user they did not specify enough parameters.
	 * @param user The user who issued the command.
	 * @param parameters The parameters for the command.
	 */
	virtual void TellNotEnoughParameters(LocalUser* user, const Params& parameters);

	/** Tells the user they need to be registered to execute this command.
	 * @param user The user who issued the command.
	 * @param parameters The parameters for the command.
	 */
	virtual void TellNotRegistered(LocalUser* user, const Params& parameters);
};

class CoreExport SplitCommand : public Command
{
protected:
	/** Initializes a new instance of the SplitCommand class.
	 * @param me The module which created this instance.
	 * @param cmd The name of the command.
	 * @param minpara The minimum number of parameters that the command accepts.
	 * @param maxpara The maximum number of parameters that the command accepts.
	 */
	SplitCommand(Module* me, const std::string& cmd, unsigned int minpara = 0, unsigned int maxpara = 0);

 public:
<<<<<<< HEAD
	SplitCommand(Module* me, const std::string &cmd, unsigned int minpara = 0, unsigned int maxpara = 0)
		: Command(me, cmd, minpara, maxpara) {}
	CmdResult Handle(User* user, const Params& parameters) override;
=======
	/** @copydoc Commmand::Handle */
	CmdResult Handle(User* user, const Params& parameters) CXX11_OVERRIDE;

	/** Handle the command from a local user.
	 * @param user The user who issued the command.
	 * @param parameters The parameters for the command.
	 * @return Returns CMD_FAILURE on failure, CMD_SUCCESS on success, or CMD_INVALID
	 *         if the command was malformed.
	 */
>>>>>>> 92d83e91
	virtual CmdResult HandleLocal(LocalUser* user, const Params& parameters);

	/** Handle the command from a remote user.
	 * @param user The user who issued the command.
	 * @param parameters The parameters for the command.
	 * @return Returns CMD_FAILURE on failure, CMD_SUCCESS on success, or CMD_INVALID
	 *         if the command was malformed.
	 */
	virtual CmdResult HandleRemote(RemoteUser* user, const Params& parameters);

	/** Handle the command from a server user.
	 * @param user The user who issued the command.
	 * @param parameters The parameters for the command.
	 * @return Returns CMD_FAILURE on failure, CMD_SUCCESS on success, or CMD_INVALID
	 *         if the command was malformed.
	 */
	virtual CmdResult HandleServer(FakeUser* user, const Params& parameters);
};<|MERGE_RESOLUTION|>--- conflicted
+++ resolved
@@ -148,13 +148,6 @@
 		const ClientProtocol::TagMap& GetTags() const { return tags; }
 	};
 
-<<<<<<< HEAD
-	/** User flags needed to execute the command or 0
-	 */
-	unsigned char flags_needed = 0;
-
-=======
->>>>>>> 92d83e91
 	/** Minimum number of parameters command takes
 	*/
 	const unsigned int min_params;
@@ -165,17 +158,6 @@
 	 */
 	const unsigned int max_params;
 
-<<<<<<< HEAD
-	/** used by /stats m
-	 */
-	unsigned long use_count = 0;
-
-	/** True if the command can be issued before registering
-	 */
-	bool works_before_reg = false;
-
-=======
->>>>>>> 92d83e91
 	/** True if the command allows an empty last parameter.
 	 * When false and the last parameter is empty, it's popped BEFORE
 	 * checking there are enough params, etc. (i.e. the handler won't
@@ -190,13 +172,6 @@
 	 */
 	std::vector<TranslateType> translation;
 
-<<<<<<< HEAD
-	/** How many seconds worth of penalty does this command have?
-	 */
-	unsigned int Penalty = 1;
-
-=======
->>>>>>> 92d83e91
 	/** Create a new command.
 	 * @param me The module which created this command.
 	 * @param cmd Command name. This must be UPPER CASE.
@@ -227,33 +202,29 @@
 	 * @param minpara The minimum number of parameters that the command accepts.
 	 * @param maxpara The maximum number of parameters that the command accepts.
 	 */
-<<<<<<< HEAD
-	bool force_manual_route = false;
-=======
 	Command(Module* me, const std::string& cmd, unsigned int minpara = 0, unsigned int maxpara = 0);
 	
  public:
 	/** Unregisters this command from the command parser. */
-	~Command() CXX11_OVERRIDE;
+	~Command() override;
 
 	/** The user modes required to be able to execute this command. */
-	unsigned char flags_needed;
+	unsigned char flags_needed = 0;
 
 	/** Whether the command will not be forwarded by the linking module even if it comes via ENCAP. */
-	bool force_manual_route;
->>>>>>> 92d83e91
+	bool force_manual_route = false;
 
 	/** The number of seconds worth of penalty that executing this command gives. */
-	unsigned int Penalty;
+	unsigned int Penalty = 1;
 
 	/** The number of times this command has been executed. */
-	unsigned long use_count;
+	unsigned long use_count = 0;
 
 	/** If non-empty then the syntax of the parameter for this command. */
 	std::string syntax;
 
 	/** Whether the command can be issued before registering. */
-	bool works_before_reg;
+	bool works_before_reg = false;
 
 	/** Handle the command from a user.
 	 * @param user The user who issued the command.
@@ -263,14 +234,8 @@
 	 */
 	virtual CmdResult Handle(User* user, const Params& parameters) = 0;
 
-<<<<<<< HEAD
-	/** Register this object in the CommandParser
-	 */
+	/** Registers this command with the command parser. */
 	void RegisterService() override;
-=======
-	/** Registers this command with the command parser. */
-	void RegisterService() CXX11_OVERRIDE;
->>>>>>> 92d83e91
 
 	/** Tells the user they did not specify enough parameters.
 	 * @param user The user who issued the command.
@@ -297,13 +262,8 @@
 	SplitCommand(Module* me, const std::string& cmd, unsigned int minpara = 0, unsigned int maxpara = 0);
 
  public:
-<<<<<<< HEAD
-	SplitCommand(Module* me, const std::string &cmd, unsigned int minpara = 0, unsigned int maxpara = 0)
-		: Command(me, cmd, minpara, maxpara) {}
+	/** @copydoc Commmand::Handle */
 	CmdResult Handle(User* user, const Params& parameters) override;
-=======
-	/** @copydoc Commmand::Handle */
-	CmdResult Handle(User* user, const Params& parameters) CXX11_OVERRIDE;
 
 	/** Handle the command from a local user.
 	 * @param user The user who issued the command.
@@ -311,7 +271,6 @@
 	 * @return Returns CMD_FAILURE on failure, CMD_SUCCESS on success, or CMD_INVALID
 	 *         if the command was malformed.
 	 */
->>>>>>> 92d83e91
 	virtual CmdResult HandleLocal(LocalUser* user, const Params& parameters);
 
 	/** Handle the command from a remote user.
