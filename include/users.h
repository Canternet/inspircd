/*
 * InspIRCd -- Internet Relay Chat Daemon
 *
 *   Copyright (C) 2009 Daniel De Graaf <danieldg@inspircd.org>
 *   Copyright (C) 2007-2008 Robin Burchell <robin+git@viroteck.net>
 *   Copyright (C) 2008 Thomas Stagner <aquanight@inspircd.org>
 *   Copyright (C) 2003-2007 Craig Edwards <craigedwards@brainbox.cc>
 *   Copyright (C) 2007 Burlex <???@???>
 *   Copyright (C) 2007 Dennis Friis <peavey@inspircd.org>
 *
 * This file is part of InspIRCd.  InspIRCd is free software: you can
 * redistribute it and/or modify it under the terms of the GNU General Public
 * License as published by the Free Software Foundation, version 2.
 *
 * This program is distributed in the hope that it will be useful, but WITHOUT
 * ANY WARRANTY; without even the implied warranty of MERCHANTABILITY or FITNESS
 * FOR A PARTICULAR PURPOSE.  See the GNU General Public License for more
 * details.
 *
 * You should have received a copy of the GNU General Public License
 * along with this program.  If not, see <http://www.gnu.org/licenses/>.
 */


#pragma once

#include "socket.h"
#include "inspsocket.h"
#include "mode.h"
#include "membership.h"

/** connect class types
 */
enum ClassTypes {
	/** connect:allow */
	CC_ALLOW = 0,
	/** connect:deny */
	CC_DENY  = 1,
	/** named connect block (for opers, etc) */
	CC_NAMED = 2
};

/** Registration state of a user, e.g.
 * have they sent USER, NICK, PASS yet?
 */
enum RegistrationState {

#ifndef _WIN32   // Burlex: This is already defined in win32, luckily it is still 0.
	REG_NONE = 0,		/* Has sent nothing */
#endif

	REG_USER = 1,		/* Has sent USER */
	REG_NICK = 2,		/* Has sent NICK */
	REG_NICKUSER = 3, 	/* Bitwise combination of REG_NICK and REG_USER */
	REG_ALL = 7	  	/* REG_NICKUSER plus next bit along */
};

enum UserType {
	USERTYPE_LOCAL = 1,
	USERTYPE_REMOTE = 2,
	USERTYPE_SERVER = 3
};

/** Holds information relevent to &lt;connect allow&gt; and &lt;connect deny&gt; tags in the config file.
 */
struct CoreExport ConnectClass : public refcountbase
{
	reference<ConfigTag> config;
	/** Type of line, either CC_ALLOW or CC_DENY
	 */
	char type;

	/** True if this class uses fake lag to manage flood, false if it kills */
	bool fakelag;

	/** Connect class name
	 */
	std::string name;

	/** Max time to register the connection in seconds
	 */
	unsigned int registration_timeout;

	/** Host mask for this line
	 */
	std::string host;

	/** Number of seconds between pings for this line
	 */
	unsigned int pingtime;

	/** Maximum size of sendq for users in this class (bytes)
	 * Users cannot send commands if they go over this limit
	 */
	unsigned long softsendqmax;

	/** Maximum size of sendq for users in this class (bytes)
	 * Users are killed if they go over this limit
	 */
	unsigned long hardsendqmax;

	/** Maximum size of recvq for users in this class (bytes)
	 */
	unsigned long recvqmax;

	/** Seconds worth of penalty before penalty system activates
	 */
	unsigned int penaltythreshold;

	/** Maximum rate of commands (units: millicommands per second) */
	unsigned int commandrate;

	/** Local max when connecting by this connection class
	 */
	unsigned long maxlocal;

	/** Global max when connecting by this connection class
	 */
	unsigned long maxglobal;

	/** True if max connections for this class is hit and a warning is wanted
	 */
	bool maxconnwarn;

	/** Max channels for this class
	 */
	unsigned int maxchans;

	/** How many users may be in this connect class before they are refused?
	 * (0 = no limit = default)
	 */
	unsigned long limit;

	/** If set to true, no user DNS lookups are to be performed
	 */
	bool resolvehostnames;

	/**
	 * If non-empty the server ports which this user has to be using
	 */
	insp::flat_set<int> ports;

	/** Create a new connect class with no settings.
	 */
	ConnectClass(ConfigTag* tag, char type, const std::string& mask);
	/** Create a new connect class with inherited settings.
	 */
	ConnectClass(ConfigTag* tag, char type, const std::string& mask, const ConnectClass& parent);

	/** Update the settings in this block to match the given block */
	void Update(const ConnectClass* newSettings);

	const std::string& GetName() { return name; }
	const std::string& GetHost() { return host; }

	/** Returns the registration timeout
	 */
	time_t GetRegTimeout()
	{
		return (registration_timeout ? registration_timeout : 90);
	}

	/** Returns the ping frequency
	 */
	unsigned int GetPingTime()
	{
		return (pingtime ? pingtime : 120);
	}

	/** Returns the maximum sendq value (soft limit)
	 * Note that this is in addition to internal OS buffers
	 */
	unsigned long GetSendqSoftMax()
	{
		return (softsendqmax ? softsendqmax : 4096);
	}

	/** Returns the maximum sendq value (hard limit)
	 */
	unsigned long GetSendqHardMax()
	{
		return (hardsendqmax ? hardsendqmax : 0x100000);
	}

	/** Returns the maximum recvq value
	 */
	unsigned long GetRecvqMax()
	{
		return (recvqmax ? recvqmax : 4096);
	}

	/** Returns the penalty threshold value
	 */
	unsigned int GetPenaltyThreshold()
	{
		return penaltythreshold ? penaltythreshold : (fakelag ? 10 : 20);
	}

	unsigned int GetCommandRate()
	{
		return commandrate ? commandrate : 1000;
	}

	/** Return the maximum number of local sessions
	 */
	unsigned long GetMaxLocal()
	{
		return maxlocal;
	}

	/** Returns the maximum number of global sessions
	 */
	unsigned long GetMaxGlobal()
	{
		return maxglobal;
	}
};

/** Holds all information about a user
 * This class stores all information about a user connected to the irc server. Everything about a
 * connection is stored here primarily, from the user's socket ID (file descriptor) through to the
 * user's nickname and hostname.
 */
class CoreExport User : public Extensible
{
 private:
	/** Cached nick!ident@dhost value using the displayed hostname
	 */
	std::string cached_fullhost;

	/** Cached ident@ip value using the real IP address
	 */
	std::string cached_hostip;

	/** Cached ident@realhost value using the real hostname
	 */
	std::string cached_makehost;

	/** Cached nick!ident@realhost value using the real hostname
	 */
	std::string cached_fullrealhost;

	/** Set by GetIPString() to avoid constantly re-grabbing IP via sockets voodoo.
	 */
	std::string cachedip;

	/** If set then the hostname which is displayed to users. */
	std::string displayhost;

	/** The real hostname of this user. */
	std::string realhost;

	/** The real name of this user. */
	std::string realname;

	/** The user's mode list.
	 * Much love to the STL for giving us an easy to use bitset, saving us RAM.
	 * if (modes[modeid]) is set, then the mode is set.
	 * For example, to work out if mode +i is set, we check the field
	 * User::modes[invisiblemode->modeid] == true.
	 */
	std::bitset<ModeParser::MODEID_MAX> modes;

 public:
	/** To execute a function for each local neighbor of a user, inherit from this class and
	 * pass an instance of it to User::ForEachNeighbor().
	 */
	class ForEachNeighborHandler
	{
	 public:
		/** Method to execute for each local neighbor of a user.
		 * Derived classes must implement this.
		 * @param user Current neighbor
		 */
		virtual void Execute(LocalUser* user) = 0;
	};

	/** List of Memberships for this user
	 */
	typedef insp::intrusive_list<Membership> ChanList;

	/** Time that the object was instantiated (used for TS calculation etc)
	*/
	time_t age;

	/** Time the connection was created, set in the constructor. This
	 * may be different from the time the user's classbase object was
	 * created.
	 */
	time_t signon;

	/** Client address that the user is connected from.
	 * Do not modify this value directly, use SetClientIP() to change it.
	 * Port is not valid for remote users.
	 */
	irc::sockets::sockaddrs client_sa;

	/** The users nickname.
	 * An invalid nickname indicates an unregistered connection prior to the NICK command.
	 * Use InspIRCd::IsNick() to validate nicknames.
	 */
	std::string nick;

	/** The user's unique identifier.
	 * This is the unique identifier which the user has across the network.
	 */
	const std::string uuid;

	/** The users ident reply.
	 * Two characters are added to the user-defined limit to compensate for the tilde etc.
	 */
	std::string ident;

	/** What snomasks are set on this user.
	 * This functions the same as the above modes.
	 */
	std::bitset<64> snomasks;

	/** Channels this user is on
	 */
	ChanList chans;

	/** The server the user is connected to.
	 */
	Server* server;

	/** The user's away message.
	 * If this string is empty, the user is not marked as away.
	 */
	std::string awaymsg;

	/** Time the user last went away.
	 * This is ONLY RELIABLE if user IsAway()!
	 */
	time_t awaytime;

	/** The oper type they logged in as, if they are an oper.
	 */
	reference<OperInfo> oper;

	/** Used by User to indicate the registration status of the connection
	 * It is a bitfield of the REG_NICK, REG_USER and REG_ALL bits to indicate
	 * the connection state.
	 */
	unsigned int registered:3;

	/** If this is set to true, then all socket operations for the user
	 * are dropped into the bit-bucket.
	 * This value is set by QuitUser, and is not needed seperately from that call.
	 * Please note that setting this value alone will NOT cause the user to quit.
	 */
	unsigned int quitting:1;

	/** What type of user is this? */
	const UserType usertype:2;

	/** Get client IP string from sockaddr, using static internal buffer
	 * @return The IP string
	 */
	const std::string& GetIPString();

	/** Retrieves this user's hostname.
	 * @param uncloak If true then return the real host; otherwise, the display host.
	 */
	const std::string& GetHost(bool uncloak) const;

	/** Retrieves this user's displayed hostname. */
	const std::string& GetDisplayedHost() const;

	/** Retrieves this user's real hostname. */
	const std::string& GetRealHost() const;

	/** Retrieves this user's real name. */
	const std::string& GetRealName() const;

	/** Get CIDR mask, using default range, for this user
	 */
	irc::sockets::cidr_mask GetCIDRMask();

	/** Sets the client IP for this user
	 * @return true if the conversion was successful
	 */
	virtual bool SetClientIP(const std::string& address);

	virtual void SetClientIP(const irc::sockets::sockaddrs& sa);

	/** Constructor
	 * @throw CoreException if the UID allocated to the user already exists
	 */
	User(const std::string& uid, Server* srv, UserType objtype);

	/** Returns the full displayed host of the user
	 * This member function returns the hostname of the user as seen by other users
	 * on the server, in nick!ident\@host form.
	 * @return The full masked host of the user
	 */
	virtual const std::string& GetFullHost();

	/** Returns the full real host of the user
	 * This member function returns the hostname of the user as seen by other users
	 * on the server, in nick!ident\@host form. If any form of hostname cloaking is in operation,
	 * e.g. through a module, then this method will ignore it and return the true hostname.
	 * @return The full real host of the user
	 */
	virtual const std::string& GetFullRealHost();

	/** This clears any cached results that are used for GetFullRealHost() etc.
	 * The results of these calls are cached as generating them can be generally expensive.
	 */
	void InvalidateCache();

	/** Returns whether this user is currently away or not. If true,
	 * further information can be found in User::awaymsg and User::awaytime
	 * @return True if the user is away, false otherwise
	 */
	bool IsAway() const { return (!awaymsg.empty()); }

	/** Returns whether this user is an oper or not. If true,
	 * oper information can be obtained from User::oper
	 * @return True if the user is an oper, false otherwise
	 */
	bool IsOper() const { return oper; }

	/** Returns true if a notice mask is set
	 * @param sm A notice mask character to check
	 * @return True if the notice mask is set
	 */
	bool IsNoticeMaskSet(unsigned char sm);

	/** Get the mode letters of modes set on the user as a string.
	 * @param includeparams True to get the parameters of the modes as well. Defaults to false.
	 * @return Mode letters of modes set on the user and optionally the parameters of those modes, if any.
	 * The returned string always begins with a '+' character. If the user has no modes set, "+" is returned.
	 */
	std::string GetModeLetters(bool includeparams = false) const;

	/** Returns true if a specific mode is set
	 * @param m The user mode
	 * @return True if the mode is set
	 */
	bool IsModeSet(unsigned char m) const;
	bool IsModeSet(const ModeHandler* mh) const;
	bool IsModeSet(const ModeHandler& mh) const { return IsModeSet(&mh); }
	bool IsModeSet(UserModeReference& moderef) const;

	/** Set a specific usermode to on or off
	 * @param mh The user mode
	 * @param value On or off setting of the mode
	 */
	void SetMode(ModeHandler* mh, bool value);
	void SetMode(ModeHandler& mh, bool value) { SetMode(&mh, value); }

	/** Returns true or false for if a user can execute a privilaged oper command.
	 * This is done by looking up their oper type from User::oper, then referencing
	 * this to their oper classes and checking the commands they can execute.
	 * @param command A command (should be all CAPS)
	 * @return True if this user can execute the command
	 */
	virtual bool HasCommandPermission(const std::string& command);

	/** Returns true if a user has a given permission.
	 * This is used to check whether or not users may perform certain actions which admins may not wish to give to
	 * all operators, yet are not commands. An example might be oper override, mass messaging (/notice $*), etc.
	 *
	 * @param privstr The priv to chec, e.g. "users/override/topic". These are loaded free-form from the config file.
	 * @return True if this user has the permission in question.
	 */
	virtual bool HasPrivPermission(const std::string& privstr);

	/** Returns true or false if a user can set a privileged user or channel mode.
	 * This is done by looking up their oper type from User::oper, then referencing
	 * this to their oper classes, and checking the modes they can set.
	 * @param mh Mode to check
	 * @return True if the user can set or unset this mode.
	 */
	virtual bool HasModePermission(const ModeHandler* mh) const;

	/** Creates a usermask with real host.
	 * Takes a buffer to use and fills the given buffer with the hostmask in the format user\@host
	 * @return the usermask in the format user\@host
	 */
	const std::string& MakeHost();

	/** Creates a usermask with real ip.
	 * Takes a buffer to use and fills the given buffer with the ipmask in the format user\@ip
	 * @return the usermask in the format user\@ip
	 */
	const std::string& MakeHostIP();

	/** Oper up the user using the given opertype.
	 * This will also give the +o usermode.
	 */
	void Oper(OperInfo* info);

	/** Oper down.
	 * This will clear the +o usermode and unset the user's oper type
	 */
	void UnOper();

	/** Sends a server notice to this user.
	 * @param text The contents of the message to send.
	 */
	void WriteNotice(const std::string& text);

	/** Send a NOTICE message from the local server to the user.
	 * @param text Text to send
	 */
	virtual void WriteRemoteNotice(const std::string& text);

	virtual void WriteRemoteNumeric(const Numeric::Numeric& numeric);

	template <typename... Param>
	void WriteRemoteNumeric(unsigned int numeric, Param... p)
	{
		Numeric::Numeric n(numeric);
		n.push(std::forward<Param>(p)...);
		WriteRemoteNumeric(n);
	}

	void WriteNumeric(const Numeric::Numeric& numeric);

	template <typename... Param>
	void WriteNumeric(unsigned int numeric, Param... p)
	{
		Numeric::Numeric n(numeric);
		n.push(std::forward<Param>(p)...);
		WriteNumeric(n);
	}

	/** Write to all users that can see this user (including this user in the list if include_self is true), appending CR/LF
	 * @param protoev Protocol event to send, may contain any number of messages.
	 * @param include_self Should the message be sent back to the author?
	 */
	void WriteCommonRaw(ClientProtocol::Event& protoev, bool include_self = true);

	/** Execute a function once for each local neighbor of this user. By default, the neighbors of a user are the users
	 * who have at least one common channel with the user. Modules are allowed to alter the set of neighbors freely.
	 * This function is used for example to send something conditionally to neighbors, or to send different messages
	 * to different users depending on their oper status.
	 * @param handler Function object to call, inherited from ForEachNeighborHandler.
	 * @param include_self True to include this user in the set of neighbors, false otherwise.
	 * Modules may override this. Has no effect if this user is not local.
	 */
	void ForEachNeighbor(ForEachNeighborHandler& handler, bool include_self = true);

	/** Return true if the user shares at least one channel with another user
	 * @param other The other user to compare the channel list against
	 * @return True if the given user shares at least one channel with this user
	 */
	bool SharesChannelWith(User *other);

	/** Change the displayed hostname of this user.
	 * @param host The new displayed hostname of this user.
	 * @return True if the hostname was changed successfully; otherwise, false.
	 */
	bool ChangeDisplayedHost(const std::string& host);

	/** Change the real hostname of this user.
	 * @param host The new real hostname of this user.
	 * @param resetdisplay Whether to reset the display host to this value.
	 */
	void ChangeRealHost(const std::string& host, bool resetdisplay);

	/** Change the ident (username) of a user.
	 * ALWAYS use this function, rather than writing User::ident directly,
	 * as this triggers module events allowing the change to be syncronized to
	 * remote servers.
	 * @param newident The new ident to set
	 * @return True if the change succeeded, false if it didn't
	 */
	bool ChangeIdent(const std::string& newident);

	/** Change a users realname field.
	 * @param real The user's new real name
	 * @return True if the change succeeded, false if otherwise
	 */
	bool ChangeRealName(const std::string& real);

	/** Change a user's nick
	 * @param newnick The new nick. If equal to the users uuid, the nick change always succeeds.
	 * @param newts The time at which this nick change happened.
	 * @return True if the change succeeded
	 */
	bool ChangeNick(const std::string& newnick, time_t newts = 0);

	/** Remove this user from all channels they are on, and delete any that are now empty.
	 * This is used by QUIT, and will not send part messages!
	 */
	void PurgeEmptyChannels();

	/** Default destructor
	 */
	virtual ~User();
<<<<<<< HEAD
	CullResult cull() override;
=======
	CullResult cull() CXX11_OVERRIDE;

	/** @copydoc Serializable::Deserialize. */
	bool Deserialize(Data& data) CXX11_OVERRIDE;

	/** @copydoc Serializable::Deserialize. */
	bool Serialize(Serializable::Data& data) CXX11_OVERRIDE;
>>>>>>> db45e2e6
};

class CoreExport UserIOHandler : public StreamSocket
{
 private:
	 size_t checked_until;
 public:
	LocalUser* const user;
	UserIOHandler(LocalUser* me)
		: StreamSocket(StreamSocket::SS_USER)
		, checked_until(0)
		, user(me)
	{
	}
	void OnDataReady() override;
	bool OnSetEndPoint(const irc::sockets::sockaddrs& local, const irc::sockets::sockaddrs& remote) override;
	void OnError(BufferedSocketError error) override;

	/** Adds to the user's write buffer.
	 * You may add any amount of text up to this users sendq value, if you exceed the
	 * sendq value, the user will be removed, and further buffer adds will be dropped.
	 * @param data The data to add to the write buffer
	 */
	void AddWriteBuf(const std::string &data);

	/** Swaps the internals of this UserIOHandler with another one.
	 * @param other A UserIOHandler to swap internals with.
	 */
	void SwapInternals(UserIOHandler& other);
};

typedef unsigned int already_sent_t;

class CoreExport LocalUser : public User, public insp::intrusive_list_node<LocalUser>
{
	/** Add a serialized message to the send queue of the user.
	 * @param serialized Bytes to add.
	 */
	void Write(const ClientProtocol::SerializedMessage& serialized);

	/** Send a protocol event to the user, consisting of one or more messages.
	 * @param protoev Event to send, may contain any number of messages.
	 * @param msglist Message list used temporarily internally to pass to hooks and store messages
	 * before Write().
	 */
	void Send(ClientProtocol::Event& protoev, ClientProtocol::MessageList& msglist);

	/** Message list, can be passed to the two parameter Send().
	 */
	static ClientProtocol::MessageList sendmsglist;

 public:
	LocalUser(int fd, irc::sockets::sockaddrs* client, irc::sockets::sockaddrs* server);
<<<<<<< HEAD
	CullResult cull() override;
=======
	LocalUser(int fd, const std::string& uuid, Serializable::Data& data);

	CullResult cull() CXX11_OVERRIDE;
>>>>>>> db45e2e6

	UserIOHandler eh;

	/** Serializer to use when communicating with the user
	 */
	ClientProtocol::Serializer* serializer;

	/** Stats counter for bytes inbound
	 */
	unsigned int bytes_in;

	/** Stats counter for bytes outbound
	 */
	unsigned int bytes_out;

	/** Stats counter for commands inbound
	 */
	unsigned int cmds_in;

	/** Stats counter for commands outbound
	 */
	unsigned int cmds_out;

	/** Password specified by the user when they registered (if any).
	 * This is stored even if the \<connect> block doesnt need a password, so that
	 * modules may check it.
	 */
	std::string password;

	/** Contains a pointer to the connect class a user is on from
	 */
	reference<ConnectClass> MyClass;

	/** Get the connect class which this user belongs to.
	 * @return A pointer to this user's connect class.
	 */
	ConnectClass* GetClass() const { return MyClass; }

	/** Call this method to find the matching \<connect> for a user, and to check them against it.
	 */
	void CheckClass(bool clone_count = true);

	/** Server address and port that this user is connected to.
	 */
	irc::sockets::sockaddrs server_sa;

	/** Recursion fix: user is out of SendQ and will be quit as soon as possible.
	 * This can't be handled normally because QuitUser itself calls Write on other
	 * users, which could trigger their SendQ to overrun.
	 */
	unsigned int quitting_sendq:1;

	/** has the user responded to their previous ping?
	 */
	unsigned int lastping:1;

	/** This is true if the user matched an exception (E-line). It is used to save time on ban checks.
	 */
	unsigned int exempt:1;

	/** The time at which this user should be pinged next. */
	time_t nextping;

	/** Time that the connection last sent a message, used to calculate idle time
	 */
	time_t idle_lastmsg;

	/** This value contains how far into the penalty threshold the user is.
	 * This is used either to enable fake lag or for excess flood quits
	 */
	unsigned int CommandFloodPenalty;

	already_sent_t already_sent;

	/** Check if the user matches a G- or K-line, and disconnect them if they do.
	 * @param doZline True if Z-lines should be checked (if IP has changed since initial connect)
	 * Returns true if the user matched a ban, false else.
	 */
	bool CheckLines(bool doZline = false);

	/** Use this method to fully connect a user.
	 * This will send the message of the day, check G/K/E-lines, etc.
	 */
	void FullConnect();

	/** Set the connect class to which this user belongs to.
	 * @param explicit_name Set this string to tie the user to a specific class name. Otherwise, the class is fitted by checking \<connect> tags from the configuration file.
	 * @return A reference to this user's current connect class.
	 */
	void SetClass(const std::string &explicit_name = "");

	bool SetClientIP(const std::string& address) override;

	void SetClientIP(const irc::sockets::sockaddrs& sa) override;

	/** Send a NOTICE message from the local server to the user.
	 * The message will be sent even if the user is connected to a remote server.
	 * @param text Text to send
	 */
	void WriteRemoteNotice(const std::string& text) override;

	/** Returns true or false for if a user can execute a privilaged oper command.
	 * This is done by looking up their oper type from User::oper, then referencing
	 * this to their oper classes and checking the commands they can execute.
	 * @param command A command (should be all CAPS)
	 * @return True if this user can execute the command
	 */
	bool HasCommandPermission(const std::string& command) override;

	/** Returns true if a user has a given permission.
	 * This is used to check whether or not users may perform certain actions which admins may not wish to give to
	 * all operators, yet are not commands. An example might be oper override, mass messaging (/notice $*), etc.
	 *
	 * @param privstr The priv to chec, e.g. "users/override/topic". These are loaded free-form from the config file.
	 * @return True if this user has the permission in question.
	 */
	bool HasPrivPermission(const std::string& privstr) override;

	/** Returns true or false if a user can set a privileged user or channel mode.
	 * This is done by looking up their oper type from User::oper, then referencing
	 * this to their oper classes, and checking the modes they can set.
	 * @param mh Mode to check
	 * @return True if the user can set or unset this mode.
	 */
	bool HasModePermission(const ModeHandler* mh) const override;

	/** Change nick to uuid, unset REG_NICK and send a nickname overruled numeric.
	 * This is called when another user (either local or remote) needs the nick of this user and this user
	 * isn't registered.
	 */
	void OverruleNick();

	/** Send a protocol event to the user, consisting of one or more messages.
	 * @param protoev Event to send, may contain any number of messages.
	 */
	void Send(ClientProtocol::Event& protoev);

	/** Send a single message to the user.
	 * @param protoevprov Protocol event provider.
	 * @param msg Message to send.
	 */
	void Send(ClientProtocol::EventProvider& protoevprov, ClientProtocol::Message& msg);

	/** @copydoc Serializable::Deserialize. */
	bool Deserialize(Data& data) CXX11_OVERRIDE;

	/** @copydoc Serializable::Deserialize. */
	bool Serialize(Serializable::Data& data) CXX11_OVERRIDE;
};

class RemoteUser : public User
{
 public:
	RemoteUser(const std::string& uid, Server* srv) : User(uid, srv, USERTYPE_REMOTE)
	{
	}
};

class CoreExport FakeUser : public User
{
 public:
	FakeUser(const std::string& uid, Server* srv)
		: User(uid, srv, USERTYPE_SERVER)
	{
		nick = srv->GetName();
	}

	FakeUser(const std::string& uid, const std::string& sname, const std::string& sdesc)
		: User(uid, new Server(uid, sname, sdesc), USERTYPE_SERVER)
	{
		nick = sname;
	}

	CullResult cull() override;
	const std::string& GetFullHost() override;
	const std::string& GetFullRealHost() override;
};

/* Faster than dynamic_cast */
/** Is a local user */
inline LocalUser* IS_LOCAL(User* u)
{
	return (u != NULL && u->usertype == USERTYPE_LOCAL) ? static_cast<LocalUser*>(u) : NULL;
}
/** Is a remote user */
inline RemoteUser* IS_REMOTE(User* u)
{
	return (u != NULL && u->usertype == USERTYPE_REMOTE) ? static_cast<RemoteUser*>(u) : NULL;
}
/** Is a server fakeuser */
inline FakeUser* IS_SERVER(User* u)
{
	return (u != NULL && u->usertype == USERTYPE_SERVER) ? static_cast<FakeUser*>(u) : NULL;
}

inline bool User::IsModeSet(const ModeHandler* mh) const
{
	return ((mh->GetId() != ModeParser::MODEID_MAX) && (modes[mh->GetId()]));
}

inline bool User::IsModeSet(UserModeReference& moderef) const
{
	if (!moderef)
		return false;
	return IsModeSet(*moderef);
}

inline void User::SetMode(ModeHandler* mh, bool value)
{
	if (mh && mh->GetId() != ModeParser::MODEID_MAX)
		modes[mh->GetId()] = value;
}<|MERGE_RESOLUTION|>--- conflicted
+++ resolved
@@ -591,17 +591,13 @@
 	/** Default destructor
 	 */
 	virtual ~User();
-<<<<<<< HEAD
 	CullResult cull() override;
-=======
-	CullResult cull() CXX11_OVERRIDE;
 
 	/** @copydoc Serializable::Deserialize. */
-	bool Deserialize(Data& data) CXX11_OVERRIDE;
+	bool Deserialize(Data& data) override;
 
 	/** @copydoc Serializable::Deserialize. */
-	bool Serialize(Serializable::Data& data) CXX11_OVERRIDE;
->>>>>>> db45e2e6
+	bool Serialize(Serializable::Data& data) override;
 };
 
 class CoreExport UserIOHandler : public StreamSocket
@@ -655,13 +651,9 @@
 
  public:
 	LocalUser(int fd, irc::sockets::sockaddrs* client, irc::sockets::sockaddrs* server);
-<<<<<<< HEAD
+	LocalUser(int fd, const std::string& uuid, Serializable::Data& data);
+
 	CullResult cull() override;
-=======
-	LocalUser(int fd, const std::string& uuid, Serializable::Data& data);
-
-	CullResult cull() CXX11_OVERRIDE;
->>>>>>> db45e2e6
 
 	UserIOHandler eh;
 
@@ -806,10 +798,10 @@
 	void Send(ClientProtocol::EventProvider& protoevprov, ClientProtocol::Message& msg);
 
 	/** @copydoc Serializable::Deserialize. */
-	bool Deserialize(Data& data) CXX11_OVERRIDE;
+	bool Deserialize(Data& data) override;
 
 	/** @copydoc Serializable::Deserialize. */
-	bool Serialize(Serializable::Data& data) CXX11_OVERRIDE;
+	bool Serialize(Serializable::Data& data) override;
 };
 
 class RemoteUser : public User
