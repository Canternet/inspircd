/*
 * InspIRCd -- Internet Relay Chat Daemon
 *
 *   Copyright (C) 2018, 2020-2021 Sadie Powell <sadie@witchery.services>
 *   Copyright (C) 2018 Attila Molnar <attilamolnar@hush.com>
 *
 * This file is part of InspIRCd.  InspIRCd is free software: you can
 * redistribute it and/or modify it under the terms of the GNU General Public
 * License as published by the Free Software Foundation, version 2.
 *
 * This program is distributed in the hope that it will be useful, but WITHOUT
 * ANY WARRANTY; without even the implied warranty of MERCHANTABILITY or FITNESS
 * FOR A PARTICULAR PURPOSE.  See the GNU General Public License for more
 * details.
 *
 * You should have received a copy of the GNU General Public License
 * along with this program.  If not, see <http://www.gnu.org/licenses/>.
 */


#pragma once

namespace ClientProtocol
{
	namespace Messages
	{
		class Numeric;
		class Join;
		struct Part;
		struct Kick;
		struct Quit;
		struct Nick;
		class Mode;
		struct Topic;
		class Privmsg;
		struct Invite;
		struct Ping;
		struct Pong;
		struct Error;
	}
}

/** Numeric message.
 * Doesn't have a fixed command name, it's always a 3 digit number padded with zeroes if necessary.
 * The first parameter is the target of the numeric which is almost always the nick of the user
 * the numeric will be sent to.
 */
<<<<<<< HEAD
class ClientProtocol::Messages::Numeric
	: public ClientProtocol::Message
=======
class CoreExport ClientProtocol::Messages::Numeric : public ClientProtocol::Message
>>>>>>> 1c68f3d2
{
	char numericstr[4];

	void InitCommand(unsigned int number)
	{
		snprintf(numericstr, sizeof(numericstr), "%03u", number);
		SetCommand(numericstr);
	}

	void InitFromNumeric(const ::Numeric::Numeric& numeric)
	{
		AddTags(numeric.GetParams().GetTags());
		InitCommand(numeric.GetNumeric());
		for (const auto& param : numeric.GetParams())
			PushParamRef(param);
	}

public:
	/** Constructor, target is a User.
	 * @param num Numeric object to send. Must remain valid as long as this object is alive and must not be modified.
	 * @param user User to send the numeric to. May be partially connected, must remain valid as long as this object is alive.
	 */
	Numeric(const ::Numeric::Numeric& num, User* user)
		: ClientProtocol::Message(nullptr, (num.GetServer() ? num.GetServer() : ServerInstance->FakeClient->server)->GetPublicName())
	{
		if (user->connected & User::CONN_NICK)
			PushParamRef(user->nick);
		else
			PushParam("*");
		InitFromNumeric(num);
	}

	/** Constructor, target is a string.
	 * @param num Numeric object to send. Must remain valid as long as this object is alive and must not be modified.
	 * @param target Target string, must stay valid as long as this object is alive.
	 */
	Numeric(const ::Numeric::Numeric& num, const std::string& target)
		: ClientProtocol::Message(nullptr, (num.GetServer() ? num.GetServer() : ServerInstance->FakeClient->server)->GetPublicName())
	{
		PushParamRef(target);
		InitFromNumeric(num);
	}

	/** Constructor. Only the numeric number has to be specified.
	 * @param num Numeric number.
	 */
	Numeric(unsigned int num)
		: ClientProtocol::Message(nullptr, ServerInstance->Config->GetServerName())
	{
		InitCommand(num);
		PushParam("*");
	}
};

/** JOIN message.
 * Sent when a user joins a channel.
 */
<<<<<<< HEAD
class ClientProtocol::Messages::Join
	: public ClientProtocol::Message
=======
class CoreExport ClientProtocol::Messages::Join : public ClientProtocol::Message
>>>>>>> 1c68f3d2
{
	Membership* memb;

public:
	/** Constructor. Does not populate parameters, call SetParams() before sending the message.
	 */
	Join()
		: ClientProtocol::Message("JOIN")
		, memb(nullptr)
	{
	}

	/** Constructor.
	 * @param Memb Membership of the joining user.
	 */
	Join(Membership* Memb)
		: ClientProtocol::Message("JOIN", Memb->user)
	{
		SetParams(Memb);
	}

	/** Constructor.
	 * @param Memb Membership of the joining user.
	 * @param sourcestrref Message source string, must remain valid as long as this object is alive.
	 */
	Join(Membership* Memb, const std::string& sourcestrref)
		: ClientProtocol::Message("JOIN", sourcestrref, Memb->user)
	{
		SetParams(Memb);
	}

	/** Populate parameters from a Membership
	 * @param Memb Membership of the joining user.
	 */
	void SetParams(Membership* Memb)
	{
		memb = Memb;
		PushParamRef(memb->chan->name);
	}

	/** Get the Membership of the joining user.
	 * @return Membership of the joining user.
	 */
	Membership* GetMember() const { return memb; }
};

/** PART message.
 * Sent when a user parts a channel.
 */
<<<<<<< HEAD
struct ClientProtocol::Messages::Part
	: public ClientProtocol::Message
=======
struct CoreExport ClientProtocol::Messages::Part : public ClientProtocol::Message
>>>>>>> 1c68f3d2
{
	/** Constructor.
	 * @param memb Member parting.
	 * @param reason Part reason, may be empty. If non-empty, must remain valid as long as this object is alive.
	 */
	Part(Membership* memb, const std::string& reason)
		: ClientProtocol::Message("PART", memb->user)
	{
		PushParamRef(memb->chan->name);
		if (!reason.empty())
			PushParamRef(reason);
	}
};

/** KICK message.
 * Sent when a user is kicked from a channel.
 */
<<<<<<< HEAD
struct ClientProtocol::Messages::Kick
	: public ClientProtocol::Message
=======
struct CoreExport ClientProtocol::Messages::Kick : public ClientProtocol::Message
>>>>>>> 1c68f3d2
{
	/** Constructor.
	 * @param source User that does the kick.
	 * @param memb Membership of the user being kicked.
	 * @param reason Kick reason. Must remain valid as long as this object is alive.
	 */
	Kick(User* source, Membership* memb, const std::string& reason)
		: ClientProtocol::Message("KICK", source)
	{
		PushParamRef(memb->chan->name);
		PushParamRef(memb->user->nick);
		PushParamRef(reason);
	}
};

/** QUIT message.
 * Sent when a user quits.
 */
<<<<<<< HEAD
struct ClientProtocol::Messages::Quit
	: public ClientProtocol::Message
=======
struct CoreExport ClientProtocol::Messages::Quit : public ClientProtocol::Message
>>>>>>> 1c68f3d2
{
	/** Constructor.
	 * @param source User quitting.
	 * @param reason Quit reason, may be empty. Must remain valid as long as this object is alive.
	 */
	Quit(User* source, const std::string& reason)
		: ClientProtocol::Message("QUIT", source)
	{
		if (!reason.empty())
			PushParamRef(reason);
	}
};

/** NICK message.
 * Sent when a user changes their nickname.
 */
<<<<<<< HEAD
struct ClientProtocol::Messages::Nick
	: public ClientProtocol::Message
=======
struct CoreExport ClientProtocol::Messages::Nick : public ClientProtocol::Message
>>>>>>> 1c68f3d2
{
	/** Constructor.
	 * @param source User changing nicks.
	 * @param newnick New nickname. Must remain valid as long as this object is alive.
	 */
	Nick(User* source, const std::string& newnick)
		: ClientProtocol::Message("NICK", source)
	{
		PushParamRef(newnick);
	}
};

/** MODE message.
 * Sent when modes are changed on a user or channel.
 */
<<<<<<< HEAD
class ClientProtocol::Messages::Mode
	: public ClientProtocol::Message
=======
class CoreExport ClientProtocol::Messages::Mode : public ClientProtocol::Message
>>>>>>> 1c68f3d2
{
	Channel* chantarget;
	User* usertarget;
	Modes::ChangeList::List::const_iterator beginit;
	Modes::ChangeList::List::const_iterator lastit;

	/** Convert a range of a mode change list to mode letters and '+', '-' symbols.
	 * @param list Mode change list.
	 * @param maxlinelen Maximum output length.
	 * @param beginit Iterator to the first element in 'list' to process.
	 * @param lastit Iterator which is set to the first element not processed due to length limitations by the method.
	 */
	static std::string ToModeLetters(const Modes::ChangeList::List& list, std::string::size_type maxlinelen, Modes::ChangeList::List::const_iterator beginit, Modes::ChangeList::List::const_iterator& lastit)
	{
		std::string ret;
		std::string::size_type paramlength = 0;
		char output_pm = '\0'; // current output state, '+' or '-'

		Modes::ChangeList::List::const_iterator i;
		for (i = beginit; i != list.end(); ++i)
		{
			const Modes::Change& item = *i;

			const char needed_pm = (item.adding ? '+' : '-');
			if (needed_pm != output_pm)
			{
				output_pm = needed_pm;
				ret.push_back(output_pm);
			}

			if (!item.param.empty())
				paramlength += item.param.length() + 1;
			if (ret.length() + 1 + paramlength > maxlinelen)
			{
				// Mode sequence is getting too long
				if ((ret.back() == '+') || (ret.back() == '-'))
					ret.pop_back();
				break;
			}

			ret.push_back(item.mh->GetModeChar());
		}

		lastit = i;
		return ret;
	}

	/** Push mode parameters for modes that have one, starting at beginit to lastit (not including lastit).
	 */
	void PushModeParams()
	{
		for (Modes::ChangeList::List::const_iterator i = beginit; i != lastit; ++i)
		{
			const Modes::Change& item = *i;
			if (!item.param.empty())
				PushParamRef(item.param);
		}
	}

public:
	/** Convert an entire mode change list into mode letters and '+' and '-' characters.
	 * @param changelist Mode change list to convert into mode letters.
	 * @return Mode letters.
	 */
	static std::string ToModeLetters(const Modes::ChangeList& changelist)
	{
		std::string dummystr;
		Modes::ChangeList::List::const_iterator dummy;
		return ToModeLetters(changelist.getlist(), dummystr.max_size(), changelist.getlist().begin(), dummy);
	}

	/** Constructor, populate parameters starting from a given position in a mode change list.
	 * @param source User doing the mode change.
	 * @param Chantarget Channel target of the mode change. May be NULL if Usertarget is non-NULL.
	 * @param Usertarget User target of the mode change. May be NULL if Chantarget is non-NULL.
	 * @param changelist Mode change list. Must remain valid and unchanged as long as this object is alive or until the next SetParams() call.
	 * @param beginiter Starting position of mode changes in 'changelist'.
	 */
	Mode(User* source, Channel* Chantarget, User* Usertarget, const Modes::ChangeList& changelist, Modes::ChangeList::List::const_iterator beginiter)
		: ClientProtocol::Message("MODE", source)
		, chantarget(Chantarget)
		, usertarget(Usertarget)
		, beginit(beginiter)
	{
		PushParamRef(GetStrTarget());
		PushParam(ToModeLetters(changelist.getlist(), 450, beginit, lastit));
		PushModeParams();
	}

	/** Constructor, populate parameters starting from the beginning of a mode change list.
	 * @param source User doing the mode change.
	 * @param Chantarget Channel target of the mode change. May be NULL if Usertarget is non-NULL.
	 * @param Usertarget User target of the mode change. May be NULL if Chantarget is non-NULL.
	 * @param changelist Mode change list. Must remain valid and unchanged as long as this object is alive or until the next SetParams() call.
	 */
	Mode(User* source, Channel* Chantarget, User* Usertarget, const Modes::ChangeList& changelist)
		: ClientProtocol::Message("MODE", source)
		, chantarget(Chantarget)
		, usertarget(Usertarget)
		, beginit(changelist.getlist().begin())
	{
		PushParamRef(GetStrTarget());
		PushParam(ToModeLetters(changelist.getlist(), 450, beginit, lastit));
		PushModeParams();
	}

	/** Constructor. Does not populate parameters, call SetParams() before sending the message.
	 * The message source is set to the local server.
	 */
	Mode()
		: ClientProtocol::Message("MODE", ServerInstance->FakeClient)
		, chantarget(nullptr)
		, usertarget(nullptr)
	{
	}

	/** Set parameters
	 * @param Chantarget Channel target of the mode change. May be NULL if Usertarget is non-NULL.
	 * @param Usertarget User target of the mode change. May be NULL if Chantarget is non-NULL.
	 * @param changelist Mode change list. Must remain valid and unchanged as long as this object is alive or until the next SetParams() call.
	 */
	void SetParams(Channel* Chantarget, User* Usertarget, const Modes::ChangeList& changelist)
	{
		ClearParams();

		chantarget = Chantarget;
		usertarget = Usertarget;
		beginit = changelist.getlist().begin();

		PushParamRef(GetStrTarget());
		PushParam(ToModeLetters(changelist.getlist(), 450, beginit, lastit));
		PushModeParams();
	}

	/** Get first mode change included in this MODE message.
	 * @return Iterator to the first mode change that is included in this MODE message.
	 */
	Modes::ChangeList::List::const_iterator	GetBeginIterator() const { return beginit; }

	/** Get first mode change not included in this MODE message.
	 * @return Iterator to the first mode change that is not included in this MODE message.
	 */
	Modes::ChangeList::List::const_iterator GetEndIterator() const { return lastit; }

	/** Get mode change target as a string.
	 * This is the name of the channel if the mode change targets a channel or the nickname of the user
	 * if the target is a user.
	 * @return Name of target as a string.
	 */
	const std::string& GetStrTarget() const { return (chantarget ? chantarget->name : usertarget->nick); }

	/** Get user target.
	 * @return User target or NULL if the mode change targets a channel.
	 */
	User* GetUserTarget() const { return usertarget; }

	/** Get channel target.
	 * @return Channel target or NULL if the mode change targets a user.
	 */
	Channel* GetChanTarget() const { return chantarget; }
};

/** TOPIC message.
 */
<<<<<<< HEAD
struct ClientProtocol::Messages::Topic
	: public ClientProtocol::Message
=======
struct CoreExport ClientProtocol::Messages::Topic : public ClientProtocol::Message
>>>>>>> 1c68f3d2
{
	/** Constructor.
	 * @param source User changing the topic.
	 * @param chan Channel the topic is being changed on.
	 * @param newtopic New topic. May be empty, must remain valid as long as this object is alive.
	 */
	Topic(User* source, const Channel* chan, const std::string& newtopic)
		: ClientProtocol::Message("TOPIC", source)
	{
		PushParamRef(chan->name);
		PushParamRef(newtopic);
	}
};

/** PRIVMSG and NOTICE message.
 */
<<<<<<< HEAD
class ClientProtocol::Messages::Privmsg
	: public ClientProtocol::Message
=======
class CoreExport ClientProtocol::Messages::Privmsg : public ClientProtocol::Message
>>>>>>> 1c68f3d2
{
	void PushTargetChan(char status, const Channel* targetchan)
	{
		if (status)
		{
			std::string rawtarget(1, status);
			rawtarget.append(targetchan->name);
			PushParam(rawtarget);
		}
		else
		{
			PushParamRef(targetchan->name);
		}
	}

	void PushTargetUser(const User* targetuser)
	{
		if (targetuser->connected & User::CONN_NICK)
			PushParamRef(targetuser->nick);
		else
			PushParam("*");
	}

public:
	/** Used to differentiate constructors that copy the text from constructors that do not.
	 */
	enum NoCopy { nocopy };

	/** Get command name from MessageType.
	 * @param mt Message type to get command name for.
	 * @return Command name for the message type.
	 */
	static const char* CommandStrFromMsgType(MessageType mt)
	{
		return ((mt == MSG_PRIVMSG) ? "PRIVMSG" : "NOTICE");
	}

	/** Constructor, user source, string target, copies text.
	 * @param source Source user.
	 * @param target Privmsg target string.
	 * @param text Privmsg text, will be copied.
	 * @param mt Message type.
	 */
	Privmsg(User* source, const std::string& target, const std::string& text, MessageType mt = MSG_PRIVMSG)
		: ClientProtocol::Message(CommandStrFromMsgType(mt), source)
	{
		PushParam(target);
		PushParam(text);
	}

	/** Constructor, user source, user target, copies text.
	 * @param source Source user.
	 * @param targetchan Target channel.
	 * @param text Privmsg text, will be copied.
	 * @param mt Message type.
	 * @param status Prefix character for status messages. If non-zero the message is a status message. Optional, defaults to 0.
	 */
	Privmsg(User* source, const Channel* targetchan, const std::string& text, MessageType mt = MSG_PRIVMSG, char status = 0)
		: ClientProtocol::Message(CommandStrFromMsgType(mt), source)
	{
		PushTargetChan(status, targetchan);
		PushParam(text);
	}

	/** Constructor, user source, user target, copies text.
	 * @param source Source user.
	 * @param targetuser Target user.
	 * @param text Privmsg text, will be copied.
	 * @param mt Message type.
	 */
	Privmsg(User* source, const User* targetuser, const std::string& text, MessageType mt = MSG_PRIVMSG)
		: ClientProtocol::Message(CommandStrFromMsgType(mt), source)
	{
		PushTargetUser(targetuser);
		PushParam(text);
	}

	/** Constructor, string source, string target, copies text.
	 * @param source Source user.
	 * @param target Target string.
	 * @param text Privmsg text, will be copied.
	 * @param mt Message type.
	 * @param status Prefix character for status messages. If non-zero the message is a status message. Optional, defaults to 0.
	 */
	Privmsg(const std::string& source, const std::string& target, const std::string& text, MessageType mt = MSG_PRIVMSG, char status = 0)
		: ClientProtocol::Message(CommandStrFromMsgType(mt), source)
	{
		if (status)
		{
			std::string rawtarget(1, status);
			rawtarget.append(target);
			PushParam(rawtarget);
		}
		else
		{
			PushParam(target);
		}
		PushParam(text);
	}

	/** Constructor, string source, channel target, copies text.
	 * @param source Source string.
	 * @param targetchan Target channel.
	 * @param text Privmsg text, will be copied.
	 * @param status Prefix character for status messages. If non-zero the message is a status message. Optional, defaults to 0.
	 * @param mt Message type.
	 */
	Privmsg(const std::string& source, const Channel* targetchan, const std::string& text, MessageType mt = MSG_PRIVMSG, char status = 0)
		: ClientProtocol::Message(CommandStrFromMsgType(mt), source)
	{
		PushTargetChan(status, targetchan);
		PushParam(text);
	}

	/** Constructor, string source, user target, copies text.
	 * @param source Source string.
	 * @param targetuser Target user.
	 * @param text Privmsg text, will be copied.
	 * @param mt Message type.
	 */
	Privmsg(const std::string& source, const User* targetuser, const std::string& text, MessageType mt = MSG_PRIVMSG)
		: ClientProtocol::Message(CommandStrFromMsgType(mt), source)
	{
		PushTargetUser(targetuser);
		PushParam(text);
	}

	/** Constructor, user source, string target, copies text.
	 * @param source Source user.
	 * @param target Target string.
	 * @param text Privmsg text, will not be copied.
	 * @param mt Message type.
	 */
	Privmsg(NoCopy, User* source, const std::string& target, const std::string& text, MessageType mt = MSG_PRIVMSG)
		: ClientProtocol::Message(CommandStrFromMsgType(mt), source)
	{
		PushParam(target);
		PushParamRef(text);
	}

	/** Constructor, user source, channel target, does not copy text.
	 * @param source Source user.
	 * @param targetchan Target channel.
	 * @param text Privmsg text, will not be copied.
	 * @param status Prefix character for status messages. If non-zero the message is a status message. Optional, defaults to 0.
	 * @param mt Message type.
	 */
	Privmsg(NoCopy, User* source, const Channel* targetchan, const std::string& text, MessageType mt = MSG_PRIVMSG, char status = 0)
		: ClientProtocol::Message(CommandStrFromMsgType(mt), source)
	{
		PushTargetChan(status, targetchan);
		PushParamRef(text);
	}

	/** Constructor, user source, user target, does not copy text.
	 * @param source Source user.
	 * @param targetuser Target user.
	 * @param text Privmsg text, will not be copied.
	 * @param mt Message type.
	 */
	Privmsg(NoCopy, User* source, const User* targetuser, const std::string& text, MessageType mt = MSG_PRIVMSG)
		: ClientProtocol::Message(CommandStrFromMsgType(mt), source)
	{
		PushTargetUser(targetuser);
		PushParamRef(text);
	}

	/** Constructor, string source, string target, does not copy text.
	 * @param source Source string.
	 * @param target Target string.
	 * @param text Privmsg text, will not be copied.
	 * @param mt Message type.
	 */
	Privmsg(NoCopy, const std::string& source, const std::string& target, const std::string& text, MessageType mt = MSG_PRIVMSG)
		: ClientProtocol::Message(CommandStrFromMsgType(mt), source)
	{
		PushParam(target);
		PushParamRef(text);
	}

	/** Constructor, string source, channel target, does not copy text.
	 * @param source Source string.
	 * @param targetchan Target channel.
	 * @param text Privmsg text, will not be copied.
	 * @param status Prefix character for status messages. If non-zero the message is a status message. Optional, defaults to 0.
	 * @param mt Message type.
	 */
	Privmsg(NoCopy, const std::string& source, const Channel* targetchan, const std::string& text, MessageType mt = MSG_PRIVMSG, char status = 0)
		: ClientProtocol::Message(CommandStrFromMsgType(mt), source)
	{
		PushTargetChan(status, targetchan);
		PushParamRef(text);
	}

	/** Constructor, string source, user target, does not copy text.
	 * @param source Source string.
	 * @param targetuser Target user.
	 * @param text Privmsg text, will not be copied.
	 * @param mt Message type.
	 */
	Privmsg(NoCopy, const std::string& source, const User* targetuser, const std::string& text, MessageType mt = MSG_PRIVMSG)
		: ClientProtocol::Message(CommandStrFromMsgType(mt), source)
	{
		PushTargetUser(targetuser);
		PushParamRef(text);
	}
};

/** INVITE message.
 * Sent when a user is invited to join a channel.
 */
<<<<<<< HEAD
struct ClientProtocol::Messages::Invite
	: public ClientProtocol::Message
=======
struct CoreExport ClientProtocol::Messages::Invite : public ClientProtocol::Message
>>>>>>> 1c68f3d2
{
	/** Constructor.
	 * @param source User inviting the target user.
	 * @param target User being invited by source.
	 * @param chan Channel the target user is being invited to.
	 */
	Invite(User* source, User* target, Channel* chan)
		: ClientProtocol::Message("INVITE", source)
	{
		PushParamRef(target->nick);
		PushParamRef(chan->name);
	}
};

/** PING message.
 * Used to check if a connection is still alive.
 */
<<<<<<< HEAD
struct ClientProtocol::Messages::Ping
	: public ClientProtocol::Message
=======
struct CoreExport ClientProtocol::Messages::Ping : public ClientProtocol::Message
>>>>>>> 1c68f3d2
{
	/** Constructor.
	 * The ping cookie is the name of the local server.
	 */
	Ping()
		: ClientProtocol::Message("PING")
	{
		PushParamRef(ServerInstance->Config->GetServerName());
	}

	/** Constructor.
	 * @param cookie Ping cookie. Must remain valid as long as this object is alive.
	 */
	Ping(const std::string& cookie)
		: ClientProtocol::Message("PING")
	{
		PushParamRef(cookie);
	}
};

/** PONG message.
 * Sent as a reply to PING.
 */
<<<<<<< HEAD
struct ClientProtocol::Messages::Pong
	: public ClientProtocol::Message
=======
struct CoreExport ClientProtocol::Messages::Pong : public ClientProtocol::Message
>>>>>>> 1c68f3d2
{
	/** Constructor.
	 * @param cookie Ping cookie. Must remain valid as long as this object is alive.
	 * @param server Pinged server. Must remain valid as long as this object is alive.
	 */
	Pong(const std::string& cookie, const std::string& server = "")
		: ClientProtocol::Message("PONG", ServerInstance->Config->GetServerName())
	{
		PushParamRef(server);
		PushParamRef(cookie);
	}
};

/** ERROR message.
 * Sent to clients upon disconnection.
 */
<<<<<<< HEAD
struct ClientProtocol::Messages::Error
	: public ClientProtocol::Message
=======
struct CoreExport ClientProtocol::Messages::Error : public ClientProtocol::Message
>>>>>>> 1c68f3d2
{
	/** Constructor.
	 * @param text Error text.
	 */
	Error(const std::string& text)
			: ClientProtocol::Message("ERROR")
	{
		PushParam(text);
	}
};<|MERGE_RESOLUTION|>--- conflicted
+++ resolved
@@ -45,12 +45,8 @@
  * The first parameter is the target of the numeric which is almost always the nick of the user
  * the numeric will be sent to.
  */
-<<<<<<< HEAD
-class ClientProtocol::Messages::Numeric
-	: public ClientProtocol::Message
-=======
-class CoreExport ClientProtocol::Messages::Numeric : public ClientProtocol::Message
->>>>>>> 1c68f3d2
+class CoreExport ClientProtocol::Messages::Numeric
+	: public ClientProtocol::Message
 {
 	char numericstr[4];
 
@@ -108,12 +104,8 @@
 /** JOIN message.
  * Sent when a user joins a channel.
  */
-<<<<<<< HEAD
-class ClientProtocol::Messages::Join
-	: public ClientProtocol::Message
-=======
-class CoreExport ClientProtocol::Messages::Join : public ClientProtocol::Message
->>>>>>> 1c68f3d2
+class CoreExport ClientProtocol::Messages::Join
+	: public ClientProtocol::Message
 {
 	Membership* memb;
 
@@ -163,12 +155,8 @@
 /** PART message.
  * Sent when a user parts a channel.
  */
-<<<<<<< HEAD
-struct ClientProtocol::Messages::Part
-	: public ClientProtocol::Message
-=======
-struct CoreExport ClientProtocol::Messages::Part : public ClientProtocol::Message
->>>>>>> 1c68f3d2
+struct CoreExport ClientProtocol::Messages::Part
+	: public ClientProtocol::Message
 {
 	/** Constructor.
 	 * @param memb Member parting.
@@ -186,12 +174,8 @@
 /** KICK message.
  * Sent when a user is kicked from a channel.
  */
-<<<<<<< HEAD
-struct ClientProtocol::Messages::Kick
-	: public ClientProtocol::Message
-=======
-struct CoreExport ClientProtocol::Messages::Kick : public ClientProtocol::Message
->>>>>>> 1c68f3d2
+struct CoreExport ClientProtocol::Messages::Kick
+	: public ClientProtocol::Message
 {
 	/** Constructor.
 	 * @param source User that does the kick.
@@ -210,12 +194,8 @@
 /** QUIT message.
  * Sent when a user quits.
  */
-<<<<<<< HEAD
-struct ClientProtocol::Messages::Quit
-	: public ClientProtocol::Message
-=======
-struct CoreExport ClientProtocol::Messages::Quit : public ClientProtocol::Message
->>>>>>> 1c68f3d2
+struct CoreExport ClientProtocol::Messages::Quit
+	: public ClientProtocol::Message
 {
 	/** Constructor.
 	 * @param source User quitting.
@@ -232,12 +212,8 @@
 /** NICK message.
  * Sent when a user changes their nickname.
  */
-<<<<<<< HEAD
-struct ClientProtocol::Messages::Nick
-	: public ClientProtocol::Message
-=======
-struct CoreExport ClientProtocol::Messages::Nick : public ClientProtocol::Message
->>>>>>> 1c68f3d2
+struct CoreExport ClientProtocol::Messages::Nick
+	: public ClientProtocol::Message
 {
 	/** Constructor.
 	 * @param source User changing nicks.
@@ -253,12 +229,8 @@
 /** MODE message.
  * Sent when modes are changed on a user or channel.
  */
-<<<<<<< HEAD
-class ClientProtocol::Messages::Mode
-	: public ClientProtocol::Message
-=======
-class CoreExport ClientProtocol::Messages::Mode : public ClientProtocol::Message
->>>>>>> 1c68f3d2
+class CoreExport ClientProtocol::Messages::Mode
+	: public ClientProtocol::Message
 {
 	Channel* chantarget;
 	User* usertarget;
@@ -423,12 +395,8 @@
 
 /** TOPIC message.
  */
-<<<<<<< HEAD
-struct ClientProtocol::Messages::Topic
-	: public ClientProtocol::Message
-=======
-struct CoreExport ClientProtocol::Messages::Topic : public ClientProtocol::Message
->>>>>>> 1c68f3d2
+struct CoreExport ClientProtocol::Messages::Topic
+	: public ClientProtocol::Message
 {
 	/** Constructor.
 	 * @param source User changing the topic.
@@ -445,12 +413,8 @@
 
 /** PRIVMSG and NOTICE message.
  */
-<<<<<<< HEAD
-class ClientProtocol::Messages::Privmsg
-	: public ClientProtocol::Message
-=======
-class CoreExport ClientProtocol::Messages::Privmsg : public ClientProtocol::Message
->>>>>>> 1c68f3d2
+class CoreExport ClientProtocol::Messages::Privmsg
+	: public ClientProtocol::Message
 {
 	void PushTargetChan(char status, const Channel* targetchan)
 	{
@@ -662,12 +626,8 @@
 /** INVITE message.
  * Sent when a user is invited to join a channel.
  */
-<<<<<<< HEAD
-struct ClientProtocol::Messages::Invite
-	: public ClientProtocol::Message
-=======
-struct CoreExport ClientProtocol::Messages::Invite : public ClientProtocol::Message
->>>>>>> 1c68f3d2
+struct CoreExport ClientProtocol::Messages::Invite
+	: public ClientProtocol::Message
 {
 	/** Constructor.
 	 * @param source User inviting the target user.
@@ -685,12 +645,8 @@
 /** PING message.
  * Used to check if a connection is still alive.
  */
-<<<<<<< HEAD
-struct ClientProtocol::Messages::Ping
-	: public ClientProtocol::Message
-=======
-struct CoreExport ClientProtocol::Messages::Ping : public ClientProtocol::Message
->>>>>>> 1c68f3d2
+struct CoreExport ClientProtocol::Messages::Ping
+	: public ClientProtocol::Message
 {
 	/** Constructor.
 	 * The ping cookie is the name of the local server.
@@ -714,12 +670,8 @@
 /** PONG message.
  * Sent as a reply to PING.
  */
-<<<<<<< HEAD
-struct ClientProtocol::Messages::Pong
-	: public ClientProtocol::Message
-=======
-struct CoreExport ClientProtocol::Messages::Pong : public ClientProtocol::Message
->>>>>>> 1c68f3d2
+struct CoreExport ClientProtocol::Messages::Pong
+	: public ClientProtocol::Message
 {
 	/** Constructor.
 	 * @param cookie Ping cookie. Must remain valid as long as this object is alive.
@@ -736,12 +688,8 @@
 /** ERROR message.
  * Sent to clients upon disconnection.
  */
-<<<<<<< HEAD
-struct ClientProtocol::Messages::Error
-	: public ClientProtocol::Message
-=======
-struct CoreExport ClientProtocol::Messages::Error : public ClientProtocol::Message
->>>>>>> 1c68f3d2
+struct CoreExport ClientProtocol::Messages::Error
+	: public ClientProtocol::Message
 {
 	/** Constructor.
 	 * @param text Error text.
