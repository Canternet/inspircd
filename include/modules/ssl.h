/*
 * InspIRCd -- Internet Relay Chat Daemon
 *
 *   Copyright (C) 2020 Matt Schatz <genius3000@g3k.solutions>
 *   Copyright (C) 2019 B00mX0r <b00mx0r@aureus.pw>
 *   Copyright (C) 2018 Dylan Frank <b00mx0r@aureus.pw>
 *   Copyright (C) 2013, 2017-2019, 2021-2022 Sadie Powell <sadie@witchery.services>
 *   Copyright (C) 2013, 2015-2016 Attila Molnar <attilamolnar@hush.com>
 *   Copyright (C) 2012 Robby <robby@chatbelgie.be>
 *   Copyright (C) 2012 ChrisTX <xpipe@hotmail.de>
 *   Copyright (C) 2009-2010 Daniel De Graaf <danieldg@inspircd.org>
 *   Copyright (C) 2007 Dennis Friis <peavey@inspircd.org>
 *   Copyright (C) 2006 Craig Edwards <brain@inspircd.org>
 *
 * This file is part of InspIRCd.  InspIRCd is free software: you can
 * redistribute it and/or modify it under the terms of the GNU General Public
 * License as published by the Free Software Foundation, version 2.
 *
 * This program is distributed in the hope that it will be useful, but WITHOUT
 * ANY WARRANTY; without even the implied warranty of MERCHANTABILITY or FITNESS
 * FOR A PARTICULAR PURPOSE.  See the GNU General Public License for more
 * details.
 *
 * You should have received a copy of the GNU General Public License
 * along with this program.  If not, see <http://www.gnu.org/licenses/>.
 */


#pragma once

#include "iohook.h"

/** ssl_cert is a class which abstracts TLS certificate
 * and key information.
 *
 * Because gnutls and openssl represent key information in
 * wildly different ways, this class allows it to be accessed
 * in a unified manner. These classes are attached to ssl-
 * connected local users using SSLCertExt
 */
class ssl_cert final
	: public refcountbase
{
public:
	std::string dn;
	std::string issuer;
	std::string error;
	std::string fingerprint;
<<<<<<< HEAD
	bool trusted = false;
	bool invalid = true;
	bool unknownsigner = true;
	bool revoked = false;
=======
	bool trusted, invalid, unknownsigner, revoked;
	time_t activation, expiration;

	ssl_cert()
		: trusted(false)
		, invalid(true)
		, unknownsigner(true)
		, revoked(false)
		, activation(0)
		, expiration(0)
	{
	}
>>>>>>> 222a2d8b

	/** Get certificate distinguished name
	 * @return Certificate DN
	 */
	const std::string& GetDN() const
	{
		return dn;
	}

	/** Get Certificate issuer
	 * @return Certificate issuer
	 */
	const std::string& GetIssuer() const
	{
		return issuer;
	}

	/** Get error string if an error has occurred
	 * @return The error associated with this users certificate,
	 * or an empty string if there is no error.
	 */
	const std::string& GetError() const
	{
		return error;
	}

	/** Get key fingerprint.
	 * @return The key fingerprint as a hex string.
	 */
	const std::string& GetFingerprint() const
	{
		return fingerprint;
	}

	/** Get trust status
	 * @return True if this is a trusted certificate
	 * (the certificate chain validates)
	 */
	bool IsTrusted() const
	{
		return trusted;
	}

	/** Get validity status
	 * @return True if the certificate itself is
	 * correctly formed.
	 */
	bool IsInvalid() const
	{
		return invalid;
	}

	/** Get signer status
	 * @return True if the certificate appears to be
	 * self-signed.
	 */
	bool IsUnknownSigner() const
	{
		return unknownsigner;
	}

	/** Get revocation status.
	 * @return True if the certificate is revoked.
	 * Note that this only works properly for GnuTLS
	 * right now.
	 */
	bool IsRevoked() const
	{
		return revoked;
	}

	/** Get certificate usability
	* @return True if the certificate is not expired nor revoked
	*/
	bool IsUsable() const
	{
		return !invalid && !revoked && error.empty();
	}

	/** Get CA trust status
	* @return True if the certificate is issued by a CA
	* and valid.
	*/
	bool IsCAVerified() const
	{
		return IsUsable() && trusted && !unknownsigner;
	}
<<<<<<< HEAD
=======

	/** Retrieves the client certificate activation time.
	 * @param The time the client certificate was activated or 0 on error.
	 */
	time_t GetActivationTime() const
	{
		return activation;
	}

	/** Retrieves the client certificate expiration time.
	 * @param The time the client certificate will expire or 0 on error.
	 */
	time_t GetExpirationTime() const
	{
		return expiration;
	}

	std::string GetMetaLine() const
	{
		std::stringstream value;
		bool hasError = !error.empty();
		value << (IsInvalid() ? "v" : "V") << (IsTrusted() ? "T" : "t") << (IsRevoked() ? "R" : "r")
			<< (IsUnknownSigner() ? "s" : "S") << (hasError ? "E" : "e") << " ";
		if (hasError)
			value << GetError();
		else
			value << GetFingerprint() << " " << GetDN() << " " << GetIssuer();
		return value.str();
	}
>>>>>>> 222a2d8b
};

/** I/O hook provider for TLS modules. */
class SSLIOHookProvider
	: public IOHookProvider
{
public:
	SSLIOHookProvider(Module* mod, const std::string& Name)
		: IOHookProvider(mod, "ssl/" + Name, IOH_SSL)
	{
	}
};

class SSLIOHook
	: public IOHook
{
protected:
	/** An enumeration of possible TLS socket states. */
	enum Status
	{
		/** The TLS socket has just been opened or has been closed. */
		STATUS_NONE,

		/** The TLS socket is currently handshaking. */
		STATUS_HANDSHAKING,

		/** The TLS handshake has completed and data can be sent. */
		STATUS_OPEN
	};

	/** Peer TLS certificate, set by the TLS module
	 */
	reference<ssl_cert> certificate;

	/** The status of the TLS connection. */
	Status status = STATUS_NONE;

	/** Reduce elements in a send queue by appending later elements to the first element until there are no more
	 * elements to append or a desired length is reached
	 * @param sendq SendQ to work on
	 * @param targetsize Target size of the front element
	 */
	static void FlattenSendQueue(StreamSocket::SendQueue& sendq, size_t targetsize)
	{
		if ((sendq.size() <= 1) || (sendq.front().length() >= targetsize))
			return;

		// Avoid multiple repeated TLS encryption invocations
		// This adds a single copy of the queue, but avoids
		// much more overhead in terms of system calls invoked
		// by an IOHook.
		std::string tmp;
		tmp.reserve(std::min(targetsize, sendq.bytes())+1);
		do
		{
			tmp.append(sendq.front());
			sendq.pop_front();
		}
		while (!sendq.empty() && tmp.length() < targetsize);
		sendq.push_front(tmp);
	}

public:
	static SSLIOHook* IsSSL(StreamSocket* sock)
	{
		IOHook* const lasthook = sock->GetLastHook();
		if (lasthook && (lasthook->prov->type == IOHookProvider::IOH_SSL))
			return static_cast<SSLIOHook*>(lasthook);

		return nullptr;
	}

	SSLIOHook(const std::shared_ptr<IOHookProvider>& hookprov)
		: IOHook(hookprov)
	{
	}

	/**
	 * Get the certificate sent by this peer
	 * @return The TLS certificate sent by the peer, NULL if no cert was sent
	 */
	virtual ssl_cert* GetCertificate() const
	{
		return certificate;
	}

	/**
	 * Get the fingerprint of the peer's certificate
	 * @return The fingerprint of the TLS client certificate sent by the peer,
	 * empty if no cert was sent
	 */
	virtual std::string GetFingerprint() const
	{
		ssl_cert* cert = GetCertificate();
		if (cert && cert->IsUsable())
			return cert->GetFingerprint();
		return "";
	}

	/**
	 * Get the ciphersuite negotiated with the peer
	 * @param out String where the ciphersuite string will be appended to
	 */
	virtual void GetCiphersuite(std::string& out) const = 0;

	/** Retrieves the name of the TLS connection which is sent via SNI.
	 * @param out String that the server name will be appended to.
	 * returns True if the server name was retrieved; otherwise, false.
	 */
	virtual bool GetServerName(std::string& out) const = 0;

	/** @copydoc IOHook::IsHookReady */
	bool IsHookReady() const override { return status == STATUS_OPEN; }
};

/** Helper functions for obtaining TLS client certificates and key fingerprints
 * from StreamSockets
 */
class SSLClientCert final
{
public:
	/**
	 * Get the client certificate from a socket
	 * @param sock The socket to get the certificate from, the socket does not have to use TLS
	 * @return The TLS client certificate information, NULL if the peer is not using TLS
	 */
	static ssl_cert* GetCertificate(StreamSocket* sock)
	{
		SSLIOHook* ssliohook = SSLIOHook::IsSSL(sock);
		if (!ssliohook)
			return nullptr;

		return ssliohook->GetCertificate();
	}

	/**
	 * Get the fingerprint of a client certificate from a socket
	 * @param sock The socket to get the certificate fingerprint from, the
	 * socket does not have to use TLS
	 * @return The key fingerprint from the TLS certificate sent by the peer,
	 * empty if no cert was sent or the peer is not using TLS
	 */
	static std::string GetFingerprint(StreamSocket* sock)
	{
		ssl_cert* cert = SSLClientCert::GetCertificate(sock);
		if (cert)
			return cert->GetFingerprint();
		return "";
	}
};

class UserCertificateAPIBase
	: public DataProvider
{
public:
	UserCertificateAPIBase(Module* parent)
		: DataProvider(parent, "m_sslinfo_api")
	{
	}

	/** Get the TLS certificate of a user
	 * @param user The user whose certificate to get, user may be remote
	 * @return The TLS certificate of the user or NULL if the user is not using TLS
	 */
	virtual ssl_cert* GetCertificate(User* user) = 0;

	/** Determines whether the specified user is connected securely.
	 * @return True if the user is connected securely; otherwise, false.
	 */
	virtual bool IsSecure(User* user) = 0;

	/** Set the TLS certificate of a user.
	 * @param user The user whose certificate to set.
	 * @param cert The TLS certificate to set for the user.
	 */
	virtual void SetCertificate(User* user, ssl_cert* cert) = 0;

	/** Get the key fingerprint from a user's certificate
	 * @param user The user whose key fingerprint to get, user may be remote
	 * @return The key fingerprint from the user's TLS certificate or an empty string
	 * if the user is not using TLS or did not provide a client certificate
	 */
	std::string GetFingerprint(User* user)
	{
		ssl_cert* cert = GetCertificate(user);
		if (cert)
			return cert->GetFingerprint();
		return "";
	}
};

/** API implemented by m_sslinfo that allows modules to retrieve the TLS certificate
 * information of local and remote users. It can also be used to find out whether a
 * user is using TLS or not.
 */
class UserCertificateAPI final
	: public dynamic_reference<UserCertificateAPIBase>
{
public:
	UserCertificateAPI(Module* parent)
		: dynamic_reference<UserCertificateAPIBase>(parent, "m_sslinfo_api")
	{
	}
};<|MERGE_RESOLUTION|>--- conflicted
+++ resolved
@@ -46,25 +46,13 @@
 	std::string issuer;
 	std::string error;
 	std::string fingerprint;
-<<<<<<< HEAD
 	bool trusted = false;
 	bool invalid = true;
 	bool unknownsigner = true;
 	bool revoked = false;
-=======
-	bool trusted, invalid, unknownsigner, revoked;
-	time_t activation, expiration;
-
-	ssl_cert()
-		: trusted(false)
-		, invalid(true)
-		, unknownsigner(true)
-		, revoked(false)
-		, activation(0)
-		, expiration(0)
-	{
-	}
->>>>>>> 222a2d8b
+	time_t activation = 0;
+	time_t expiration = 0;
+
 
 	/** Get certificate distinguished name
 	 * @return Certificate DN
@@ -152,8 +140,6 @@
 	{
 		return IsUsable() && trusted && !unknownsigner;
 	}
-<<<<<<< HEAD
-=======
 
 	/** Retrieves the client certificate activation time.
 	 * @param The time the client certificate was activated or 0 on error.
@@ -170,20 +156,6 @@
 	{
 		return expiration;
 	}
-
-	std::string GetMetaLine() const
-	{
-		std::stringstream value;
-		bool hasError = !error.empty();
-		value << (IsInvalid() ? "v" : "V") << (IsTrusted() ? "T" : "t") << (IsRevoked() ? "R" : "r")
-			<< (IsUnknownSigner() ? "s" : "S") << (hasError ? "E" : "e") << " ";
-		if (hasError)
-			value << GetError();
-		else
-			value << GetFingerprint() << " " << GetDN() << " " << GetIssuer();
-		return value.str();
-	}
->>>>>>> 222a2d8b
 };
 
 /** I/O hook provider for TLS modules. */
