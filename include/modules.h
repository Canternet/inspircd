/*
 * InspIRCd -- Internet Relay Chat Daemon
 *
 *   Copyright (C) 2020 Matt Schatz <genius3000@g3k.solutions>
 *   Copyright (C) 2019 iwalkalone <iwalkalone69@gmail.com>
 *   Copyright (C) 2013 Adam <Adam@anope.org>
 *   Copyright (C) 2012-2016, 2018 Attila Molnar <attilamolnar@hush.com>
 *   Copyright (C) 2012-2013, 2017-2020 Sadie Powell <sadie@witchery.services>
 *   Copyright (C) 2012 Robby <robby@chatbelgie.be>
 *   Copyright (C) 2009-2010 Daniel De Graaf <danieldg@inspircd.org>
 *   Copyright (C) 2009 Uli Schlachter <psychon@inspircd.org>
 *   Copyright (C) 2008 Thomas Stagner <aquanight@inspircd.org>
 *   Copyright (C) 2007-2009 Robin Burchell <robin+git@viroteck.net>
 *   Copyright (C) 2007-2008, 2010 Craig Edwards <brain@inspircd.org>
 *   Copyright (C) 2007 Oliver Lupton <om@inspircd.org>
 *   Copyright (C) 2007 Dennis Friis <peavey@inspircd.org>
 *
 * This file is part of InspIRCd.  InspIRCd is free software: you can
 * redistribute it and/or modify it under the terms of the GNU General Public
 * License as published by the Free Software Foundation, version 2.
 *
 * This program is distributed in the hope that it will be useful, but WITHOUT
 * ANY WARRANTY; without even the implied warranty of MERCHANTABILITY or FITNESS
 * FOR A PARTICULAR PURPOSE.  See the GNU General Public License for more
 * details.
 *
 * You should have received a copy of the GNU General Public License
 * along with this program.  If not, see <http://www.gnu.org/licenses/>.
 */


#pragma once

#include "moduledefs.h"
#include "dynamic.h"
#include "base.h"
#include "ctables.h"
#include "inspsocket.h"
#include "timer.h"
#include "mode.h"

/** Used to specify the behaviour of a module. */
enum ModuleFlags
{
	/** The module has no special attributes. */
	VF_NONE = 0,

	/** The module is a coremod and can be assumed to be loaded on all servers. */
	VF_CORE = 1,

	/* The module is included with InspIRCd. */
	VF_VENDOR = 2,

	/** The module MUST be loaded on all servers on a network to link. */
	VF_COMMON = 4,

	/** The module SHOULD be loaded on all servers on a network for consistency. */
	VF_OPTCOMMON = 8
};

/** The event was explicitly allowed. */
#define MOD_RES_ALLOW (ModResult(1))

/** The event was not explicitly allowed or denied. */
#define MOD_RES_PASSTHRU (ModResult(0))

/** The event was explicitly denied. */
#define MOD_RES_DENY (ModResult(-1))

<<<<<<< HEAD
/** Used to represent an allow/deny module result.
 * Not constructed as an enum because it reverses the value logic of some functions;
 * the compiler will inline accesses to have the same efficiency as integer operations.
 */
struct ModResult {
	int res = 0;
	ModResult() = default;
	explicit ModResult(int r) : res(r) {}
	inline bool operator==(const ModResult& r) const
=======
/** Represents the result of a module event. */
class ModResult
{
 private:
	/** The underlying result value. */
	char result;

 public:
	/** Creates a new instance of the ModResult class which defaults to MOD_RES_PASSTHRU. */
	ModResult()
		: result(0)
>>>>>>> 31815edd
	{
	}

	/** Creates a new instance of the ModResult class with the specified value. */
	explicit ModResult(char res)
		: result(res)
	{
	}

	/** Determines whether this ModResult has.the same value as \p res */
	inline bool operator==(const ModResult& res) const
	{
		return result == res.result;
	}

	/** Determines whether this ModResult has.a different value to \p res */
	inline bool operator!=(const ModResult& res) const
	{
		return result != res.result;
	}

	/** Determines whether a non-MOD_RES_PASSTHRU result has been set. */
	inline bool operator!() const
	{
		return !result;
	}

	/** Checks whether the result is an MOD_RES_ALLOW or MOD_RES_PASSTHRU when the default is to allow. */
	inline bool check(bool def) const
	{
		return (result == 1 || (result == 0 && def));
	}

	/* Merges two results preferring MOD_RES_ALLOW to MOD_RES_DENY. */
	inline ModResult operator+(const ModResult& res) const
	{
		// If the results are identical or the other result is MOD_RES_PASSTHRU
		// then return this result.
		if (result == res.result || res.result == 0)
			return *this;

		// If this result is MOD_RES_PASSTHRU then return the other result.
		if (result == 0)
			return res;

		// Otherwise, they are different, and neither is MOD_RES_PASSTHRU.
		return MOD_RES_ALLOW;
	}
};

/**
 * This #define allows us to call a method in all
 * loaded modules in a readable simple way, e.g.:
 * 'FOREACH_MOD(OnConnect,(user));'
 */
#define FOREACH_MOD(y,x) do { \
	const Module::List& _handlers = ServerInstance->Modules.EventHandlers[I_ ## y]; \
	for (Module::List::const_reverse_iterator _i = _handlers.rbegin(), _next; _i != _handlers.rend(); _i = _next) \
	{ \
		_next = _i+1; \
		try \
		{ \
			if (!(*_i)->dying) \
				(*_i)->y x ; \
		} \
		catch (CoreException& modexcept) \
		{ \
			ServerInstance->Logs.Log("MODULE", LOG_DEFAULT, "Exception caught: " + modexcept.GetReason()); \
		} \
	} \
} while (0);

/**
 * Custom module result handling loop. This is a paired macro, and should only
 * be used with while_each_hook.
 *
 * See src/channels.cpp for an example of use.
 */
#define DO_EACH_HOOK(n,v,args) \
do { \
	const Module::List& _handlers = ServerInstance->Modules.EventHandlers[I_ ## n]; \
	for (Module::List::const_reverse_iterator _i = _handlers.rbegin(), _next; _i != _handlers.rend(); _i = _next) \
	{ \
		_next = _i+1; \
		try \
		{ \
			if (!(*_i)->dying) \
				v = (*_i)->n args;

#define WHILE_EACH_HOOK(n) \
		} \
		catch (CoreException& except_ ## n) \
		{ \
			ServerInstance->Logs.Log("MODULE", LOG_DEFAULT, "Exception caught: " + (except_ ## n).GetReason()); \
		} \
	} \
} while(0)

/**
 * Module result iterator
 * Runs the given hook until some module returns a useful result.
 *
 * Example: ModResult result;
 * FIRST_MOD_RESULT(OnUserPreNick, result, (user, newnick))
 */
#define FIRST_MOD_RESULT(n,v,args) do { \
	v = MOD_RES_PASSTHRU; \
	DO_EACH_HOOK(n,v,args) \
	{ \
		if (v != MOD_RES_PASSTHRU) \
			break; \
	} \
	WHILE_EACH_HOOK(n); \
} while (0)

class CoreExport DataProvider : public ServiceProvider
{
 public:
	DataProvider(Module* Creator, const std::string& Name)
		: ServiceProvider(Creator, Name, SERVICE_DATA) {}
};

/** Priority types which can be used by Module::Prioritize()
 */
enum Priority { PRIORITY_FIRST, PRIORITY_LAST, PRIORITY_BEFORE, PRIORITY_AFTER };

/** Implementation-specific flags which may be set in Module::Implements()
 */
enum Implementation
{
	I_OnUserConnect, I_OnUserPreQuit, I_OnUserQuit, I_OnUserDisconnect, I_OnUserJoin, I_OnUserPart,
	I_OnSendSnotice, I_OnUserPreJoin, I_OnUserPreKick, I_OnUserKick, I_OnOper,
	I_OnUserPreInvite, I_OnUserInvite, I_OnUserPreMessage, I_OnUserPreNick,
	I_OnUserPostMessage, I_OnUserMessageBlocked, I_OnMode, I_OnShutdown,
	I_OnDecodeMetaData, I_OnAcceptConnection, I_OnUserInit, I_OnUserPostInit,
	I_OnChangeHost, I_OnChangeRealName, I_OnAddLine, I_OnDelLine, I_OnExpireLine,
	I_OnUserPostNick, I_OnPreMode, I_OnKill, I_OnLoadModule,
	I_OnUnloadModule, I_OnBackgroundTimer, I_OnPreCommand, I_OnCheckReady, I_OnCheckInvite,
	I_OnRawMode, I_OnCheckKey, I_OnCheckLimit, I_OnCheckBan, I_OnCheckChannelBan,
	I_OnPreChangeHost, I_OnPreTopicChange, I_OnConnectionFail,
	I_OnPostTopicChange, I_OnPostConnect, I_OnPostDeoper,
	I_OnPreChangeRealName, I_OnUserRegister, I_OnChannelPreDelete, I_OnChannelDelete,
	I_OnPostOper, I_OnPostCommand, I_OnCommandBlocked, I_OnPostJoin,
	I_OnBuildNeighborList, I_OnGarbageCollect, I_OnSetConnectClass,
	I_OnUserMessage, I_OnPassCompare, I_OnNumeric,
	I_OnPreRehash, I_OnModuleRehash, I_OnChangeIdent, I_OnSetUserIP,
	I_OnServiceAdd, I_OnServiceDel, I_OnUserWrite,
	I_END
};

/** Base class for all InspIRCd modules
 *  This class is the base class for InspIRCd modules. All modules must inherit from this class,
 *  its methods will be called when irc server events occur. class inherited from module must be
 *  instantiated by the ModuleFactory class (see relevant section) for the module to be initialised.
 */
class CoreExport Module : public classbase, public usecountbase
{
 protected:
	/** Initializes a new instance of the Module class.
	 * @param mprops The properties of this module.
	 * @param mdesc A description of this module.
	 */
	Module(int mprops, const std::string& mdesc);

	/** Detach an event from this module
	 * @param i Event type to detach
	 */
	void DetachEvent(Implementation i);

 public:
	/** A list of modules. */
	typedef std::vector<Module*> List;

	/** File that this module was loaded from
	 */
	std::string ModuleSourceFile;

	/** Reference to the dlopen() value
	 */
	DLLManager* ModuleDLLManager = nullptr;

	/** If true, this module will be unloaded soon, further unload attempts will fail
	 * Value is used by the ModuleManager internally, you should not modify it
	 */
	bool dying = false;

	/** A description of this module. */
	const std::string description;

	/** The properties of this module. */
	const int properties;

	/** Module setup
	 * \exception ModuleException Throwing this class, or any class derived from ModuleException, causes loading of the module to abort.
	 */
	virtual void init() { }

	/** Clean up prior to destruction
	 * If you override, you must call this AFTER your module's cleanup
	 */
	CullResult cull() override;

	/** Default destructor.
	 * destroys a module class
	 */
	virtual ~Module();

	/** Retrieves link compatibility data for this module.
	 * @param data The location to store link compatibility data.
	 */
	virtual void GetLinkData(std::string& data);

	/** This method is called when you should reload module specific configuration:
	 * on boot, on a /REHASH and on module load.
	 * @param status The current status, can be inspected for more information.
	 */
	virtual void ReadConfig(ConfigStatus& status);

	/** Called when the hooks provided by a module need to be prioritised. */
	virtual void Prioritize();

	/** Called when a user connects.
	 * The details of the connecting user are available to you in the parameter User *user
	 * @param user The user who is connecting
	 */
	virtual void OnUserConnect(LocalUser* user);

	/** Called when before a user quits.
	 * The details of the exiting user are available to you in the parameter User *user
	 * This event is only called when the user is fully registered when they quit. To catch
	 * raw disconnections, use the OnUserDisconnect method.
	 * @param user The user who is quitting
	 * @param message The user's quit message (as seen by non-opers)
	 * @param oper_message The user's quit message (as seen by opers)
	 */
	virtual ModResult OnUserPreQuit(LocalUser* user, std::string& message, std::string& oper_message);

	/** Called when a user quits.
	 * The details of the exiting user are available to you in the parameter User *user
	 * This event is only called when the user is fully registered when they quit. To catch
	 * raw disconnections, use the OnUserDisconnect method.
	 * @param user The user who is quitting
	 * @param message The user's quit message (as seen by non-opers)
	 * @param oper_message The user's quit message (as seen by opers)
	 */
	virtual void OnUserQuit(User* user, const std::string &message, const std::string &oper_message);

	/** Called whenever a user's socket is closed.
	 * The details of the exiting user are available to you in the parameter User *user
	 * This event is called for all users, registered or not, as a cleanup method for modules
	 * which might assign resources to user, such as dns lookups, objects and sockets.
	 * @param user The user who is disconnecting
	 */
	virtual void OnUserDisconnect(LocalUser* user);

	/** Called whenever a channel is about to be deleted
	 * @param chan The channel being deleted
	 * @return An integer specifying whether or not the channel may be deleted. 0 for yes, 1 for no.
	 */
	virtual ModResult OnChannelPreDelete(Channel *chan);

	/** Called whenever a channel is deleted, either by QUIT, KICK or PART.
	 * @param chan The channel being deleted
	 */
	virtual void OnChannelDelete(Channel* chan);

	/** Called when a user joins a channel.
	 * The details of the joining user are available to you in the parameter User *user,
	 * and the details of the channel they have joined is available in the variable Channel *channel
	 * @param memb The channel membership being created
	 * @param sync This is set to true if the JOIN is the result of a network sync and the remote user is being introduced
	 * to a channel due to the network sync.
	 * @param created This is true if the join created the channel
	 * @param except_list A list of users not to send to.
	 */
	virtual void OnUserJoin(Membership* memb, bool sync, bool created, CUList& except_list);

	/** Called after a user joins a channel
	 * Identical to OnUserJoin, but called immediately afterwards, when any linking module has
	 * seen the join.
	 * @param memb The channel membership created
	 */
	virtual void OnPostJoin(Membership* memb);

	/** Called when a user parts a channel.
	 * The details of the leaving user are available to you in the parameter User *user,
	 * and the details of the channel they have left is available in the variable Channel *channel
	 * @param memb The channel membership being destroyed
	 * @param partmessage The part message, or an empty string (may be modified)
	 * @param except_list A list of users to not send to.
	 */
	virtual void OnUserPart(Membership* memb, std::string &partmessage, CUList& except_list);

	/** Called on rehash.
	 * This method is called prior to a /REHASH or when a SIGHUP is received from the operating
	 * system. This is called in all cases -- including when this server will not execute the
	 * rehash because it is directed at a remote server.
	 *
	 * @param user The user performing the rehash, if any. If this is server initiated, the value of
	 * this variable will be NULL.
	 * @param parameter The (optional) parameter given to REHASH from the user. Empty when server
	 * initiated.
	 */
	virtual void OnPreRehash(User* user, const std::string &parameter);

	/** Called on rehash.
	 * This method is called when a user initiates a module-specific rehash. This can be used to do
	 * expensive operations (such as reloading TLS (SSL) certificates) that are not executed on a normal
	 * rehash for efficiency. A rehash of this type does not reload the core configuration.
	 *
	 * @param user The user performing the rehash.
	 * @param parameter The parameter given to REHASH
	 */
	virtual void OnModuleRehash(User* user, const std::string &parameter);

	/** Called whenever a snotice is about to be sent to a snomask.
	 * snomask and type may both be modified; the message may not.
	 * @param snomask The snomask the message is going to (e.g. 'A')
	 * @param type The textual description the snomask will go to (e.g. 'OPER')
	 * @param message The text message to be sent via snotice
	 * @return 1 to block the snotice from being sent entirely, 0 else.
	 */
	virtual ModResult OnSendSnotice(char &snomask, std::string &type, const std::string &message);

	/** Called whenever a user is about to join a channel, before any processing is done.
	 * Returning a value of 1 from this function stops the process immediately, causing no
	 * output to be sent to the user by the core. If you do this you must produce your own numerics,
	 * notices etc. This is useful for modules which may want to mimic +b, +k, +l etc. Returning -1 from
	 * this function forces the join to be allowed, bypassing restrictions such as banlists, invite, keys etc.
	 *
	 * IMPORTANT NOTE!
	 *
	 * If the user joins a NEW channel which does not exist yet, OnUserPreJoin will be called BEFORE the channel
	 * record is created. This will cause Channel* chan to be NULL. There is very little you can do in form of
	 * processing on the actual channel record at this point, however the channel NAME will still be passed in
	 * char* cname, so that you could for example implement a channel blacklist or whitelist, etc.
	 * @param user The user joining the channel
	 * @param chan If the  channel is a new channel, this will be NULL, otherwise it will be a pointer to the channel being joined
	 * @param cname The channel name being joined. For new channels this is valid where chan is not.
	 * @param privs A string containing the users privilages when joining the channel. For new channels this will contain "o".
	 * You may alter this string to alter the user's modes on the channel.
	 * @param keygiven The key given to join the channel, or an empty string if none was provided
	 * @return 1 To prevent the join, 0 to allow it.
	 */
	virtual ModResult OnUserPreJoin(LocalUser* user, Channel* chan, const std::string& cname, std::string& privs, const std::string& keygiven);

	/** Called whenever a user is about to be kicked.
	 * Returning a value of 1 from this function stops the process immediately, causing no
	 * output to be sent to the user by the core. If you do this you must produce your own numerics,
	 * notices etc.
	 * @param source The user issuing the kick
	 * @param memb The channel membership of the user who is being kicked.
	 * @param reason The kick reason
	 * @return 1 to prevent the kick, 0 to continue normally, -1 to explicitly allow the kick regardless of normal operation
	 */
	virtual ModResult OnUserPreKick(User* source, Membership* memb, const std::string &reason);

	/** Called whenever a user is kicked.
	 * If this method is called, the kick is already underway and cannot be prevented, so
	 * to prevent a kick, please use Module::OnUserPreKick instead of this method.
	 * @param source The user issuing the kick
	 * @param memb The channel membership of the user who was kicked.
	 * @param reason The kick reason
	 * @param except_list A list of users to not send to.
	 */
	virtual void OnUserKick(User* source, Membership* memb, const std::string &reason, CUList& except_list);

	/** Called whenever a user opers locally.
	 * The User will contain the oper mode 'o' as this function is called after any modifications
	 * are made to the user's structure by the core.
	 * @param user The user who is opering up
	 * @param opertype The opers type name
	 */
	virtual void OnOper(User* user, const std::string &opertype);

	/** Called after a user opers locally.
	 * This is identical to Module::OnOper(), except it is called after OnOper so that other modules
	 * can be guaranteed to already have processed the oper-up, for example m_spanningtree has sent
	 * out the OPERTYPE, etc.
	 * @param user The user who is opering up
	 * @param opername The name of the oper that the user is opering up to. Only valid locally. Empty string otherwise.
	 * @param opertype The opers type name
	 */
	virtual void OnPostOper(User* user, const std::string &opername, const std::string &opertype);

	/** Called after a user deopers locally.
	 * @param user The user who has deopered.
	 */
	virtual void OnPostDeoper(User* user);

	/** Called whenever a user is about to invite another user into a channel, before any processing is done.
	 * Returning 1 from this function stops the process immediately, causing no
	 * output to be sent to the user by the core. If you do this you must produce your own numerics,
	 * notices etc. This is useful for modules which may want to filter invites to channels.
	 * @param source The user who is issuing the INVITE
	 * @param dest The user being invited
	 * @param channel The channel the user is being invited to
	 * @param timeout The time the invite will expire (0 == never)
	 * @return 1 to deny the invite, 0 to check whether or not the user has permission to invite, -1 to explicitly allow the invite
	 */
	virtual ModResult OnUserPreInvite(User* source,User* dest,Channel* channel, time_t timeout);

	/** Called after a user has been successfully invited to a channel.
	 * You cannot prevent the invite from occurring using this function, to do that,
	 * use OnUserPreInvite instead.
	 * @param source The user who is issuing the INVITE
	 * @param dest The user being invited
	 * @param channel The channel the user is being invited to
	 * @param timeout The time the invite will expire (0 == never)
	 * @param notifyrank Rank required to get an invite announcement (if enabled)
	 * @param notifyexcepts List of users to not send the default NOTICE invite announcement to
	 */
	virtual void OnUserInvite(User* source, User* dest, Channel* channel, time_t timeout, unsigned int notifyrank, CUList& notifyexcepts);

	/** Called before a user sends a message to a channel, a user, or a server glob mask.
	 * @param user The user sending the message.
	 * @param target The target of the message. This can either be a channel, a user, or a server
	 *               glob mask.
	 * @param details Details about the message such as the message text and type. See the
	 *                MessageDetails class for more information.
	 * @return MOD_RES_ALLOW to explicitly allow the message, MOD_RES_DENY to explicitly deny the
	 *         message, or MOD_RES_PASSTHRU to let another module handle the event.
	 */
	virtual ModResult OnUserPreMessage(User* user, const MessageTarget& target, MessageDetails& details);

	/** Called when sending a message to all "neighbors" of a given user -
	 * that is, all users that share a common channel. This is used in
	 * commands such as NICK, QUIT, etc.
	 * @param source The source of the message
	 * @param include_c Channels to scan for users to include
	 * @param exceptions Map of user->bool that overrides the inclusion decision
	 *
	 * Set exceptions[user] = true to include, exceptions[user] = false to exclude
	 */
	virtual void OnBuildNeighborList(User* source, IncludeChanList& include_c, std::map<User*, bool>& exceptions);

	/** Called before local nickname changes. This can be used to implement Q-lines etc.
	 * If your method returns nonzero, the nickchange is silently forbidden, and it is down to your
	 * module to generate some meaninful output.
	 * @param user The username changing their nick
	 * @param newnick Their new nickname
	 * @return 1 to deny the change, 0 to allow
	 */
	virtual ModResult OnUserPreNick(LocalUser* user, const std::string& newnick);

	/** Called immediately after a user sends a message to a channel, a user, or a server glob mask.
	 * @param user The user sending the message.
	 * @param target The target of the message. This can either be a channel, a user, or a server
	 *               glob mask.
	 * @param details Details about the message such as the message text and type. See the
	 *                MessageDetails class for more information.
	 */
	virtual void OnUserPostMessage(User* user, const MessageTarget& target, const MessageDetails& details);

	/** Called immediately before a user sends a message to a channel, a user, or a server glob mask.
	 * @param user The user sending the message.
	 * @param target The target of the message. This can either be a channel, a user, or a server
	 *               glob mask.
	 * @param details Details about the message such as the message text and type. See the
	 *                MessageDetails class for more information.
	 */
	virtual void OnUserMessage(User* user, const MessageTarget& target, const MessageDetails& details);

	/** Called when a message sent by a user to a channel, a user, or a server glob mask is blocked.
	 * @param user The user sending the message.
	 * @param target The target of the message. This can either be a channel, a user, or a server
	 *               glob mask.
	 * @param details Details about the message such as the message text and type. See the
	 *                MessageDetails class for more information.
	 */
	virtual void OnUserMessageBlocked(User* user, const MessageTarget& target, const MessageDetails& details);

	/** Called after every MODE command sent from a user
	 * Either the usertarget or the chantarget variable contains the target of the modes,
	 * the actual target will have a non-NULL pointer.
	 * All changed modes are available in the changelist object.
	 * @param user The user sending the MODEs
	 * @param usertarget The target user of the modes, NULL if the target is a channel
	 * @param chantarget The target channel of the modes, NULL if the target is a user
	 * @param changelist The changed modes.
	 * @param processflags Flags passed to ModeParser::Process(), see ModeParser::ModeProcessFlags
	 * for the possible flags.
	 */
	virtual void OnMode(User* user, User* usertarget, Channel* chantarget, const Modes::ChangeList& changelist, ModeParser::ModeProcessFlag processflags);

	/** Allows module data, sent via ProtoSendMetaData, to be decoded again by a receiving module.
	 * Please see src/modules/m_swhois.cpp for a working example of how to use this method call.
	 * @param target The Channel* or User* that data should be added to
	 * @param extname The extension name which is being sent
	 * @param extdata The extension data, encoded at the other end by an identical module
	 */
	virtual void OnDecodeMetaData(Extensible* target, const std::string &extname, const std::string &extdata);

	/** Called whenever a user's hostname is changed.
	 * This event triggers after the host has been set.
	 * @param user The user whos host is being changed
	 * @param newhost The new hostname being set
	 */
	virtual void OnChangeHost(User* user, const std::string &newhost);

	/** Called whenever a user's real name is changed.
	 * This event triggers after the name has been set.
	 * @param user The user who's real name is being changed
	 * @param real The new real name being set on the user
	 */
	virtual void OnChangeRealName(User* user, const std::string& real);

	/** Called whenever a user's IDENT is changed.
	 * This event triggers after the name has been set.
	 * @param user The user who's IDENT is being changed
	 * @param ident The new IDENT being set on the user
	 */
	virtual void OnChangeIdent(User* user, const std::string &ident);

	/** Called whenever an xline is added by a local user.
	 * This method is triggered after the line is added.
	 * @param source The sender of the line or NULL for local server
	 * @param line The xline being added
	 */
	virtual void OnAddLine(User* source, XLine* line);

	/** Called whenever an xline is deleted MANUALLY. See OnExpireLine for expiry.
	 * This method is triggered after the line is deleted.
	 * @param source The user removing the line or NULL for local server
	 * @param line the line being deleted
	 */
	virtual void OnDelLine(User* source, XLine* line);

	/** Called whenever an xline expires.
	 * This method is triggered after the line is deleted.
	 * @param line The line being deleted.
	 */
	virtual void OnExpireLine(XLine *line);

	/** Called before the module is unloaded to clean up extensibles.
	 * This method is called once for every channel, membership, and user.
	 * so that you can clear up any data relating to the specified extensible.
	 * @param type The type of extensible being cleaned up. If this is EXT_CHANNEL
	 *             then item is a Channel*, EXT_MEMBERSHIP then item is a Membership*,
	 *             and EXT_USER then item is a User*.
	 * @param item A pointer to the extensible which is being cleaned up.
	 */
	virtual void OnCleanup(ExtensionItem::ExtensibleType type, Extensible* item);

	/** Called after any nickchange, local or remote. This can be used to track users after nickchanges
	 * have been applied. Please note that although you can see remote nickchanges through this function, you should
	 * NOT make any changes to the User if the user is a remote user as this may cause a desnyc.
	 * check user->server before taking any action (including returning nonzero from the method).
	 * Because this method is called after the nickchange is taken place, no return values are possible
	 * to indicate forbidding of the nick change. Use OnUserPreNick for this.
	 * @param user The user changing their nick
	 * @param oldnick The old nickname of the user before the nickchange
	 */
	virtual void OnUserPostNick(User* user, const std::string &oldnick);

	/** Called before a mode change via the MODE command, to allow a single access check for
	 * a full mode change (use OnRawMode to check individual modes)
	 *
	 * Returning MOD_RES_ALLOW will skip prefix level checks, but can be overridden by
	 * OnRawMode for each individual mode
	 *
	 * @param source the user making the mode change
	 * @param dest the user destination of the umode change (NULL if a channel mode)
	 * @param channel the channel destination of the mode change
	 * @param modes Modes being changed, can be edited
	 */
	virtual ModResult OnPreMode(User* source, User* dest, Channel* channel, Modes::ChangeList& modes);

	/** Called when a client is disconnected by KILL.
	 * If a client is killed by a server, e.g. a nickname collision or protocol error,
	 * source is NULL.
	 * Return 1 from this function to prevent the kill, and 0 from this function to allow
	 * it as normal. If you prevent the kill no output will be sent to the client, it is
	 * down to your module to generate this information.
	 * NOTE: It is NOT advisable to stop kills which originate from servers or remote users.
	 * If you do so youre risking race conditions, desyncs and worse!
	 * @param source The user sending the KILL
	 * @param dest The user being killed
	 * @param reason The kill reason
	 * @return 1 to prevent the kill, 0 to allow
	 */
	virtual ModResult OnKill(User* source, User* dest, const std::string &reason);

	/** Called whenever a module is loaded.
	 * mod will contain a pointer to the module, and string will contain its name,
	 * for example m_widgets.so. This function is primary for dependency checking,
	 * your module may decide to enable some extra features if it sees that you have
	 * for example loaded "m_killwidgets.so" with "m_makewidgets.so". It is highly
	 * recommended that modules do *NOT* bail if they cannot satisfy dependencies,
	 * but instead operate under reduced functionality, unless the dependency is
	 * absolutely necessary (e.g. a module that extends the features of another
	 * module).
	 * @param mod A pointer to the new module
	 */
	virtual void OnLoadModule(Module* mod);

	/** Called whenever a module is unloaded.
	 * mod will contain a pointer to the module, and string will contain its name,
	 * for example m_widgets.so. This function is primary for dependency checking,
	 * your module may decide to enable some extra features if it sees that you have
	 * for example loaded "m_killwidgets.so" with "m_makewidgets.so". It is highly
	 * recommended that modules do *NOT* bail if they cannot satisfy dependencies,
	 * but instead operate under reduced functionality, unless the dependency is
	 * absolutely necessary (e.g. a module that extends the features of another
	 * module).
	 * @param mod Pointer to the module being unloaded (still valid)
	 */
	virtual void OnUnloadModule(Module* mod);

	/** Called once every five seconds for background processing.
	 * This timer can be used to control timed features. Its period is not accurate
	 * enough to be used as a clock, but it is guaranteed to be called at least once in
	 * any five second period, directly from the main loop of the server.
	 * @param curtime The current timer derived from time(2)
	 */
	virtual void OnBackgroundTimer(time_t curtime);

	/** Called whenever any command is about to be executed.
	 * This event occurs for all registered commands, whether they are registered in the core,
	 * or another module, and for invalid commands. Invalid commands may only be sent to this
	 * function when the value of validated is false. By returning 1 from this method you may prevent the
	 * command being executed. If you do this, no output is created by the core, and it is
	 * down to your module to produce any output necessary.
	 * Note that unless you return 1, you should not destroy any structures (e.g. by using
	 * InspIRCd::QuitUser) otherwise when the command's handler function executes after your
	 * method returns, it will be passed an invalid pointer to the user object and crash!)
	 * @param command The command being executed
	 * @param parameters An array of array of characters containing the parameters for the command
	 * @param user the user issuing the command
	 * @param validated True if the command has passed all checks, e.g. it is recognised, has enough parameters, the user has permission to execute it, etc.
	 * You should only change the parameter list and command string if validated == false (e.g. before the command lookup occurs).
	 * @return 1 to block the command, 0 to allow
	 */
	virtual ModResult OnPreCommand(std::string& command, CommandBase::Params& parameters, LocalUser* user, bool validated);

	/** Called after any command has been executed.
	 * This event occurs for all registered commands, whether they are registered in the core,
	 * or another module, but it will not occur for invalid commands (e.g. ones which do not
	 * exist within the command table). The result code returned by the command handler is
	 * provided.
	 * @param command The command being executed
	 * @param parameters An array of array of characters containing the parameters for the command
	 * @param user the user issuing the command
	 * @param result The return code given by the command handler, one of CMD_SUCCESS or CMD_FAILURE
	 * @param loop Whether the command is being called from LoopCall or directly.
	 */
	virtual void OnPostCommand(Command* command, const CommandBase::Params& parameters, LocalUser* user, CmdResult result, bool loop);

	/** Called when a command was blocked before it could be executed.
	 * @param command The command being executed.
	 * @param parameters The parameters for the command.
	 * @param user The user issuing the command.
	 */
	virtual void OnCommandBlocked(const std::string& command, const CommandBase::Params& parameters, LocalUser* user);

	/** Called after a user object is initialised and added to the user list.
	 * When this is called the user has not had their I/O hooks checked or had their initial
	 * connect class assigned and may not yet have a serialiser. You probably want to use
	 * the OnUserPostInit or OnUserSetIP hooks instead of this one.
	 * @param user The connecting user.
	 */
	virtual void OnUserInit(LocalUser* user);

	/** Called after a user object has had their I/O hooks checked, their initial connection
	 * class assigned, and had a serialiser set.
	 * @param user The connecting user.
	 */
	virtual void OnUserPostInit(LocalUser* user);

	/** Called to check if a user who is connecting can now be allowed to register
	 * If any modules return false for this function, the user is held in the waiting
	 * state until all modules return true. For example a module which implements ident
	 * lookups will continue to return false for a user until their ident lookup is completed.
	 * Note that the registration timeout for a user overrides these checks, if the registration
	 * timeout is reached, the user is disconnected even if modules report that the user is
	 * not ready to connect.
	 * @param user The user to check
	 * @return true to indicate readiness, false if otherwise
	 */
	virtual ModResult OnCheckReady(LocalUser* user);

	/** Called whenever a user is about to register their connection (e.g. before the user
	 * is sent the MOTD etc). Modules can use this method if they are performing a function
	 * which must be done before the actual connection is completed (e.g. ident lookups,
	 * dnsbl lookups, etc).
	 * Note that you should NOT delete the user record here by causing a disconnection!
	 * Use OnUserConnect for that instead.
	 * @param user The user registering
	 * @return 1 to indicate user quit, 0 to continue
	 */
	virtual ModResult OnUserRegister(LocalUser* user);

	/** Called whenever a user joins a channel, to determine if invite checks should go ahead or not.
	 * This method will always be called for each join, whether or not the channel is actually +i, and
	 * determines the outcome of an if statement around the whole section of invite checking code.
	 * return 1 to explicitly allow the join to go ahead or 0 to ignore the event.
	 * @param user The user joining the channel
	 * @param chan The channel being joined
	 * @return 1 to explicitly allow the join, 0 to proceed as normal
	 */
	virtual ModResult OnCheckInvite(User* user, Channel* chan);

	/** Called whenever a mode character is processed.
	 * Return 1 from this function to block the mode character from being processed entirely.
	 * @param user The user who is sending the mode
	 * @param chan The channel the mode is being sent to (or NULL if a usermode)
	 * @param mh The mode handler for the mode being changed
	 * @param param The parameter for the mode or an empty string
	 * @param adding true of the mode is being added, false if it is being removed
	 * @return ACR_DENY to deny the mode, ACR_DEFAULT to do standard mode checking, and ACR_ALLOW
	 * to skip all permission checking. Please note that for remote mode changes, your return value
	 * will be ignored!
	 */
	virtual ModResult OnRawMode(User* user, Channel* chan, ModeHandler* mh, const std::string& param, bool adding);

	/** Called whenever a user joins a channel, to determine if key checks should go ahead or not.
	 * This method will always be called for each join, whether or not the channel is actually +k, and
	 * determines the outcome of an if statement around the whole section of key checking code.
	 * if the user specified no key, the keygiven string will be a valid but empty value.
	 * return 1 to explicitly allow the join to go ahead or 0 to ignore the event.
	 * @param user The user joining the channel
	 * @param chan The channel being joined
	 * @param keygiven The key given on joining the channel.
	 * @return 1 to explicitly allow the join, 0 to proceed as normal
	 */
	virtual ModResult OnCheckKey(User* user, Channel* chan, const std::string &keygiven);

	/** Called whenever a user joins a channel, to determine if channel limit checks should go ahead or not.
	 * This method will always be called for each join, whether or not the channel is actually +l, and
	 * determines the outcome of an if statement around the whole section of channel limit checking code.
	 * return 1 to explicitly allow the join to go ahead or 0 to ignore the event.
	 * @param user The user joining the channel
	 * @param chan The channel being joined
	 * @return 1 to explicitly allow the join, 0 to proceed as normal
	 */
	virtual ModResult OnCheckLimit(User* user, Channel* chan);

	/**
	 * Checks for a user's ban from the channel
	 * @param user The user to check
	 * @param chan The channel to check in
	 * @return MOD_RES_DENY to mark as banned, MOD_RES_ALLOW to skip the
	 * ban check, or MOD_RES_PASSTHRU to check bans normally
	 */
	virtual ModResult OnCheckChannelBan(User* user, Channel* chan);

	/**
	 * Checks for a user's match of a single ban
	 * @param user The user to check for match
	 * @param chan The channel on which the match is being checked
	 * @param mask The mask being checked
	 * @return MOD_RES_DENY to mark as banned, MOD_RES_ALLOW to skip the
	 * ban check, or MOD_RES_PASSTHRU to check bans normally
	 */
	virtual ModResult OnCheckBan(User* user, Channel* chan, const std::string& mask);

	/** Called whenever a change of a local users displayed host is attempted.
	 * Return 1 to deny the host change, or 0 to allow it.
	 * @param user The user whos host will be changed
	 * @param newhost The new hostname
	 * @return 1 to deny the host change, 0 to allow
	 */
	virtual ModResult OnPreChangeHost(LocalUser* user, const std::string &newhost);

	/** Called whenever a change of a local users real name is attempted.
	 * return MOD_RES_DENY to deny the name change, or MOD_RES_ALLOW to allow it.
	 * @param user The user whos real name will be changed
	 * @param newhost The new real name.
	 * @return MOD_RES_DENY to deny the real name change, MOD_RES_ALLOW to allow
	 */
	virtual ModResult OnPreChangeRealName(LocalUser* user, const std::string &newhost);

	/** Called before a topic is changed.
	 * Return 1 to deny the topic change, 0 to check details on the change, -1 to let it through with no checks
	 * As with other 'pre' events, you should only ever block a local event.
	 * @param user The user changing the topic
	 * @param chan The channels who's topic is being changed
	 * @param topic The actual topic text
	 * @return 1 to block the topic change, 0 to allow
	 */
	virtual ModResult OnPreTopicChange(User* user, Channel* chan, const std::string &topic);

	/** Called whenever a topic has been changed.
	 * To block topic changes you must use OnPreTopicChange instead.
	 * @param user The user changing the topic
	 * @param chan The channels who's topic is being changed
	 * @param topic The actual topic text
	 */
	virtual void OnPostTopicChange(User* user, Channel* chan, const std::string &topic);

	/** Called whenever a password check is to be made. Replaces the old OldOperCompare API.
	 * The password field (from the config file) is in 'password' and is to be compared against
	 * 'input'. This method allows for encryption of passwords (oper, connect:allow, die/restart, etc).
	 * You should return a nonzero value to override the normal comparison, or zero to pass it on.
	 * @param ex The object that's causing the authentication (User* for \<oper> \<connect:allow> etc, Server* for \<link>).
	 * @param password The password from the configuration file (the password="" value).
	 * @param input The password entered by the user or whoever.
	 * @param hashtype The hash value from the config
	 * @return 0 to do nothing (pass on to next module/default), 1 == password is OK, -1 == password is not OK
	 */
	virtual ModResult OnPassCompare(Extensible* ex, const std::string &password, const std::string &input, const std::string& hashtype);

	/** Called after a user has fully connected and all modules have executed OnUserConnect
	 * This event is informational only. You should not change any user information in this
	 * event. To do so, use the OnUserConnect method to change the state of local users.
	 * This is called for both local and remote users.
	 * @param user The user who is connecting
	 */
	virtual void OnPostConnect(User* user);

	/** Called when a port accepts a connection
	 * Return MOD_RES_ACCEPT if you have used the file descriptor.
	 * @param fd The file descriptor returned from accept()
	 * @param sock The socket connection for the new user
	 * @param client The client IP address and port
	 * @param server The server IP address and port
	 */
	virtual ModResult OnAcceptConnection(int fd, ListenSocket* sock, irc::sockets::sockaddrs* client, irc::sockets::sockaddrs* server);

	/** Called at intervals for modules to garbage-collect any hashes etc.
	 * Certain data types such as hash_map 'leak' buckets, which must be
	 * tidied up and freed by copying into a new item every so often. This
	 * method is called when it is time to do that.
	 */
	virtual void OnGarbageCollect();

	/** Called when a user's connect class is being matched
	 * @return MOD_RES_ALLOW to force the class to match, MOD_RES_DENY to forbid it, or
	 * MOD_RES_PASSTHRU to allow normal matching (by host/port).
	 */
	virtual ModResult OnSetConnectClass(LocalUser* user, ConnectClass* myclass);

	virtual ModResult OnNumeric(User* user, const Numeric::Numeric& numeric);

	/** Called whenever a local user's IP is set for the first time, or when a local user's IP changes due to
	 * a module like m_cgiirc changing it.
	 * @param user The user whose IP is being set
	 */
	virtual void OnSetUserIP(LocalUser* user);

	/** Called whenever a ServiceProvider is registered.
	 * @param service ServiceProvider being registered.
	 */
	virtual void OnServiceAdd(ServiceProvider& service);

	/** Called whenever a ServiceProvider is unregistered.
	 * @param service ServiceProvider being unregistered.
	 */
	virtual void OnServiceDel(ServiceProvider& service);

	/** Called whenever a message is about to be written to a user.
	 * @param user The user who is having a message sent to them.
	 * @param msg The message which is being written to the user.
	 * @return MOD_RES_ALLOW to explicitly allow the message to be sent, MOD_RES_DENY to explicitly
	 * deny the message from being sent, or MOD_RES_PASSTHRU to let another module handle the event.
	 */
	virtual ModResult OnUserWrite(LocalUser* user, ClientProtocol::Message& msg);

	/** Called when a user connection has been unexpectedly disconnected.
	 * @param user The user who has been unexpectedly disconnected.
	 * @param error The type of error which caused this connection failure.
	 * @return MOD_RES_ALLOW to explicitly retain the user as a zombie, MOD_RES_DENY to explicitly
	 * disconnect the user, or MOD_RES_PASSTHRU to let another module handle the event.
	 */
	virtual ModResult OnConnectionFail(LocalUser* user, BufferedSocketError error);

	/** Called before a server shuts down.
	 * @param reason The reason the server is shutting down.
	 */
	virtual void OnShutdown(const std::string& reason);
};

/** ModuleManager takes care of all things module-related
 * in the core.
 */
class CoreExport ModuleManager
{
 public:
	typedef std::vector<ServiceProvider*> ServiceList;

 private:
	/** Holds a string describing the last module error to occur
	 */
	std::string LastModuleError;

	/** List of loaded modules and shared object/dll handles
	 * keyed by module name
	 */
	std::map<std::string, Module*> Modules;

	enum {
		PRIO_STATE_FIRST,
		PRIO_STATE_AGAIN,
		PRIO_STATE_LAST
	} prioritizationState;

	/** Loads all core modules (core_*)
	 */
	void LoadCoreModules(std::map<std::string, ServiceList>& servicemap);

	/** Calls the Prioritize() method in all loaded modules
	 * @return True if all went well, false if a dependency loop was detected
	 */
	bool PrioritizeHooks();

	/** Unregister all user modes or all channel modes owned by a module
	 * @param mod Module whose modes to unregister
	 * @param modetype MODETYPE_USER to unregister user modes, MODETYPE_CHANNEL to unregister channel modes
	 */
	void UnregisterModes(Module* mod, ModeType modetype);

 public:
	typedef std::map<std::string, Module*> ModuleMap;

	/** Event handler hooks.
	 * This needs to be public to be used by FOREACH_MOD and friends.
	 */
	Module::List EventHandlers[I_END];

	/** List of data services keyed by name */
	std::multimap<std::string, ServiceProvider*, irc::insensitive_swo> DataProviders;

	/** A list of ServiceProviders waiting to be registered.
	 * Non-NULL when constructing a Module, NULL otherwise.
	 * When non-NULL ServiceProviders add themselves to this list on creation and the core
	 * automatically registers them (that is, call AddService()) after the Module is constructed,
	 * and before Module::init() is called.
	 * If a service is created after the construction of the Module (for example in init()) it
	 * has to be registered manually.
	 */
	ServiceList* NewServices;

	/** Expands the name of a module by prepending "m_" and appending ".so".
	 * No-op if the name already has the ".so" extension.
	 * @param modname Module name to expand
	 * @return Module name starting with "m_" and ending with ".so"
	 */
	static std::string ExpandModName(const std::string& modname);

	/** Simple, bog-standard, boring constructor.
	 */
	ModuleManager();

	/** Destructor
	 */
	~ModuleManager();

	/** Change the priority of one event in a module.
	 * Each module event has a list of modules which are attached to that event type.
	 * If you wish to be called before or after other specific modules, you may use this
	 * method (usually within void Module::Prioritize()) to set your events priority.
	 * You may use this call in other methods too, however, this is not supported behaviour
	 * for a module.
	 * @param mod The module to change the priority of
	 * @param i The event to change the priority of
	 * @param s The state you wish to use for this event. Use one of
	 * PRIO_FIRST to set the event to be first called, PRIO_LAST to
	 * set it to be the last called, or PRIO_BEFORE and PRIORITY_AFTER
	 * to set it to be before or after one or more other modules.
	 * @param which If PRIO_BEFORE or PRIORITY_AFTER is set in parameter 's',
	 * then this contains a the module that your module must be placed before
	 * or after.
	 */
	bool SetPriority(Module* mod, Implementation i, Priority s, Module* which = NULL);

	/** Change the priority of all events in a module.
	 * @param mod The module to set the priority of
	 * @param s The priority of all events in the module.
	 * Note that with this method, it is not possible to effectively use
	 * PRIO_BEFORE or PRIORITY_AFTER, you should use the more fine tuned
	 * SetPriority method for this, where you may specify other modules to
	 * be prioritized against.
	 */
	void SetPriority(Module* mod, Priority s);

	/** Attach an event to a module.
	 * You may later detach the event with ModuleManager::Detach().
	 * If your module is unloaded, all events are automatically detached.
	 * @param i Event type to attach
	 * @param mod Module to attach event to
	 * @return True if the event was attached
	 */
	bool Attach(Implementation i, Module* mod);

	/** Detach an event from a module.
	 * This is not required when your module unloads, as the core will
	 * automatically detach your module from all events it is attached to.
	 * @param i Event type to detach
	 * @param mod Module to detach event from
	 * @return True if the event was detached
	 */
	bool Detach(Implementation i, Module* mod);

	/** Attach an array of events to a module
	 * @param i Event types (array) to attach
	 * @param mod Module to attach events to
	 * @param sz The size of the implementation array
	 */
	void Attach(Implementation* i, Module* mod, size_t sz);

	/** Detach all events from a module (used on unload)
	 * @param mod Module to detach from
	 */
	void DetachAll(Module* mod);

	/** Attach all events to a module (used on module load)
	 * @param mod Module to attach to all events
	 */
	void AttachAll(Module* mod);

	/** Returns text describing the last module error
	 * @return The last error message to occur
	 */
	std::string& LastError();

	/** Load a given module file
	 * @param filename The file to load
	 * @param defer Defer module init (loading many modules)
	 * @return True if the module was found and loaded
	 */
	bool Load(const std::string& filename, bool defer = false);

	/** Unload a given module file. Note that the module will not be
	 * completely gone until the cull list has finished processing.
	 *
	 * @return true on success; if false, LastError will give a reason
	 */
	bool Unload(Module* module);

	/** Called by the InspIRCd constructor to load all modules from the config file.
	 */
	void LoadAll();
	void UnloadAll();
	void DoSafeUnload(Module*);

	/** Check if a module can be unloaded and if yes, prepare it for unload
	 * @param mod Module to be unloaded
	 * @return True if the module is unloadable, false otherwise.
	 * If true the module must be unloaded in the current main loop iteration.
	 */
	bool CanUnload(Module* mod);

	/** Find a module by name, and return a Module* to it.
	 * This is preferred over iterating the module lists yourself.
	 * @param name The module name to look up
	 * @return A pointer to the module, or NULL if the module cannot be found
	 */
	Module* Find(const std::string &name);

	/** Register a service provided by a module */
	void AddService(ServiceProvider&);

	/** Unregister a service provided by a module */
	void DelService(ServiceProvider&);

	/** Register all services in a given ServiceList
	 * @param list The list containing the services to register
	 */
	void AddServices(const ServiceList& list);

	inline void AddServices(ServiceProvider** list, int count)
	{
		for(int i=0; i < count; i++)
			AddService(*list[i]);
	}

	/** Find a service by name.
	 * If multiple modules provide a given service, the first one loaded will be chosen.
	 */
	ServiceProvider* FindService(ServiceType Type, const std::string& name);

	template<typename T> inline T* FindDataService(const std::string& name)
	{
		return static_cast<T*>(FindService(SERVICE_DATA, name));
	}

	/** Get a map of all loaded modules keyed by their name
	 * @return A ModuleMap containing all loaded modules
	 */
	const ModuleMap& GetModules() const { return Modules; }

	/** Make a service referenceable by dynamic_references
	 * @param name Name that will be used by dynamic_references to find the object
	 * @param service Service to make referenceable by dynamic_references
	 */
	void AddReferent(const std::string& name, ServiceProvider* service);

	/** Make a service no longer referenceable by dynamic_references
	 * @param service Service to make no longer referenceable by dynamic_references
	 */
	void DelReferent(ServiceProvider* service);
};<|MERGE_RESOLUTION|>--- conflicted
+++ resolved
@@ -67,31 +67,16 @@
 /** The event was explicitly denied. */
 #define MOD_RES_DENY (ModResult(-1))
 
-<<<<<<< HEAD
-/** Used to represent an allow/deny module result.
- * Not constructed as an enum because it reverses the value logic of some functions;
- * the compiler will inline accesses to have the same efficiency as integer operations.
- */
-struct ModResult {
-	int res = 0;
-	ModResult() = default;
-	explicit ModResult(int r) : res(r) {}
-	inline bool operator==(const ModResult& r) const
-=======
 /** Represents the result of a module event. */
 class ModResult
 {
  private:
 	/** The underlying result value. */
-	char result;
+	char result = 0;
 
  public:
 	/** Creates a new instance of the ModResult class which defaults to MOD_RES_PASSTHRU. */
-	ModResult()
-		: result(0)
->>>>>>> 31815edd
-	{
-	}
+	ModResult() = default;
 
 	/** Creates a new instance of the ModResult class with the specified value. */
 	explicit ModResult(char res)
