--- conflicted
+++ resolved
@@ -40,7 +40,7 @@
 	bool echo_original = false;
 
 	/** Whether to update the source user's idle time. */
-	bool update_idle;
+	bool update_idle = true;
 
 	 /** The users who are exempted from receiving this message. */
 	CUList exemptions;
@@ -79,14 +79,7 @@
 
  protected:
 	MessageDetails(MessageType mt, const std::string& msg, const ClientProtocol::TagMap& tags)
-<<<<<<< HEAD
 		: original_text(msg)
-=======
-		: echo(true)
-		, echo_original(false)
-		, update_idle(true)
-		, original_text(msg)
->>>>>>> 92d83e91
 		, tags_in(tags)
 		, text(msg)
 		, type(mt)
