--- conflicted
+++ resolved
@@ -30,44 +30,7 @@
 	ConfigFileCache& FilesOutput;
 	std::stringstream& errstr;
 
-<<<<<<< HEAD
-	ParseStack(ServerConfig* conf)
-		: output(conf->config_data), FilesOutput(conf->Files), errstr(conf->errstr)
-	{
-		vars = {
-			// Special character escapes.
-			{ "newline", "\n" },
-			{ "nl",      "\n" },
-
-			// XML escapes.
-			{ "amp",  "&"  },
-			{ "apos", "'"  },
-			{ "gt",   ">"  },
-			{ "lt",   "<"  },
-			{ "quot", "\"" },
-
-			// Directories that were set at build time.
-			{ "dir.config",  INSPIRCD_CONFIG_PATH  },
-			{ "dir.data",    INSPIRCD_DATA_PATH    },
-			{ "dir.log",     INSPIRCD_LOG_PATH     },
-			{ "dir.module",  INSPIRCD_MODULE_PATH  },
-			{ "dir.runtime", INSPIRCD_RUNTIME_PATH },
-
-			// IRC formatting codes.
-			{ "irc.bold",          "\x02" },
-			{ "irc.color",         "\x03" },
-			{ "irc.colour",        "\x03" },
-			{ "irc.italic",        "\x1D" },
-			{ "irc.monospace",     "\x11" },
-			{ "irc.reset",         "\x0F" },
-			{ "irc.reverse",       "\x16" },
-			{ "irc.strikethrough", "\x1E" },
-			{ "irc.underline",     "\x1F" },
-		};
-	}
-=======
 	ParseStack(ServerConfig* conf);
->>>>>>> 1befd6ea
 	bool ParseFile(const std::string& name, int flags, const std::string& mandatory_tag = std::string(), bool isexec = false);
 	void DoInclude(std::shared_ptr<ConfigTag> includeTag, int flags);
 	void DoReadFile(const std::string& key, const std::string& file, int flags, bool exec);
