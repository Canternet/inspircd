--- conflicted
+++ resolved
@@ -45,7 +45,13 @@
 			{ "lt",   "<"  },
 			{ "quot", "\"" },
 
-<<<<<<< HEAD
+			// Directories that were set at build time.
+			{ "dir.config",  INSPIRCD_CONFIG_PATH  },
+			{ "dir.data",    INSPIRCD_DATA_PATH    },
+			{ "dir.log",     INSPIRCD_LOG_PATH     },
+			{ "dir.module",  INSPIRCD_MODULE_PATH  },
+			{ "dir.runtime", INSPIRCD_RUNTIME_PATH },
+
 			// IRC formatting codes.
 			{ "irc.bold",          "\x02" },
 			{ "irc.color",         "\x03" },
@@ -57,25 +63,6 @@
 			{ "irc.strikethrough", "\x1E" },
 			{ "irc.underline",     "\x1F" },
 		};
-=======
-		// Directories that were set at build time.
-		vars["dir.config"]  = INSPIRCD_CONFIG_PATH;
-		vars["dir.data"]    = INSPIRCD_DATA_PATH;
-		vars["dir.log"]     = INSPIRCD_LOG_PATH;
-		vars["dir.module"]  = INSPIRCD_MODULE_PATH;
-		vars["dir.runtime"] = INSPIRCD_RUNTIME_PATH;
-
-		// IRC formatting codes.
-		vars["irc.bold"]          = "\x02";
-		vars["irc.color"]         = "\x03";
-		vars["irc.colour"]        = "\x03";
-		vars["irc.italic"]        = "\x1D";
-		vars["irc.monospace"]     = "\x11";
-		vars["irc.reset"]         = "\x0F";
-		vars["irc.reverse"]       = "\x16";
-		vars["irc.strikethrough"] = "\x1E";
-		vars["irc.underline"]     = "\x1F";
->>>>>>> 0bbfafb9
 	}
 	bool ParseFile(const std::string& name, int flags, const std::string& mandatory_tag = std::string(), bool isexec = false);
 	void DoInclude(std::shared_ptr<ConfigTag> includeTag, int flags);
