--- conflicted
+++ resolved
@@ -145,9 +145,6 @@
 	if (ret == 0)
 		return sent;
 	return -1;
-<<<<<<< HEAD
-}
-=======
 }
 
 inline std::string GetErrorMessage(DWORD dwErrorCode)
@@ -156,21 +153,4 @@
 	if (FormatMessageA(FORMAT_MESSAGE_FROM_SYSTEM | FORMAT_MESSAGE_IGNORE_INSERTS, NULL, dwErrorCode, MAKELANGID(LANG_NEUTRAL, SUBLANG_DEFAULT), (LPSTR)szErrorString, _countof(szErrorString), NULL) == 0)
 		sprintf_s(szErrorString, _countof(szErrorString), "Error code: %u", dwErrorCode);
 	return szErrorString;
-}
-
-// This wrapper is just so we don't need to do #ifdef _WIN32 everywhere in the socket code. It is
-// not actually used and does not need to be the same size as sockaddr_un on UNIX systems.
-struct sockaddr_un
-{
-	ADDRESS_FAMILY sun_family;
-	char sun_path[6];
-};
-
-struct WindowsStream
-{
-	WORD BackgroundColor;
-	WORD ForegroundColor;
-	HANDLE Handle;
-	WindowsStream(DWORD handle);
-};
->>>>>>> dea1450a
+}