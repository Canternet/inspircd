--- conflicted
+++ resolved
@@ -8,23 +8,14 @@
 argon2/20190702
 ## libmaxminddb/1.7.1
 libmysqlclient/8.0.31
-<<<<<<< HEAD
-libpq/14.5
+libpq/14.7
 libpsl/0.21.1
-=======
-libpq/14.7
->>>>>>> 222a2d8b
 ## mbedtls/3.2.1
 ## openssl/1.1.1t # unable to upgrade to v3 yet because of dependency issues
 pcre2/10.42
-<<<<<<< HEAD
 rapidjson/cci.20220822
-re2/20230201
-sqlite3/3.40.1
-=======
 re2/20230301
 sqlite3/3.41.1
->>>>>>> 222a2d8b
 
 [options]
 argon2:shared=True
