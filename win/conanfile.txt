--- conflicted
+++ resolved
@@ -12,13 +12,8 @@
 libpsl/0.21.1
 ## mbedtls/3.2.1 # unable to upgrade until mbedTLS issue #7087 is fixed
 ## openssl/3.2.1
-pcre/8.45
-<<<<<<< HEAD
-pcre2/10.42
+pcre2/10.43
 rapidjson/cci.20230929
-=======
-pcre2/10.43
->>>>>>> 9723936f
 re2/20231101
 sqlite3/3.45.1
 
