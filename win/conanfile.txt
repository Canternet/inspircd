--- conflicted
+++ resolved
@@ -9,20 +9,12 @@
 ## libmaxminddb/1.6.0
 libmysqlclient/8.0.29
 libpq/14.2
-<<<<<<< HEAD
-## mbedtls/3.1.0
-## openssl/1.1.1o # unable to upgrade yet because of dependency issues
+## mbedtls/3.2.1
+## openssl/1.1.1q # unable to upgrade to v3 yet because of dependency issues
 pcre2/10.40
 rapidjson/cci.20211112
-re2/20220201
-sqlite3/3.38.5
-=======
-## mbedtls/3.2.1
-## openssl/1.1.1q # unable to upgrade to v3 yet because of dependency issues
-pcre/8.45
 re2/20220601
 sqlite3/3.39.2
->>>>>>> 960a5da6
 
 [options]
 argon2:shared=True
