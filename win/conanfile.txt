--- conflicted
+++ resolved
@@ -11,19 +11,11 @@
 libpq/14.7
 libpsl/0.21.1
 ## mbedtls/3.2.1
-<<<<<<< HEAD
-## openssl/1.1.1t # unable to upgrade to v3 yet because of dependency issues
+## openssl/1.1.1u # unable to upgrade to v3 yet because of dependency issues
 pcre2/10.42
 rapidjson/cci.20220822
-re2/20230301
-sqlite3/3.41.1
-=======
-## openssl/1.1.1u # unable to upgrade to v3 yet because of dependency issues
-pcre/8.45
-pcre2/10.42
 re2/20230602
 sqlite3/3.42.0
->>>>>>> 17b300a3
 
 [options]
 argon2:shared=True
