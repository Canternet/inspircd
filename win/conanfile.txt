--- conflicted
+++ resolved
@@ -2,7 +2,7 @@
 #
 # Modules we can't legally ship: geo_maxmind, ssl_mbedtls, ssl_openssl
 # Modules which don't apply to Windows: regex_posix, sslrehashsignal
-# Modules without packages: ldap, regex_tre, ssl_gnutls
+# Modules without packages: ldap, ssl_gnutls
 
 [requires]
 argon2/20190702
@@ -10,17 +10,10 @@
 libpq/13.4
 # mbedtls/3.1.0
 mysql-connector-c/6.1.11
-<<<<<<< HEAD
-# openssl/3.0.1
-pcre2/10.37
-re2/20211101
-sqlite3/3.37.2
-=======
 # openssl/3.0.2
-pcre/8.45
+pcre2/10.39
 re2/20220201
 sqlite3/3.38.1
->>>>>>> 740e193f
 
 [options]
 argon2:shared=True
