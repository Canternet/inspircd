--- conflicted
+++ resolved
@@ -6,24 +6,19 @@
   build:
     runs-on: ubuntu-20.04
     env:
-<<<<<<< HEAD
       CXX: ${{ matrix.compiler }}
       INSPIRCD_DEBUG: 1
       INSPIRCD_VERBOSE: 1
-=======
-      CXXFLAGS: -std=${{ matrix.standard }}
-      TEST_BUILD_MODULES: argon2 geo_maxmind ldap mysql pgsql regex_pcre regex_posix regex_re2 regex_stdlib regex_tre sqlite3 ssl_gnutls ssl_mbedtls ssl_openssl sslrehashsignal
->>>>>>> 7ba36f53
     steps:
       - uses: actions/checkout@v2
       - name: Install dependencies
         run: |
           sudo apt-get update --assume-yes
-<<<<<<< HEAD
           sudo apt-get install --assume-yes --no-install-recommends \
             clang \
             g++ \
             git \
+            libargon2-dev \
             libc++-dev \
             libc++abi-dev \
             libgnutls28-dev \
@@ -41,7 +36,7 @@
             pkg-config
       - name: Run configure
         run: |
-          ./configure --enable-extras "geo_maxmind ldap mysql pgsql regex_pcre regex_posix regex_re2 regex_tre sqlite3 ssl_gnutls ssl_mbedtls ssl_openssl sslrehashsignal"
+          ./configure --enable-extras "argon2 geo_maxmind ldap mysql pgsql regex_pcre regex_posix regex_re2 regex_tre sqlite3 ssl_gnutls ssl_mbedtls ssl_openssl sslrehashsignal"
           ./configure --development --disable-auto-extras --socketengine ${{ matrix.socketengine }}
       - name: Build core
         run: |
@@ -52,12 +47,6 @@
       - name: Install
         run: |
           make install
-=======
-          sudo apt-get install --assume-yes --no-install-recommends clang g++ git make libc++-dev libc++abi-dev pkg-config
-          sudo apt-get install --assume-yes --no-install-recommends libargon2-dev libgnutls28-dev libldap2-dev libmaxminddb-dev libmbedtls-dev libmysqlclient-dev libpcre3-dev libpq-dev libre2-dev libsqlite3-dev libssl-dev libtre-dev
-      - name: Run test-build
-        run: ./tools/test-build ${{ matrix.compiler }}
->>>>>>> 7ba36f53
     strategy:
       fail-fast: false
       matrix:
