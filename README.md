## About

InspIRCd is a modular C++ Internet Relay Chat (IRC) server for UNIX-like and Windows systems.

## Supported Platforms

InspIRCd is supported on the following platforms:

- Most recent BSD variants using the Clang 5+ or GCC 7+ compilers and the GNU toolchains (Make, etc).

- Most recent Linux distributions using the Clang 5+ or GCC 7+ compilers and the GNU toolchain.

- The most recent three major releases of macOS using the AppleClang 10, Clang 5+, or GCC 7+ (*not* LLVM-GCC) compilers and the GNU toolchain.

- Windows 7 or newer using the MSVC 19.15+ (Visual Studio 15.8 2017) compiler and CMake 2.8+.

Alternate platforms and toolchains may also work but are not officially supported by the InspIRCd team. Generally speaking if you are using a reasonably modern UNIX-like system you should be able to build InspIRCd on it.

If you encounter any bugs then [please file an issue](https://github.com/inspircd/inspircd/issues/new/choose).

## Installation

Most InspIRCd users running a UNIX-like system build from source. A guide about how to do this is available on [the InspIRCd docs site](https://docs.inspircd.org/3/installation/source).

Building from source on Windows is generally not recommended but [a guide is available](https://github.com/inspircd/inspircd/blob/master/win/README.txt) if you wish to do this.

<<<<<<< HEAD
<!--
TODO: uncomment this once we have binary packages for v4.

If you are running on CentOS 7, Debian 7, or Windows binary packages are available from [the downloads page](https://github.com/inspircd/inspircd/releases/latest).
=======
If you are running on CentOS 7/8, Debian 10/11, Ubuntu 18.04/20.04, or Windows 7+ binary packages are available from [the downloads page](https://github.com/inspircd/inspircd/releases/latest).
>>>>>>> d1fabe2c

A [Docker](https://www.docker.com) image is also available. See [the inspircd-docker repository](https://github.com/inspircd/inspircd-docker) for more information.
-->

Some distributions ship an InspIRCd package in their package managers. We generally do not recommend the use of such packages as in the past distributions have made broken modifications to InspIRCd and not kept their packages up to date with essential security updates.

## License

InspIRCd is licensed under [version 2 of the GNU General Public License](https://docs.inspircd.org/license).

## External Links

* [Website](https://www.inspircd.org)
* [Documentation](https://docs.inspircd.org)
* [GitHub](https://github.com/inspircd)
* Support IRC channel &mdash; \#inspircd on irc.inspircd.org
* Development IRC channel &mdash; \#inspircd.dev on irc.inspircd.org
* InspIRCd test network &mdash; testnet.inspircd.org<|MERGE_RESOLUTION|>--- conflicted
+++ resolved
@@ -24,14 +24,10 @@
 
 Building from source on Windows is generally not recommended but [a guide is available](https://github.com/inspircd/inspircd/blob/master/win/README.txt) if you wish to do this.
 
-<<<<<<< HEAD
 <!--
 TODO: uncomment this once we have binary packages for v4.
 
-If you are running on CentOS 7, Debian 7, or Windows binary packages are available from [the downloads page](https://github.com/inspircd/inspircd/releases/latest).
-=======
 If you are running on CentOS 7/8, Debian 10/11, Ubuntu 18.04/20.04, or Windows 7+ binary packages are available from [the downloads page](https://github.com/inspircd/inspircd/releases/latest).
->>>>>>> d1fabe2c
 
 A [Docker](https://www.docker.com) image is also available. See [the inspircd-docker repository](https://github.com/inspircd/inspircd-docker) for more information.
 -->
